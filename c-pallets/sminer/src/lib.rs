//! # Sminer Module
//!
//! Contain operations related storage miners.
//!
//! ### Terminology
//!
//! * **Collateral:** The Staking amount when registering storage miner.
//! * **Earnings:** Store the storage miner's earnings during mining.
//! * **Locked:** Store the locked amount of the storage miner during mining.
//! 
//! ### Interface
//!
//! ### Dispatchable Functions
//!
//! * `regnstk` - Staking and register for storage miner.
//! * `redeem` - Redeem and exit for storage miner.
//! * `claim` - Claim the rewards from storage miner's earnings.

#![cfg_attr(not(feature = "std"), no_std)]

#[cfg(test)]
mod mock;

#[cfg(test)]
mod tests;

use frame_support::traits::{
	Get, 
	Currency, 
	ReservableCurrency, 
	LockIdentifier, 
	OnUnbalanced,
	Imbalance,
	schedule::{
		Named as ScheduleNamed, 
		DispatchTime
	}, 
	ExistenceRequirement::AllowDeath
};
use frame_support::storage::bounded_vec::BoundedVec;
mod benchmarking;
pub mod weights;
mod types;
use types::*;
pub use pallet::*;
use sp_runtime::{
	RuntimeDebug,
	traits::{AccountIdConversion, StaticLookup,SaturatedConversion},
};
use sp_std::prelude::*;
use codec::{Encode, Decode};
use scale_info::TypeInfo;
use sp_std::convert::TryInto;
use frame_system::{self as system};
use frame_support::{dispatch::{Dispatchable, DispatchResult}, PalletId};
pub use weights::WeightInfo;
use sp_runtime::traits::CheckedAdd;
use sp_runtime::traits::CheckedSub;
use frame_support::pallet_prelude::DispatchError;

type AccountOf<T> = <T as frame_system::Config>::AccountId;
type BalanceOf<T> = <<T as pallet::Config>::Currency as Currency<<T as frame_system::Config>::AccountId>>::Balance;
type NegativeImbalanceOf<T> = <<T as pallet::Config>::Currency as Currency<<T as frame_system::Config>::AccountId>>::NegativeImbalance;
type BlockNumberOf<T> = <T as frame_system::Config>::BlockNumber;


#[frame_support::pallet]
pub mod pallet {
	use super::*;
	use frame_support::{
		ensure,
		pallet_prelude::*,
		traits::Get,
	};
	use frame_system::{ensure_root, ensure_signed, pallet_prelude::*};

	const DEMOCRACY_IDA: LockIdentifier = *b"msminerA";
	const DEMOCRACY_IDB: LockIdentifier = *b"msminerB";
	const DEMOCRACY_IDC: LockIdentifier = *b"msminerC";
	// const DEMOCRACY_IDD: LockIdentifier = *b"msminerD";
	
	#[pallet::config]
	pub trait Config: pallet_timestamp::Config + frame_system::Config {
		/// The overarching event type.
		type Event: From<Event<Self>> + IsType<<Self as frame_system::Config>::Event>;
		/// The currency trait.
		type Currency: ReservableCurrency<Self::AccountId>;
		/// The treasury's pallet id, used for deriving its sovereign account ID.
		#[pallet::constant]
		type PalletId: Get<PalletId>;

		#[pallet::constant]
		type ItemLimit: Get<u32>;
		/// The Scheduler.
		type SScheduler: ScheduleNamed<Self::BlockNumber, Self::SProposal, Self::SPalletsOrigin>;
		/// Overarching type of all pallets origins.
		type SPalletsOrigin: From<system::RawOrigin<Self::AccountId>>;
		/// The SProposal.
		type SProposal: Parameter + Dispatchable<Origin=Self::Origin> + From<Call<Self>>;
		/// The WeightInfo.
		type WeightInfo: WeightInfo;

	}

	#[pallet::event]
	#[pallet::generate_deposit(pub(super) fn deposit_event)]
	pub enum Event<T: Config> {
		/// A new account was set.
		Registered{acc: AccountOf<T>, staking_val: BalanceOf<T>},
		/// An account was redeemed.
		Redeemed{acc: AccountOf<T>, deposit: BalanceOf<T>},
		/// An account was claimed.
		Claimed{acc: AccountOf<T>, deposit: BalanceOf<T>},
		/// Storage space is triggered periodically.
		TimingStorageSpace(),
		/// Scheduled Task Execution
		TimedTask(),
		/// Users to withdraw faucet money
		DrawFaucetMoney(),
		/// User recharges faucet
		FaucetTopUpMoney{acc: AccountOf<T>},
		/// Prompt time
		LessThan24Hours{last: BlockNumberOf<T>, now: BlockNumberOf<T>},
		//The miners have been frozen
		AlreadyFrozen{acc: AccountOf<T>},
		//Miner exit event
		MinerExit{acc: AccountOf<T>},

		MinerClaim{acc: AccountOf<T>},

		IncreaseCollateral{acc: AccountOf<T>, balance: BalanceOf<T>},
		/// Some funds have been deposited. \[deposit\]
		Deposit{balance: BalanceOf<T>},
	}

	/// Error for the sminer pallet.
	#[pallet::error]
	pub enum Error<T> {
		NotMiner,
		/// An account doesn't registered.
		UnregisteredAccountId,
		/// An account has locked balances.
		LockedNotEmpty,
		/// An account already registered.
		AlreadyRegistered,
		/// An account's earnings is empty.
		EarningsIsEmpty,
		/// An operation would lead to an overflow.
		Overflow,
		/// No owner.
		// NotOwner,
		/// User does not exist.
		NotExisted,	
		/// Lack of permissions.
		LackOfPermissions,
		/// Beyond the requirements.
		BeyondClaim,
		/// The duration is less than 24 hours.
		LessThan24Hours,
		/// Numerical conversion error.
		ConversionError,
		/// You can't divide by zero
		DivideByZero,

		InsufficientAvailableSpace,

		//The account has been frozen
		AlreadyFrozen,

		CollingNotOver,

		NotpositiveState,
	}

	#[pallet::storage]
	#[pallet::getter(fn miner_cooling)]
	pub(super) type MinerColling<T: Config> = StorageMap<_, Twox64Concat, T::AccountId, BlockNumberOf<T>>;

	/// The hashmap for info of storage miners.
	#[pallet::storage]
	#[pallet::getter(fn miner_items)]
	pub(super) type MinerItems<T: Config> = StorageMap<_, Twox64Concat, T::AccountId, Mr<T::AccountId, BalanceOf<T>, BoundedVec<u8, T::ItemLimit>> >;

	/// The hashmap for index of storage miners, it's unique to whole system.
	#[pallet::storage]
	#[pallet::getter(fn peer_index)]
	pub(super) type PeerIndex<T: Config> = StorageValue<_, u64, ValueQuery>;
	
	/// Data structures that control permissions.
	#[pallet::storage]
	#[pallet::getter(fn control)]
	pub(super) type Control<T: Config> = StorageValue<_, u8, ValueQuery>;

	/// The total power of all storage miners.
	#[pallet::storage]
	#[pallet::getter(fn total_power)]
	pub(super) type TotalPower<T: Config> = StorageValue<_, u128, ValueQuery>;

	/// The total storage space to fill of all storage miners.
	#[pallet::storage]
	#[pallet::getter(fn total_space)]
	pub(super) type TotalSpace<T: Config> = StorageValue<_, u128, ValueQuery>;

	/// The hashmap for segment info including index of segment, miner's current power and space.
	#[pallet::storage]
	#[pallet::getter(fn seg_info)]
	pub(super) type SegInfo<T: Config> = StorageMap<_, Twox64Concat, T::AccountId, SegmentInfo, ValueQuery>;

	/// The hashmap for segment info including index of segment, miner's current power and space.
	#[pallet::storage]
	#[pallet::getter(fn storage_info_vec)]
	pub(super) type StorageInfoVec<T: Config> = StorageValue<_, BoundedVec<StorageInfo, T::ItemLimit>, ValueQuery>;

	/// Store all miner information
	#[pallet::storage]
	#[pallet::getter(fn miner_info)]
	pub(super) type AllMiner<T: Config> = StorageValue<_, BoundedVec<MinerInfo<BoundedVec<u8, T::ItemLimit>>, T::ItemLimit>, ValueQuery>;

	#[pallet::storage]
	#[pallet::getter(fn purchased_space)]
	pub(super) type PurchasedSpace<T: Config> = StorageValue<_, u128, ValueQuery>;

	#[pallet::storage]
	#[pallet::getter(fn available_space)]
	pub(super) type AvailableSpace<T: Config> = StorageValue<_, u128, ValueQuery>;

	/// Store all miner table information 
	#[pallet::storage]
	#[pallet::getter(fn miner_table)]
	pub(super) type MinerTable<T: Config> = StorageMap<_, Twox64Concat, u64, TableInfo<T::AccountId, BalanceOf<T>>>;

	/// Store all miner details information 
	#[pallet::storage]
	#[pallet::getter(fn miner_details)]
	pub(super) type MinerDetails<T: Config> = StorageMap<_, Twox64Concat, u64, MinerDetailInfo<T::AccountId, BalanceOf<T>>>;

	/// Store all miner stat information 
	#[pallet::storage]
	#[pallet::getter(fn miner_stat_value)]
	pub(super) type MinerStatValue<T: Config> = StorageValue<_, MinerStatInfo<BalanceOf<T>>>; 

	/// The hashmap for info of storage miners.
	#[pallet::storage]
	#[pallet::getter(fn calculate_reward_order)]
	pub(super) type CalculateRewardOrderMap<T: Config> = StorageMap<_, Twox64Concat, T::AccountId, BoundedVec<CalculateRewardOrder<T>, T::ItemLimit>, ValueQuery>;

	/// The hashmap for checking registered or not.
	#[pallet::storage]
	#[pallet::getter(fn reward_claim)]
	pub(super) type RewardClaimMap<T: Config> = StorageMap<_, Twox64Concat, T::AccountId, RewardClaim<T::AccountId, BalanceOf<T>>>;

	/// The hashmap for checking registered or not.
	#[pallet::storage]
	#[pallet::getter(fn faucet_record)]
	pub(super) type FaucetRecordMap<T: Config> = StorageMap<_, Twox64Concat, T::AccountId, FaucetRecord<BlockNumberOf<T>>>;

	#[pallet::pallet]
	#[pallet::generate_store(pub(super) trait Store)]
	pub struct Pallet<T>(_);

	#[pallet::call]
	impl<T: Config> Pallet<T> {
		/// Staking and register for storage miner.
		///
		/// The dispatch origin of this call must be _Signed_.
		///
		/// Parameters:
		/// - `beneficiary`: The beneficiary related to signer account.
		/// - `ip`: The registered IP of storage miner.
		/// - `staking_val`: The number of staking.
		#[pallet::weight(<T as pallet::Config>::WeightInfo::regnstk())]
		pub fn regnstk(origin: OriginFor<T>, beneficiary: <T::Lookup as StaticLookup>::Source, ip: Vec<u8>, #[pallet::compact] staking_val: BalanceOf<T>) -> DispatchResult {
			let sender = ensure_signed(origin)?;
			let beneficiary = T::Lookup::lookup(beneficiary)?;
			ensure!(!(<MinerItems<T>>::contains_key(&sender)), Error::<T>::AlreadyRegistered);
			T::Currency::reserve(&sender, staking_val.clone())?;
			let value = BalanceOf::<T>::from(0 as u32);
			let cur_idx = PeerIndex::<T>::get();
			let peerid = cur_idx.checked_add(1).ok_or(Error::<T>::Overflow)?;
			<MinerItems<T>>::insert(
				&sender,
				Mr::<T::AccountId, BalanceOf<T>, BoundedVec<u8, T::ItemLimit>> {
					peerid: peerid,
					beneficiary: beneficiary.clone(),
					ip: Self::vec_to_bound::<u8>(ip.clone())?,
					collaterals: staking_val.clone(),
					earnings: value.clone(),
					locked: value.clone(),
					state: Self::vec_to_bound::<u8>("positive".as_bytes().to_vec())?,
					temp_power: 0,
					power: 0,
					space: 0,
				}
			);

			<PeerIndex<T>>::put(peerid);

			<SegInfo<T>>::insert(
				&sender,
				SegmentInfo {
					segment_index: 0 as u64,
				}
			);
			let bounded_ip = Self::vec_to_bound::<u8>(ip)?;
			let add_minerinfo = MinerInfo::<BoundedVec<u8, T::ItemLimit>> {
				peerid: peerid,
				ip: bounded_ip,
				power: 0 as u128,
				space: 0 as u128,
			};
			AllMiner::<T>::try_mutate(|s| -> DispatchResult {
				s.try_push(add_minerinfo).expect("Maximum length exceeded");
				Ok(())
			})?;

			<MinerTable<T>>::insert(
				peerid,
				TableInfo::<T::AccountId, BalanceOf<T>> {
					address: sender.clone(),
					beneficiary: beneficiary.clone(),
					total_storage: 0u128,
					average_daily_data_traffic_in: 0u64,
					average_daily_data_traffic_out: 0u64,
					mining_reward: BalanceOf::<T>::from(0u32),
				}
			);

			<MinerDetails<T>>::insert(
				peerid,
				MinerDetailInfo::<T::AccountId, BalanceOf<T>> {
					address: sender.clone(),
					beneficiary,
					temp_power: 0u128,
					power: 0u128,
					space: 0u128,
					total_reward: BalanceOf::<T>::from(0u32),
					total_rewards_currently_available: BalanceOf::<T>::from(0u32),
					totald_not_receive: BalanceOf::<T>::from(0u32),
					collaterals: staking_val.clone(),
				}
			);

			MinerStatValue::<T>::try_mutate(|s_opt| -> DispatchResult {
				let s = s_opt.as_mut().unwrap();
				s.total_miners = s.total_miners.checked_add(1).ok_or(Error::<T>::Overflow)?;
				s.active_miners = s.active_miners.checked_add(1).ok_or(Error::<T>::Overflow)?;
				s.staking = s.staking.checked_add(&staking_val).ok_or(Error::<T>::Overflow)?;
				Ok(())
			})?;

			Self::deposit_event(Event::<T>::Registered{acc: sender.clone(), staking_val: staking_val.clone()});
			Ok(())
		}

		#[pallet::weight(1_000_000)]
		pub fn increase_collateral(origin: OriginFor<T>, #[pallet::compact] collaterals: BalanceOf<T>) -> DispatchResult {
			let sender = ensure_signed(origin)?;
			
			ensure!(MinerItems::<T>::contains_key(&sender), Error::<T>::NotMiner);
			T::Currency::reserve(&sender, collaterals)?;
			let mut balance: BalanceOf<T> = 0u32.saturated_into();
			<MinerItems<T>>::try_mutate(&sender, |s_opt| -> DispatchResult {
				let s = s_opt.as_mut().unwrap();
				s.collaterals = s.collaterals + collaterals;
				balance = s.collaterals;
				if s.state == "frozen".as_bytes().to_vec() || s.state == "e_frozen".as_bytes().to_vec() {
					let limit = Self::check_collateral_limit(s.peerid)?;
					if s.collaterals > limit {
						if s.state.to_vec() == "frozen".as_bytes().to_vec() {
							s.state = Self::vec_to_bound("positive".as_bytes().to_vec())?;
						} else {
							s.state = Self::vec_to_bound("exit".as_bytes().to_vec())?;
						}
					}
				}

				Ok(())
			})?;

			MinerStatValue::<T>::try_mutate(|s_opt| -> DispatchResult {
				let s = s_opt.as_mut().unwrap();
				s.staking = s.staking.checked_add(&collaterals).ok_or(Error::<T>::Overflow)?;
				Ok(())
			})?;
			Self::deposit_event(Event::<T>::IncreaseCollateral{acc: sender, balance: balance});

			Ok(())
		}

		//Miner exit method, Irreversible process.
		#[pallet::weight(1_000_000)]
		pub fn exit_miner(origin: OriginFor<T>) -> DispatchResult {
			let sender = ensure_signed(origin)?;

			ensure!(MinerItems::<T>::contains_key(&sender), Error::<T>::NotMiner);
			let state = Self::check_state(sender.clone());
			if state != "positive".as_bytes().to_vec() {
				Err(Error::<T>::NotpositiveState)?;
			}

			MinerItems::<T>::try_mutate(&sender, |s_opt| -> DispatchResult {
				let s = s_opt.as_mut().unwrap();
				
				Self::sub_space(s.peerid, s.space)?;
				Self::sub_power(s.peerid, s.power)?;
				
				s.state = Self::vec_to_bound("exit".as_bytes().to_vec())?;
				Ok(())
			})?; 

			let now = <frame_system::Pallet<T>>::block_number();
			MinerColling::<T>::insert(&sender, now);

			Self::deposit_event(Event::<T>::MinerExit{acc: sender});
			Ok(())

		}

		//Method for miners to redeem deposit
		#[pallet::weight(2_000_000_000_000)]
		pub fn withdraw(origin: OriginFor<T>) -> DispatchResult {
			let sender = ensure_signed(origin)?;
			ensure!(MinerItems::<T>::contains_key(&sender), Error::<T>::NotMiner);
			let state = Self::check_state(sender.clone());
			if state != "exit".as_bytes().to_vec() {
				Err(Error::<T>::NotExisted)?;
			}
			let now: u128 = <frame_system::Pallet<T>>::block_number().saturated_into();
			let colling_line: u128 = MinerColling::<T>::get(&sender).unwrap().saturated_into();
			if colling_line + 1200 < now {
				Err(Error::<T>::CollingNotOver)?;
			}

			let collaterals = MinerItems::<T>::get(&sender).unwrap().collaterals;
			T::Currency::unreserve(&sender, collaterals);
			Self::delete_miner_info(sender.clone())?;
			MinerColling::<T>::remove(&sender);

			Self::deposit_event(Event::<T>::MinerClaim{acc: sender});
			Ok(())
		}

	
		 
		/// Redeem for storage miner.
		///
		/// The dispatch origin of this call must be _Signed_.
		#[deprecated]
		#[pallet::weight(<T as pallet::Config>::WeightInfo::redeem())]
		pub fn redeem(origin: OriginFor<T>) -> DispatchResult {
			let sender = ensure_signed(origin)?;
			let peerid = MinerItems::<T>::get(&sender).unwrap().peerid;
			let mut allminer = <AllMiner<T>>::get();
			let mut k = 0;
			for i in allminer.clone().iter() {
				if i.peerid == peerid {
					allminer.remove(k);
				}
				k = k.checked_add(1).ok_or(Error::<T>::Overflow)?;
			}
			// let allminer_bounded = Self::vec_to_bound(allminer)?;
			AllMiner::<T>::put(allminer);

			let mi = MinerItems::<T>::get(&sender).unwrap();
			ensure!(mi.locked == <BalanceOf<T>>::from(0 as u32), Error::<T>::LockedNotEmpty);
			let deposit = mi.collaterals;
			let _ = T::Currency::unreserve(&sender, deposit.clone());

			<MinerItems<T>>::remove(&sender);
			<SegInfo<T>>::remove(&sender);
			Self::deposit_event(Event::<T>::Redeemed{acc: sender.clone(), deposit: deposit.clone()});
			Ok(())
		}
		/// Storage miner gets mi.earnings bonus.
		///
		/// The dispatch origin of this call must be _Signed_.
		#[deprecated]
		#[pallet::weight(<T as pallet::Config>::WeightInfo::claim())]
		pub fn claim(origin: OriginFor<T>) -> DispatchResult {
			let sender = ensure_signed(origin)?;
			let _peerid = MinerItems::<T>::get(&sender).unwrap().peerid;

			let mi = MinerItems::<T>::get(&sender).unwrap();
			ensure!(mi.earnings != <BalanceOf<T>>::from(0 as u32), Error::<T>::EarningsIsEmpty);
			let deposit = mi.earnings;
			let reward_pot = T::PalletId::get().into_account();
			let _ = T::Currency::transfer(&reward_pot, &sender, deposit.clone(), AllowDeath);
			Self::deposit_event(Event::<T>::Claimed{acc: sender.clone(), deposit: deposit.clone()});
			Ok(())
		}
		/// Miner information initialization.
		///
		/// The dispatch origin of this call must be _root_.
		#[pallet::weight(<T as pallet::Config>::WeightInfo::initi())]
		pub fn initi(origin: OriginFor<T>) -> DispatchResult {
			//sudo call
			let _ = ensure_root(origin)?;
			let value = BalanceOf::<T>::from(0 as u32);
			let mst = MinerStatInfo::<BalanceOf<T>> {
				total_miners: 0u64,
				active_miners: 0u64,
				staking: value,
				miner_reward: value,
				sum_files: 0u128,
			};
			<MinerStatValue<T>>::put(mst);
			Ok(())
		}

		

		// 	storage_info_vec.append(&mut info1);

		// 	<StorageInfoVec<T>>::put(storage_info_vec);
		// 	Self::deposit_event(Event::<T>::TimingStorageSpace());
		// 	Ok(())
		// }
		/// Add reward orders.
		///
		#[pallet::weight(<T as pallet::Config>::WeightInfo::timed_increase_rewards())]
		pub fn timed_increase_rewards(origin: OriginFor<T>) -> DispatchResult {
			let _ = ensure_root(origin)?;
			let total_power = <TotalPower<T>>::get();
			ensure!(total_power != 0, Error::<T>::DivideByZero);
			// let reward_pot = T::PalletId::get().into_account();

			for (_, detail) in <MinerDetails<T>>::iter() {
				if detail.power == 0 {
					continue;
				}
				let tmp1:u128 = 750000000000000000_u128.checked_mul(detail.power).ok_or(Error::<T>::Overflow)?;
				let tmp2:u128 = tmp1.checked_div(total_power).ok_or(Error::<T>::Overflow)?;
				let _ = Self::add_reward_order1(detail.address,tmp2);

				//Give 20% reward to users in advance
				// let reward_20_percent: BalanceOf<T> = (tmp2.checked_mul(2).ok_or(Error::<T>::Overflow)?.checked_div(10).ok_or(Error::<T>::Overflow)?)
				// .try_into()
				// .map_err(|_e| Error::<T>::ConversionError)?;

				// <T as pallet::Config>::Currency::transfer(&reward_pot, &detail.beneficiary, reward_20_percent, AllowDeath)?;
			}
			let reward3:BalanceOf<T> = 750000000000000000_u128.try_into().map_err(|_e| Error::<T>::ConversionError)?;

			MinerStatValue::<T>::try_mutate(|s_opt| -> DispatchResult {
				let s = s_opt.as_mut().unwrap();
				s.miner_reward = s.miner_reward.checked_add(&reward3).ok_or(Error::<T>::Overflow)?;
				Ok(())
			})?;

			Self::deposit_event(Event::<T>::TimedTask());
			Ok(())
		}
		/// Added timed tasks for reward orders.
		///
		/// The dispatch origin of this call must be _root_.
		#[pallet::weight(<T as pallet::Config>::WeightInfo::timing_task_increase_power_rewards())]
		pub fn timing_task_increase_power_rewards(origin: OriginFor<T>, when: BlockNumberOf<T>, cycle: BlockNumberOf<T>, degree: u32) -> DispatchResult {
			let _ = ensure_root(origin)?;

			if T::SScheduler::schedule_named(
				(DEMOCRACY_IDA).encode(),
				DispatchTime::At(when),
				Some(( cycle, degree)),
				60,
				frame_system::RawOrigin::Root.into(),
				Call::timed_increase_rewards{}.into(),
			).is_err() {
				frame_support::print("LOGIC ERROR: timed_increase_rewards/schedule_named failed");
			}

			// Self::deposit_event(Event::<T>::Add(sender.clone()));
			Ok(())
		}
		/// Delete reward orders.
		///
		/// The dispatch origin of this call must be _root_.
		#[pallet::weight(<T as pallet::Config>::WeightInfo::del_reward_order())]
		pub fn del_reward_order(origin: OriginFor<T>,acc: AccountOf<T>, order_num: u128) -> DispatchResult {
			let _ = ensure_root(origin)?;

			ensure!(CalculateRewardOrderMap::<T>::contains_key(&acc), Error::<T>::NotExisted);
			let mut order_vec = CalculateRewardOrderMap::<T>::get(&acc);
			order_vec.remove(order_num.try_into().unwrap());
			<CalculateRewardOrderMap<T>>::insert(
				acc,
				order_vec,
			);

			// Self::deposit_event(Event::<T>::Del(sender.clone()));
			Ok(())
		}

		// #[pallet::weight(50_000_000)]
		// pub fn user_receive_award(origin: OriginFor<T>, award: BalanceOf<T>) -> DispatchResult {
		// 	let sender = ensure_signed(origin)?;
			
		// 	let acc = Self::get_acc(sender);

		// 	ensure!(RewardClaimMap::<T>::contains_key(&sender), Error::<T>::NotExisted);
			
		// 	let reward_pot = T::PalletId::get().into_account();

		// 	let reward_claim1 = RewardClaimMap::<T>::get(&sender).unwrap();
			
		// 	ensure!((reward_claim1.have_to_receive + award) <= reward_claim1.total_rewards_currently_available, Error::<T>::BeyondClaim);
			
		// 	<T as pallet::Config>::Currency::transfer(&reward_pot, &acc, award, AllowDeath)?;

		// 	RewardClaimMap::<T>::mutate(&sender, |reward_claim_opt| {
		// 		let reward_claim = reward_claim_opt.as_mut().unwrap();
		// 		reward_claim.have_to_receive = reward_claim.have_to_receive + award;
		// 	});

		// 	Self::deposit_event(Event::<T>::DrawMoney(sender.clone()));
		// 	Ok(())
		// }

		/// Users receive rewards for scheduled tasks.
		///
		#[pallet::weight(<T as pallet::Config>::WeightInfo::timed_user_receive_award1())]
		pub fn timed_user_receive_award1(origin: OriginFor<T>) -> DispatchResult {
			let _ = ensure_root(origin)?;
			for (sender, info) in <RewardClaimMap<T>>::iter() {
				
				let acc = info.beneficiary;
				let state = <MinerItems<T>>::get(&sender).unwrap().state;
				if state == "frozen".as_bytes().to_vec() || state == "e_frozen".as_bytes().to_vec() {
					Self::deposit_event(Event::<T>::AlreadyFrozen{acc: acc.clone()});
					continue;
				}
				
				let reward_pot = T::PalletId::get().into_account();

				let reward_claim1 = RewardClaimMap::<T>::get(&sender).unwrap();
				
				let award = reward_claim1.current_availability;
				let total = reward_claim1.total_reward;

				ensure!(reward_claim1.have_to_receive.checked_add(&award).ok_or(Error::<T>::Overflow)? <= reward_claim1.total_reward, Error::<T>::BeyondClaim);
				
				<T as pallet::Config>::Currency::transfer(&reward_pot, &acc, award, AllowDeath)?;

				RewardClaimMap::<T>::try_mutate(&sender, |reward_claim_opt| -> DispatchResult {
					let reward_claim = reward_claim_opt.as_mut().unwrap();
					let have_to_receive = reward_claim.have_to_receive.checked_add(&award).ok_or(Error::<T>::Overflow)?;
					reward_claim.have_to_receive = have_to_receive;
					reward_claim.current_availability = 0u32.into();
					reward_claim.total_not_receive = total.checked_sub(&award).ok_or(Error::<T>::Overflow)?;
					Ok(())
				})?;
				let peerid = Self::get_peerid(&sender);
				MinerDetails::<T>::try_mutate(peerid, |miner_detail_opt| -> DispatchResult {
					let miner_detail = miner_detail_opt.as_mut().unwrap();
					let total_not_receive = RewardClaimMap::<T>::get(&sender).unwrap().total_not_receive;
					miner_detail.totald_not_receive = total_not_receive;
					Ok(())
				})?;

				if Self::check_exist_miner_reward(sender.clone()) {
					Self::clean_reward_map(sender)
				}
			}
			Ok(())
		}
		/// Users receive rewards for scheduled tasks.
		///
		/// The dispatch origin of this call must be _root_.
		#[pallet::weight(<T as pallet::Config>::WeightInfo::timing_user_receive_award())]
		pub fn timing_user_receive_award(origin: OriginFor<T>, when: BlockNumberOf<T>, cycle: BlockNumberOf<T>, degree: u32) -> DispatchResult {
			let _ = ensure_root(origin)?;

			if T::SScheduler::schedule_named(
				(DEMOCRACY_IDC).encode(),
				DispatchTime::At(when),
				Some(( cycle, degree)),
				63,
				frame_system::RawOrigin::Root.into(),
				Call::timed_user_receive_award1{}.into(),
			).is_err() {
				frame_support::print("LOGIC ERROR: timed_user_receive_award1/schedule_named failed");
			}

			// Self::deposit_event(Event::<T>::Add(sender.clone()));
			Ok(())
		}
		/// Update the user reward table for scheduled tasks.
		///
		#[pallet::weight(<T as pallet::Config>::WeightInfo::timed_task_award_table())]
		pub fn timed_task_award_table(origin: OriginFor<T>) -> DispatchResult {
			let _ = ensure_root(origin)?;
			for (_acc, order_vec) in <CalculateRewardOrderMap<T>>::iter() {
				let mut total:u128 = 0;

				let now = <frame_system::Pallet<T>>::block_number();
				let mut avail:BalanceOf<T> = 0u128.try_into().map_err(|_e| Error::<T>::ConversionError)?;

				for i in &order_vec.to_vec(){
					total = total.checked_add(i.calculate_reward).ok_or(Error::<T>::Overflow)?;
					if i.deadline > now {
						// let tmp1 = TryInto::<u128>::try_into(now.checked_sub(&i.start_t).ok_or(Error::<T>::Overflow)?).ok().unwrap();
						// let day:u128 = tmp/28800+1;
						// // test 5 minutes
						// let day:u128 = tmp/100+1;
						// test 6 hours
						// let day:u128 = tmp1.checked_div(7200).ok_or(Error::<T>::Overflow)?.checked_add(1).ok_or(Error::<T>::Overflow)?;
						let tmp2:BalanceOf<T> = (i.calculate_reward*8/10/180).try_into().map_err(|_e| Error::<T>::ConversionError)?;
						avail = avail.checked_add(&tmp2).ok_or(Error::<T>::Overflow)?;
					} 
					// else {
					// 	let tmp1:BalanceOf<T> = (i.calculate_reward*8/10).try_into().map_err(|_e| Error::<T>::ConversionError)?;
					// 	avail = avail.checked_add(&tmp1).ok_or(Error::<T>::Overflow)?;
					// 	// Call::del_order(_acc,i);
					// }
				}

				let mut order_clone = order_vec.clone();
				order_clone.retain(|item| {
					if item.deadline > now {
						true
					} else {
						false
					}
				});

				let total_20_percent:BalanceOf<T> = total
						.checked_mul(2).ok_or(Error::<T>::Overflow)?
						.checked_div(10).ok_or(Error::<T>::Overflow)?
						.try_into().map_err(|_e| Error::<T>::ConversionError)?;

				let currently_available:BalanceOf<T> = avail;

				let reward2:BalanceOf<T> = total.try_into().map_err(|_e| Error::<T>::ConversionError)?;

				let miner = MinerItems::<T>::get(&_acc).unwrap();
				let peerid = miner.peerid;
				MinerTable::<T>::try_mutate(peerid, |s_opt| -> DispatchResult {
					let s = s_opt.as_mut().unwrap();
					s.mining_reward = reward2;
					Ok(())
				})?;

				if !<RewardClaimMap<T>>::contains_key(&_acc) {
					<RewardClaimMap<T>>::insert(
						&_acc, 
						RewardClaim::<T::AccountId, BalanceOf<T>> {
							beneficiary: miner.beneficiary,
							total_reward: reward2,
							have_to_receive: 0u32.into(),
							current_availability: currently_available.checked_add(&total_20_percent).ok_or(Error::<T>::Overflow)?,
							total_not_receive: reward2,
						}
					);

					
					let peerid = MinerItems::<T>::get(&_acc).unwrap().peerid;
					if <MinerDetails<T>>::contains_key(peerid) {
						MinerDetails::<T>::try_mutate(peerid, |miner_detail_opt| -> DispatchResult {
							let miner_detail = miner_detail_opt.as_mut().unwrap();
							miner_detail.total_reward = reward2;
							miner_detail.total_rewards_currently_available = currently_available.checked_add(&total_20_percent).ok_or(Error::<T>::Overflow)?;
							miner_detail.totald_not_receive = reward2;
							Ok(())
						})?;
					}
					
				} else {
					RewardClaimMap::<T>::try_mutate(&_acc, |reward_claim_opt| -> DispatchResult {
						//Convert balance to U128 for multiplication and division
						let reward_claim = reward_claim_opt.as_mut().unwrap();
						let diff = reward2.checked_sub(&reward_claim.total_reward).ok_or(Error::<T>::Overflow)?;
						let diff128 = TryInto::<u128>::try_into(diff).ok().unwrap();
						let diff_20_percent: BalanceOf<T> = diff128
							.checked_mul(2).ok_or(Error::<T>::Overflow)?
							.checked_div(10).ok_or(Error::<T>::Overflow)?
							.try_into()
							.map_err(|_e| Error::<T>::ConversionError)?;
						//Before switching back to balance
						//Plus 20% of the new share
						reward_claim.total_reward = reward2;
						reward_claim.current_availability = reward_claim.current_availability
							.checked_add(&currently_available).ok_or(Error::<T>::Overflow)?
							.checked_add(&diff_20_percent).ok_or(Error::<T>::Overflow)?;
						reward_claim.total_not_receive = reward2
							.checked_sub(&reward_claim.have_to_receive).ok_or(Error::<T>::Overflow)?;
						Ok(())
					})?;

					let peerid = MinerItems::<T>::get(&_acc).unwrap().peerid;
					if <MinerDetails<T>>::contains_key(peerid) {
						MinerDetails::<T>::try_mutate(peerid, |miner_detail_opt| -> DispatchResult {
							let miner_detail = miner_detail_opt.as_mut().unwrap();
							miner_detail.total_reward = reward2;

							let reward_claim_map = RewardClaimMap::<T>::get(&_acc).unwrap();
							miner_detail.total_rewards_currently_available = reward_claim_map.have_to_receive
								.checked_add(&reward_claim_map.current_availability).ok_or(Error::<T>::Overflow)?;

							let total_not_receive = RewardClaimMap::<T>::get(&_acc).unwrap().total_not_receive;
							miner_detail.totald_not_receive = total_not_receive;
							Ok(())
						})?;
					}
				}

				<CalculateRewardOrderMap<T>>::insert(_acc, order_clone);
			}

			Self::deposit_event(Event::<T>::TimedTask());
			Ok(())
		}
		/// Update the user reward table for scheduled tasks.
		///
		/// The dispatch origin of this call must be _root_.
		#[pallet::weight(<T as pallet::Config>::WeightInfo::timing_task_award_table())]
		pub fn timing_task_award_table(origin: OriginFor<T>, when: BlockNumberOf<T>, cycle: BlockNumberOf<T>, degree: u32) -> DispatchResult {
			let _ = ensure_root(origin)?;

			if T::SScheduler::schedule_named(
				(DEMOCRACY_IDB).encode(),
				DispatchTime::At(when),
				Some(( cycle, degree)),
				61,
				frame_system::RawOrigin::Root.into(),
				Call::timed_task_award_table{}.into(),
			).is_err() {
				frame_support::print("LOGIC ERROR: timed_task_receive_award/schedule_named failed");
			}

			// Self::deposit_event(Event::<T>::Add(sender.clone()));
			Ok(())
		}
		/// Punish offline miners.
		///
		/// The dispatch origin of this call must be _root_.
		///
		/// Parameters:
		/// - `acc`: miner .
		/// The faucet top up.
		///
		/// The dispatch origin of this call must be _Signed_.
		///
		/// Parameters:
		/// - `acc`: Top-up account .
		/// - `acc`: Top-up amount .
		#[pallet::weight(<T as pallet::Config>::WeightInfo::faucet_top_up())]
		pub fn faucet_top_up(origin: OriginFor<T>, award: BalanceOf<T>) -> DispatchResult {
			let sender = ensure_signed(origin)?;

			let reward_pot = T::PalletId::get().into_account();
				
			<T as pallet::Config>::Currency::transfer(&sender, &reward_pot, award, AllowDeath)?;

			Self::deposit_event(Event::<T>::FaucetTopUpMoney{acc: sender.clone()});
			Ok(())
		}
		/// Users receive money through the faucet.
		///
		/// The dispatch origin of this call must be _Signed_.
		///
		/// Parameters:
		/// - `acc`: Withdraw money account.
		#[pallet::weight(<T as pallet::Config>::WeightInfo::faucet())]
		pub fn faucet(origin: OriginFor<T>, to: AccountOf<T>) -> DispatchResult {
			let _ = ensure_signed(origin)?;

			if !<FaucetRecordMap<T>>::contains_key(&to) {
				<FaucetRecordMap<T>>::insert(
					&to,
					FaucetRecord::<BlockNumberOf<T>> {
						last_claim_time: BlockNumberOf::<T>::from(0u32),
					}
				);

				let now = <frame_system::Pallet<T>>::block_number();
				let reward_pot = T::PalletId::get().into_account();
				<T as pallet::Config>::Currency::transfer(&reward_pot, &to, 10000000000000000u128.try_into().map_err(|_e| Error::<T>::ConversionError)?, AllowDeath)?;
				<FaucetRecordMap<T>>::insert(
					&to,
					FaucetRecord::<BlockNumberOf<T>> {
						last_claim_time: now,
					}
				);
			} else {
				let faucet_record = FaucetRecordMap::<T>::get(&to).unwrap();
				let now = <frame_system::Pallet<T>>::block_number();

				let mut flag: bool = true;
				if now >= BlockNumberOf::<T>::from(28800u32) {
					if !(faucet_record.last_claim_time <= now.checked_sub(&BlockNumberOf::<T>::from(28800u32)).ok_or(Error::<T>::Overflow)?) {
						Self::deposit_event(Event::<T>::LessThan24Hours{last: faucet_record.last_claim_time, now: now});
						flag = false;
					}
				} else {
					if !(faucet_record.last_claim_time <= BlockNumberOf::<T>::from(0u32)) {
						Self::deposit_event(Event::<T>::LessThan24Hours{last: faucet_record.last_claim_time, now: now});
						flag = false;
					}
				}
				ensure!(flag , Error::<T>::LessThan24Hours);
				
				let reward_pot = T::PalletId::get().into_account();
				<T as pallet::Config>::Currency::transfer(&reward_pot, &to, 10000000000000000u128.try_into().map_err(|_e| Error::<T>::ConversionError)?, AllowDeath)?;
				<FaucetRecordMap<T>>::insert(
					&to,
					FaucetRecord::<BlockNumberOf<T>> {
						last_claim_time: now,
					}
				);
			}
			Self::deposit_event(Event::<T>::DrawFaucetMoney());
			Ok(())
		}

		/// Test method for increasing computational power.
		///
		/// The dispatch origin of this call must be _root_.
		///
		/// Parameters:
		/// - `peerid`: The miners' peerid.
		/// - `increment`: Increased computational power.
		#[pallet::weight(50_000_000)]
		pub fn add_power_test(origin: OriginFor<T>, peerid: u64, increment: u128) -> DispatchResult {
			let _ = ensure_root(origin)?;
			let _ = Self::add_power(peerid,increment);
			Self::deposit_event(Event::<T>::DrawFaucetMoney());
			Ok(())
		}

	}
}

impl<T: Config> Pallet<T> {
	/// Use aid to get to peerid and segmentid.
	///
	/// Parameters:
	/// - `aid`: aid.
	pub fn get_ids(aid: &AccountOf<T>) -> Result<(u64, u64), DispatchError> {
		//check exist
		if !<MinerItems<T>>::contains_key(&aid) {
			Err(Error::<T>::NotExisted)?;
		}
		let peerid = MinerItems::<T>::get(&aid).unwrap().peerid;
		SegInfo::<T>::try_mutate(&aid, |s| -> DispatchResult {
			(*s).segment_index = (*s).segment_index.checked_add(1).ok_or(Error::<T>::Overflow)?;
			Ok(())
		})?;
		let segment_new_index = SegInfo::<T>::get(aid).segment_index;
		Ok((peerid, segment_new_index))
	}
	/// Use aid to get to peerid.
	///
	/// Parameters:
	/// - `aid`: aid.
	pub fn get_peerid(aid: &AccountOf<T>) -> u64 {
		if !<MinerItems<T>>::contains_key(&aid) {
			frame_support::print("UnregisteredAccountId");
		}
		let peerid = MinerItems::<T>::get(&aid).unwrap().peerid;
		peerid
	}
	/// Use aid to get to segmentid.
	///
	/// Parameters:
	/// - `aid`: aid.
	pub fn get_segmentid(aid: &AccountOf<T>) -> Result<u64, DispatchError> {
		SegInfo::<T>::try_mutate(&aid, |s| -> DispatchResult {
			(*s).segment_index = (*s).segment_index.checked_add(1).ok_or(Error::<T>::Overflow)?;
			Ok(())
		})?;
		let segment_new_index = SegInfo::<T>::get(aid).segment_index;
		Ok(segment_new_index)
	}
	/// Add computing power to corresponding miners.
	///
	/// Parameters:
	/// - `peerid`: peerid.
	/// - `increment`: computing power.
	pub fn add_power(peerid: u64, increment: u128) -> DispatchResult {
		//check exist
		if !<MinerDetails<T>>::contains_key(peerid) {
			Err(Error::<T>::NotExisted)?;
		}

		

		let acc = Self::get_acc(peerid)?;
		let state = Self::check_state(acc.clone());
		if state == "exit".as_bytes().to_vec() {
			return Ok(())
		}

		MinerItems::<T>::try_mutate(&acc, |s_opt| -> DispatchResult{
			let s = s_opt.as_mut().unwrap();
			s.power = s.power.checked_add(increment).ok_or(Error::<T>::Overflow)?;
			Ok(())
		})?;

		TotalPower::<T>::try_mutate(|s| -> DispatchResult {
			*s = s.checked_add(increment).ok_or(Error::<T>::Overflow)?;
			Ok(())
		})?;

		MinerTable::<T>::try_mutate(peerid, |s_opt| -> DispatchResult {
			let s = s_opt.as_mut().unwrap();
			s.total_storage = s.total_storage.checked_add(increment).ok_or(Error::<T>::Overflow)?;
			Ok(())
		})?;

		MinerDetails::<T>::try_mutate(peerid, |s_opt| -> DispatchResult {
			let s = s_opt.as_mut().unwrap();
			s.power = s.power.checked_add(increment).ok_or(Error::<T>::Overflow)?;
			Ok(())
		})?;

		let mut allminer = AllMiner::<T>::get();
		let mut k = 0;
		for i in allminer.clone().iter() {
			if i.peerid == peerid {
				let newminer = MinerInfo::<BoundedVec<u8, T::ItemLimit>> {
					peerid: i.peerid,
					ip: i.ip.clone(),
					power: i.power.checked_add(increment).ok_or(Error::<T>::Overflow)?,
					space: i.space,
				};
				allminer.remove(k);
				allminer.try_push(newminer).expect("Maximum length exceeded");
			}
			k = k.checked_add(1).ok_or(Error::<T>::Overflow)?;
		}
		AllMiner::<T>::put(allminer);
		Ok(())
	}
	/// Sub computing power to corresponding miners.
	///
	/// Parameters:
	/// - `peerid`: peerid.
	/// - `increment`: computing power.
	pub fn sub_power(peerid: u64, increment: u128) -> DispatchResult {
		//check exist
		if !<MinerDetails<T>>::contains_key(peerid) {
			Err(Error::<T>::NotExisted)?;
		}

		let acc = Self::get_acc(peerid)?;
		let state = Self::check_state(acc.clone());
		if state == "exit".as_bytes().to_vec() {
			return Ok(())
		}
		MinerItems::<T>::try_mutate(&acc, |s_opt| -> DispatchResult{
			let s = s_opt.as_mut().unwrap();
			s.power = s.power.checked_sub(increment).ok_or(Error::<T>::Overflow)?;
			Ok(())
		})?;

		MinerTable::<T>::try_mutate(peerid, |s_opt| -> DispatchResult {
			let s = s_opt.as_mut().unwrap();
			s.total_storage = s.total_storage.checked_sub(increment).ok_or(Error::<T>::Overflow)?;
			Ok(())
		})?;

		MinerDetails::<T>::try_mutate(peerid, |s_opt| -> DispatchResult {
			let s = s_opt.as_mut().unwrap();
			s.power = s.power.checked_sub(increment).ok_or(Error::<T>::Overflow)?;
			Ok(())
		})?;

		TotalPower::<T>::try_mutate(|s| -> DispatchResult {
			*s = s.checked_sub(increment).ok_or(Error::<T>::Overflow)?;
			Ok(())
		})?;

		let mut allminer = AllMiner::<T>::get();
		let mut k = 0;
		for i in allminer.clone().iter() {
			if i.peerid == peerid {
				let newminer = MinerInfo::<BoundedVec<u8, T::ItemLimit>> {
					peerid: i.peerid,
					ip: i.ip.clone(),
					power: i.power.checked_sub(increment).ok_or(Error::<T>::Overflow)?,
					space: i.space,
				};
				allminer.remove(k);
				allminer.try_push(newminer).expect("Maximum length exceeded");
			}
			k = k.checked_add(1).ok_or(Error::<T>::Overflow)?;
		}
		AllMiner::<T>::put(allminer);
		Ok(())
	}

	/// Add space calculation power to corresponding miners.
	///
	/// Parameters:
	/// - `peerid`: peerid.
	/// - `increment`: computing power.
	pub fn add_space(peerid: u64, increment: u128) -> DispatchResult {
		//check exist
		if !<MinerDetails<T>>::contains_key(peerid) {
			Err(Error::<T>::NotExisted)?;
		}

		let acc = Self::get_acc(peerid)?;
		let state = Self::check_state(acc.clone());
		if state == "exit".as_bytes().to_vec() {
			return Ok(())
		}
		MinerItems::<T>::try_mutate(&acc, |s_opt| -> DispatchResult{
			let s = s_opt.as_mut().unwrap();
			s.space = s.space.checked_add(increment).ok_or(Error::<T>::Overflow)?;
			Ok(())
		})?;
		MinerDetails::<T>::try_mutate(peerid, |s_opt| -> DispatchResult {
			let s = s_opt.as_mut().unwrap();
			s.space = s.space.checked_add(increment).ok_or(Error::<T>::Overflow)?;
			Ok(())
		})?;
		TotalSpace::<T>::try_mutate(|s| -> DispatchResult {
			*s = s.checked_add(increment).ok_or(Error::<T>::Overflow)?;
			Ok(())
		})?;

		// MinerStatValue::<T>::try_mutate(|s_opt| -> DispatchResult {
		// 	let s = s_opt.as_mut().unwrap();
		// 	s.sum_files = s.sum_files.checked_add(1).ok_or(Error::<T>::Overflow)?;
		// 	Ok(())
		// })?;

		let mut allminer = AllMiner::<T>::get();
		let mut k = 0;
		for i in allminer.clone().iter() {
			if i.peerid == peerid {
 				let newminer = MinerInfo::<BoundedVec<u8, T::ItemLimit>> {
					peerid: i.peerid,
					ip: i.ip.clone(),
					power: i.power,
					space: i.space.checked_add(increment).ok_or(Error::<T>::Overflow)?,
				};
				allminer.remove(k);
				allminer.try_push(newminer).expect("Maximum length exceeded");
			}
			k = k.checked_add(1).ok_or(Error::<T>::Overflow)?;
		}
		AllMiner::<T>::put(allminer);
		Ok(())
	}
	/// Sub space calculation power to corresponding miners.
	///
	/// Parameters:
	/// - `peerid`: peerid.
	/// - `increment`: computing power.
	pub fn sub_space(peerid: u64, increment: u128) -> DispatchResult {
		//check exist
		if !<MinerDetails<T>>::contains_key(peerid) {
			Err(Error::<T>::NotExisted)?;
		}

		let acc = Self::get_acc(peerid)?;
		let state = Self::check_state(acc.clone());
		if state == "exit".as_bytes().to_vec() {
			return Ok(())
		}
		MinerItems::<T>::try_mutate(&acc, |s_opt| -> DispatchResult{
			let s = s_opt.as_mut().unwrap();
			s.space = s.space.checked_sub(increment).ok_or(Error::<T>::Overflow)?;
			Ok(())
		})?;
		MinerDetails::<T>::mutate(peerid, |s_opt| -> DispatchResult {
			let s = s_opt.as_mut().unwrap();
			s.space = s.space.checked_sub(increment).ok_or(Error::<T>::Overflow)?;
			Ok(())
		})?;
		TotalSpace::<T>::mutate(|s| -> DispatchResult {
			*s = s.checked_sub(increment).ok_or(Error::<T>::Overflow)?;
			Ok(())
		})?;

		// MinerStatValue::<T>::mutate(|s_opt| -> DispatchResult {
		// 	let s = s_opt.as_mut().unwrap();
		// 	s.sum_files = s.sum_files.checked_sub(1).ok_or(Error::<T>::Overflow)?;
		// 	Ok(())
		// })?;

		let mut allminer = AllMiner::<T>::get();
		let mut k = 0;
		for i in allminer.clone().iter() {
			if i.peerid == peerid {
				let newminer = MinerInfo::<BoundedVec<u8, T::ItemLimit>> {
					peerid: i.peerid,
					ip: i.ip.clone(),
					power: i.power,
					space: i.space.checked_sub(increment).ok_or(Error::<T>::Overflow)?,
				};
				allminer.remove(k);
				allminer.try_push(newminer).expect("Maximum length exceeded");
			}
			k = k.checked_add(1).ok_or(Error::<T>::Overflow)?;
		}
		AllMiner::<T>::put(allminer);
		Ok(())
	}
	/// According to aid to punish.
	///
	/// Parameters:
	/// - `aid`: aid.
	pub fn punish(aid: AccountOf<T>, file_size: u128) -> DispatchResult {
		if !<MinerItems<T>>::contains_key(&aid) {
			Err(Error::<T>::NotMiner)?;
		}
		let mr = MinerItems::<T>::get(&aid).unwrap();
		let acc = T::PalletId::get().into_account();
		let growth: u128 = file_size / 2;
		let punish_amount: BalanceOf<T> = 400_000_000_000_000u128
			.checked_add(growth).ok_or(Error::<T>::Overflow)?
			.try_into().map_err(|_e| Error::<T>::ConversionError)?;

		if mr.collaterals < punish_amount {
			Self::delete_miner_info(aid.clone())?;
			return Ok(())
		}
		T::Currency::unreserve(&aid, punish_amount);
		MinerItems::<T>::try_mutate(&aid, |s_opt| -> DispatchResult {
			let s = s_opt.as_mut().unwrap();
			s.collaterals = s.collaterals.checked_sub(&punish_amount).ok_or(Error::<T>::Overflow)?;
			let limit = Self::check_collateral_limit(s.peerid)?;
			if mr.collaterals < limit && s.state != "frozen".as_bytes().to_vec() && s.state != "e_frozen".as_bytes().to_vec() {
				if s.state.to_vec() == "positive".as_bytes().to_vec() {
					s.state = Self::vec_to_bound::<u8>("frozen".as_bytes().to_vec())?;
				} else if s.state.to_vec() == "exit".as_bytes().to_vec() {
					s.state = Self::vec_to_bound::<u8>("e_frozen".as_bytes().to_vec())?;
				}	
			}
			Ok(())
		})?;
		MinerStatValue::<T>::try_mutate(|s_opt| -> DispatchResult {
			let s = s_opt.as_mut().unwrap();
			s.staking = s.staking.checked_sub(&punish_amount).ok_or(Error::<T>::Overflow)?;
			Ok(())
		})?;
		T::Currency::transfer(&aid, &acc, punish_amount, AllowDeath)?;

		

		Ok(())
	}

	fn modify_miner_statvalue(acc: AccountOf<T>) -> DispatchResult {
		let staking_val = <MinerItems<T>>::get(&acc).unwrap().collaterals;

		MinerStatValue::<T>::try_mutate(|s_opt| -> DispatchResult {
			let s = s_opt.as_mut().unwrap();
			s.total_miners = s.total_miners.checked_sub(1).ok_or(Error::<T>::Overflow)?;
			s.active_miners = s.active_miners.checked_sub(1).ok_or(Error::<T>::Overflow)?;
			s.staking = s.staking.checked_sub(&staking_val).ok_or(Error::<T>::Overflow)?;
			Ok(())
		})?;

		Ok(())
	}

	fn delete_miner_info(acc: AccountOf<T>) -> DispatchResult {
		let peerid = Self::get_peerid(&acc);
		let miner = <MinerDetails<T>>::get(peerid).unwrap();
		TotalPower::<T>::try_mutate(|s| -> DispatchResult {
			*s = s.checked_sub(miner.power).ok_or(Error::<T>::Overflow)?;
			Ok(())
		})?;

		TotalSpace::<T>::try_mutate(|s| -> DispatchResult {
			*s = s.checked_sub(miner.space).ok_or(Error::<T>::Overflow)?;
			Ok(())
		})?;

		Self::modify_miner_statvalue(acc.clone())?;

		let mut miner_list = AllMiner::<T>::get();
		miner_list.retain(|s| if s.peerid == peerid {false} else {true});
		AllMiner::<T>::put(miner_list);

		<MinerItems<T>>::remove(&acc);
		<MinerDetails<T>>::remove(peerid);
		<SegInfo<T>>::remove(&acc);
		Ok(())
	}

	//Check whether the rewards for exited miners have been paid out. 
	//true is Distribution completed. false is Unfinished
	fn check_exist_miner_reward(acc: AccountOf<T>) -> bool {
		if !<MinerItems<T>>::contains_key(&acc) {
			let order_vec = <CalculateRewardOrderMap<T>>::get(&acc);
			if order_vec.len() == 0 {
				let reward_map = <RewardClaimMap<T>>::get(&acc).unwrap();
				if reward_map.have_to_receive == reward_map.total_reward {
					return true
				}
			}
		}
		
		false
	}

	fn clean_reward_map(acc: AccountOf<T>) {
		<CalculateRewardOrderMap<T>>::remove(&acc);
		<RewardClaimMap<T>>::remove(&acc);
	}
	/// Add reward orders for corresponding accounts.
	///
	/// Parameters:
	/// - `acc`: Rewards account.
	/// - `calculate_reward`: Calculate the reward.
	pub fn add_reward_order1(acc: AccountOf<T>, calculate_reward: u128) -> DispatchResult {
		let now = <frame_system::Pallet<T>>::block_number();
		// With block timing, 180 days =5184000 blocks
		// let deadline = now + T::BlockNumber::from(5184000u32);
		// // test 5 minutes
		// let deadline = now + T::BlockNumber::from(18000u32);
		// test 6 hours
		let deadline = now.checked_add(&T::BlockNumber::from(1296000u32)).ok_or(Error::<T>::Overflow)?;

		if !<CalculateRewardOrderMap<T>>::contains_key(&acc) {
			let order: CalculateRewardOrder<T> = CalculateRewardOrder::<T>{
				calculate_reward:calculate_reward,
				start_t: now,
				deadline: deadline,
			};
			let mut order_vec:Vec<CalculateRewardOrder<T>> = Vec::new();
			order_vec.push(order);
			let bounded_order_vec = Self::vec_to_bound::<CalculateRewardOrder<T>>(order_vec)?;
			<CalculateRewardOrderMap<T>>::insert(
				acc,
				bounded_order_vec,
			);
		} else {
			let order1: CalculateRewardOrder<T> = CalculateRewardOrder::<T>{
				calculate_reward:calculate_reward,
				start_t: now,
				deadline: deadline,
			};
			let mut order_vec = CalculateRewardOrderMap::<T>::get(&acc);
			order_vec.try_push(order1).expect("Maximum length exceeded");
			<CalculateRewardOrderMap<T>>::insert(
				acc,
				order_vec,
			);
		}
		Ok(())
	}
	/// Get an account based on peerID.
	///
	/// Parameters:
	/// - `peerid`: peerid.
	pub fn get_acc(peerid: u64) -> Result<AccountOf<T>, DispatchError> {
		if !<MinerDetails<T>>::contains_key(peerid) {
			Err(Error::<T>::NotExisted)?;
		}
		let acc = MinerDetails::<T>::get(peerid).unwrap();
		Ok(acc.address)
	}

	pub fn get_space() -> u128 {
		let purchased_space = <PurchasedSpace<T>>::get();
		let total_space = <AvailableSpace<T>>::get();
		let value = total_space - purchased_space;
		return value
	}

	pub fn add_purchased_space(size: u128) -> DispatchResult{
		<PurchasedSpace<T>>::try_mutate(|s| -> DispatchResult {
			let available_space = <AvailableSpace<T>>::get();
			if *s + size > available_space {
				Err(<Error<T>>::InsufficientAvailableSpace)?;
			}
			*s = s.checked_add(size).ok_or(Error::<T>::Overflow)?;
			Ok(())
		})?;
		Ok(())
	}
	pub fn sub_purchased_space(size: u128) -> DispatchResult {
		<PurchasedSpace<T>>::try_mutate(|s| -> DispatchResult {
			*s = s.checked_sub(size).ok_or(Error::<T>::Overflow)?;
			Ok(())
		})?;
		Ok(())
	}
	pub fn add_available_space(size: u128) -> DispatchResult {
		<AvailableSpace<T>>::try_mutate(|s| -> DispatchResult {
			*s = s.checked_add(size).ok_or(Error::<T>::Overflow)?;
			Ok(())
		})?;
		Ok(())
	}
	pub fn sub_available_space(size: u128) -> DispatchResult {
		<AvailableSpace<T>>::try_mutate(|s| -> DispatchResult {
			*s = s.checked_sub(size).ok_or(Error::<T>::Overflow)?;
			Ok(())
		})?;
		Ok(())
	}

	fn check_collateral_limit(peer_id: u64) -> Result<BalanceOf<T>, Error<T>> {
		let power = <MinerDetails<T>>::get(peer_id).unwrap().power;
		let mut current_power_num:u128 = 0;
		if power % (1024 * 1024) > 0 {
			current_power_num += 1;
		}
		current_power_num += power.checked_div(1024 * 1024).ok_or(Error::<T>::Overflow)?;
		//2000TCESS/TB(space)
		let limit: BalanceOf<T> = (current_power_num * 2_000_000_000_000_000u128)
		.try_into()
		.map_err(|_e| Error::<T>::ConversionError)?;

		Ok(limit)
	}

	fn check_state(acc: AccountOf<T>) -> Vec<u8> {
		<MinerItems<T>>::get(&acc).unwrap().state.to_vec()
	}

	fn vec_to_bound<P>(param: Vec<P>) -> Result<BoundedVec<P, T::ItemLimit>, DispatchError> {
		let result: BoundedVec<P, T::ItemLimit> = param.try_into().expect("too long");
		Ok(result)
	}

	// fn veclist_to_bounde(param: Vec<Vec<u8>>) -> Result<StringList<T>, DispatchError> {
	// 	let mut result: StringList<T> = Vec::new().try_into().expect("...");

	// 	for v in param {
	// 		let string: BoundedVec<u8, T::StringLimit> = v.try_into().expect("keywords too long");
	// 		result.try_push(string).expect("keywords too long");
	// 	}

	// 	Ok(result)
	// }
}

impl<T: Config> OnUnbalanced<NegativeImbalanceOf<T>> for Pallet<T> {
	fn on_nonzero_unbalanced(amount: NegativeImbalanceOf<T>) {
		let numeric_amount = amount.peek();

		// Must resolve into existing but better to be safe.
		let _ = T::Currency::resolve_creating(&T::PalletId::get().into_account(), amount);

		Self::deposit_event(Event::Deposit{balance: numeric_amount});
	}
}

pub trait MinerControl {
	fn add_temp_power(peer_id: u64, power: u128) -> DispatchResult;

	fn clear_temp_power(peer_id: u64) -> DispatchResult;
<<<<<<< HEAD

	fn punish_miner(peer_id: u64, file_size: u64) -> DispatchResult;
=======
>>>>>>> 90697278
}

impl<T: Config> MinerControl for Pallet<T> {
	fn add_temp_power(peer_id: u64, power: u128) -> DispatchResult {
		<MinerDetails<T>>::try_mutate(peer_id, |opt| -> DispatchResult {
			let o = opt.as_mut().unwrap();
			o.temp_power = o.temp_power.checked_add(power).ok_or(Error::<T>::Overflow)?;
<<<<<<< HEAD
=======

>>>>>>> 90697278
			Ok(())
		})?;

		Ok(())
	}

	fn clear_temp_power(peer_id: u64) -> DispatchResult {
		<MinerDetails<T>>::try_mutate(peer_id, |opt| -> DispatchResult {
			let o = opt.as_mut().unwrap();
			o.temp_power = 0;

			Ok(())
		})?;

		Ok(())
	}
<<<<<<< HEAD

	fn punish_miner(peer_id: u64, file_size: u64) -> DispatchResult {
		let acc = Pallet::<T>::get_acc(peer_id)?;
		Pallet::<T>::punish(acc, file_size.into())?;
		Ok(())
	}
=======
>>>>>>> 90697278
}<|MERGE_RESOLUTION|>--- conflicted
+++ resolved
@@ -1,1491 +1,1481 @@
-//! # Sminer Module
-//!
-//! Contain operations related storage miners.
-//!
-//! ### Terminology
-//!
-//! * **Collateral:** The Staking amount when registering storage miner.
-//! * **Earnings:** Store the storage miner's earnings during mining.
-//! * **Locked:** Store the locked amount of the storage miner during mining.
-//! 
-//! ### Interface
-//!
-//! ### Dispatchable Functions
-//!
-//! * `regnstk` - Staking and register for storage miner.
-//! * `redeem` - Redeem and exit for storage miner.
-//! * `claim` - Claim the rewards from storage miner's earnings.
-
-#![cfg_attr(not(feature = "std"), no_std)]
-
-#[cfg(test)]
-mod mock;
-
-#[cfg(test)]
-mod tests;
-
-use frame_support::traits::{
-	Get, 
-	Currency, 
-	ReservableCurrency, 
-	LockIdentifier, 
-	OnUnbalanced,
-	Imbalance,
-	schedule::{
-		Named as ScheduleNamed, 
-		DispatchTime
-	}, 
-	ExistenceRequirement::AllowDeath
-};
-use frame_support::storage::bounded_vec::BoundedVec;
-mod benchmarking;
-pub mod weights;
-mod types;
-use types::*;
-pub use pallet::*;
-use sp_runtime::{
-	RuntimeDebug,
-	traits::{AccountIdConversion, StaticLookup,SaturatedConversion},
-};
-use sp_std::prelude::*;
-use codec::{Encode, Decode};
-use scale_info::TypeInfo;
-use sp_std::convert::TryInto;
-use frame_system::{self as system};
-use frame_support::{dispatch::{Dispatchable, DispatchResult}, PalletId};
-pub use weights::WeightInfo;
-use sp_runtime::traits::CheckedAdd;
-use sp_runtime::traits::CheckedSub;
-use frame_support::pallet_prelude::DispatchError;
-
-type AccountOf<T> = <T as frame_system::Config>::AccountId;
-type BalanceOf<T> = <<T as pallet::Config>::Currency as Currency<<T as frame_system::Config>::AccountId>>::Balance;
-type NegativeImbalanceOf<T> = <<T as pallet::Config>::Currency as Currency<<T as frame_system::Config>::AccountId>>::NegativeImbalance;
-type BlockNumberOf<T> = <T as frame_system::Config>::BlockNumber;
-
-
-#[frame_support::pallet]
-pub mod pallet {
-	use super::*;
-	use frame_support::{
-		ensure,
-		pallet_prelude::*,
-		traits::Get,
-	};
-	use frame_system::{ensure_root, ensure_signed, pallet_prelude::*};
-
-	const DEMOCRACY_IDA: LockIdentifier = *b"msminerA";
-	const DEMOCRACY_IDB: LockIdentifier = *b"msminerB";
-	const DEMOCRACY_IDC: LockIdentifier = *b"msminerC";
-	// const DEMOCRACY_IDD: LockIdentifier = *b"msminerD";
-	
-	#[pallet::config]
-	pub trait Config: pallet_timestamp::Config + frame_system::Config {
-		/// The overarching event type.
-		type Event: From<Event<Self>> + IsType<<Self as frame_system::Config>::Event>;
-		/// The currency trait.
-		type Currency: ReservableCurrency<Self::AccountId>;
-		/// The treasury's pallet id, used for deriving its sovereign account ID.
-		#[pallet::constant]
-		type PalletId: Get<PalletId>;
-
-		#[pallet::constant]
-		type ItemLimit: Get<u32>;
-		/// The Scheduler.
-		type SScheduler: ScheduleNamed<Self::BlockNumber, Self::SProposal, Self::SPalletsOrigin>;
-		/// Overarching type of all pallets origins.
-		type SPalletsOrigin: From<system::RawOrigin<Self::AccountId>>;
-		/// The SProposal.
-		type SProposal: Parameter + Dispatchable<Origin=Self::Origin> + From<Call<Self>>;
-		/// The WeightInfo.
-		type WeightInfo: WeightInfo;
-
-	}
-
-	#[pallet::event]
-	#[pallet::generate_deposit(pub(super) fn deposit_event)]
-	pub enum Event<T: Config> {
-		/// A new account was set.
-		Registered{acc: AccountOf<T>, staking_val: BalanceOf<T>},
-		/// An account was redeemed.
-		Redeemed{acc: AccountOf<T>, deposit: BalanceOf<T>},
-		/// An account was claimed.
-		Claimed{acc: AccountOf<T>, deposit: BalanceOf<T>},
-		/// Storage space is triggered periodically.
-		TimingStorageSpace(),
-		/// Scheduled Task Execution
-		TimedTask(),
-		/// Users to withdraw faucet money
-		DrawFaucetMoney(),
-		/// User recharges faucet
-		FaucetTopUpMoney{acc: AccountOf<T>},
-		/// Prompt time
-		LessThan24Hours{last: BlockNumberOf<T>, now: BlockNumberOf<T>},
-		//The miners have been frozen
-		AlreadyFrozen{acc: AccountOf<T>},
-		//Miner exit event
-		MinerExit{acc: AccountOf<T>},
-
-		MinerClaim{acc: AccountOf<T>},
-
-		IncreaseCollateral{acc: AccountOf<T>, balance: BalanceOf<T>},
-		/// Some funds have been deposited. \[deposit\]
-		Deposit{balance: BalanceOf<T>},
-	}
-
-	/// Error for the sminer pallet.
-	#[pallet::error]
-	pub enum Error<T> {
-		NotMiner,
-		/// An account doesn't registered.
-		UnregisteredAccountId,
-		/// An account has locked balances.
-		LockedNotEmpty,
-		/// An account already registered.
-		AlreadyRegistered,
-		/// An account's earnings is empty.
-		EarningsIsEmpty,
-		/// An operation would lead to an overflow.
-		Overflow,
-		/// No owner.
-		// NotOwner,
-		/// User does not exist.
-		NotExisted,	
-		/// Lack of permissions.
-		LackOfPermissions,
-		/// Beyond the requirements.
-		BeyondClaim,
-		/// The duration is less than 24 hours.
-		LessThan24Hours,
-		/// Numerical conversion error.
-		ConversionError,
-		/// You can't divide by zero
-		DivideByZero,
-
-		InsufficientAvailableSpace,
-
-		//The account has been frozen
-		AlreadyFrozen,
-
-		CollingNotOver,
-
-		NotpositiveState,
-	}
-
-	#[pallet::storage]
-	#[pallet::getter(fn miner_cooling)]
-	pub(super) type MinerColling<T: Config> = StorageMap<_, Twox64Concat, T::AccountId, BlockNumberOf<T>>;
-
-	/// The hashmap for info of storage miners.
-	#[pallet::storage]
-	#[pallet::getter(fn miner_items)]
-	pub(super) type MinerItems<T: Config> = StorageMap<_, Twox64Concat, T::AccountId, Mr<T::AccountId, BalanceOf<T>, BoundedVec<u8, T::ItemLimit>> >;
-
-	/// The hashmap for index of storage miners, it's unique to whole system.
-	#[pallet::storage]
-	#[pallet::getter(fn peer_index)]
-	pub(super) type PeerIndex<T: Config> = StorageValue<_, u64, ValueQuery>;
-	
-	/// Data structures that control permissions.
-	#[pallet::storage]
-	#[pallet::getter(fn control)]
-	pub(super) type Control<T: Config> = StorageValue<_, u8, ValueQuery>;
-
-	/// The total power of all storage miners.
-	#[pallet::storage]
-	#[pallet::getter(fn total_power)]
-	pub(super) type TotalPower<T: Config> = StorageValue<_, u128, ValueQuery>;
-
-	/// The total storage space to fill of all storage miners.
-	#[pallet::storage]
-	#[pallet::getter(fn total_space)]
-	pub(super) type TotalSpace<T: Config> = StorageValue<_, u128, ValueQuery>;
-
-	/// The hashmap for segment info including index of segment, miner's current power and space.
-	#[pallet::storage]
-	#[pallet::getter(fn seg_info)]
-	pub(super) type SegInfo<T: Config> = StorageMap<_, Twox64Concat, T::AccountId, SegmentInfo, ValueQuery>;
-
-	/// The hashmap for segment info including index of segment, miner's current power and space.
-	#[pallet::storage]
-	#[pallet::getter(fn storage_info_vec)]
-	pub(super) type StorageInfoVec<T: Config> = StorageValue<_, BoundedVec<StorageInfo, T::ItemLimit>, ValueQuery>;
-
-	/// Store all miner information
-	#[pallet::storage]
-	#[pallet::getter(fn miner_info)]
-	pub(super) type AllMiner<T: Config> = StorageValue<_, BoundedVec<MinerInfo<BoundedVec<u8, T::ItemLimit>>, T::ItemLimit>, ValueQuery>;
-
-	#[pallet::storage]
-	#[pallet::getter(fn purchased_space)]
-	pub(super) type PurchasedSpace<T: Config> = StorageValue<_, u128, ValueQuery>;
-
-	#[pallet::storage]
-	#[pallet::getter(fn available_space)]
-	pub(super) type AvailableSpace<T: Config> = StorageValue<_, u128, ValueQuery>;
-
-	/// Store all miner table information 
-	#[pallet::storage]
-	#[pallet::getter(fn miner_table)]
-	pub(super) type MinerTable<T: Config> = StorageMap<_, Twox64Concat, u64, TableInfo<T::AccountId, BalanceOf<T>>>;
-
-	/// Store all miner details information 
-	#[pallet::storage]
-	#[pallet::getter(fn miner_details)]
-	pub(super) type MinerDetails<T: Config> = StorageMap<_, Twox64Concat, u64, MinerDetailInfo<T::AccountId, BalanceOf<T>>>;
-
-	/// Store all miner stat information 
-	#[pallet::storage]
-	#[pallet::getter(fn miner_stat_value)]
-	pub(super) type MinerStatValue<T: Config> = StorageValue<_, MinerStatInfo<BalanceOf<T>>>; 
-
-	/// The hashmap for info of storage miners.
-	#[pallet::storage]
-	#[pallet::getter(fn calculate_reward_order)]
-	pub(super) type CalculateRewardOrderMap<T: Config> = StorageMap<_, Twox64Concat, T::AccountId, BoundedVec<CalculateRewardOrder<T>, T::ItemLimit>, ValueQuery>;
-
-	/// The hashmap for checking registered or not.
-	#[pallet::storage]
-	#[pallet::getter(fn reward_claim)]
-	pub(super) type RewardClaimMap<T: Config> = StorageMap<_, Twox64Concat, T::AccountId, RewardClaim<T::AccountId, BalanceOf<T>>>;
-
-	/// The hashmap for checking registered or not.
-	#[pallet::storage]
-	#[pallet::getter(fn faucet_record)]
-	pub(super) type FaucetRecordMap<T: Config> = StorageMap<_, Twox64Concat, T::AccountId, FaucetRecord<BlockNumberOf<T>>>;
-
-	#[pallet::pallet]
-	#[pallet::generate_store(pub(super) trait Store)]
-	pub struct Pallet<T>(_);
-
-	#[pallet::call]
-	impl<T: Config> Pallet<T> {
-		/// Staking and register for storage miner.
-		///
-		/// The dispatch origin of this call must be _Signed_.
-		///
-		/// Parameters:
-		/// - `beneficiary`: The beneficiary related to signer account.
-		/// - `ip`: The registered IP of storage miner.
-		/// - `staking_val`: The number of staking.
-		#[pallet::weight(<T as pallet::Config>::WeightInfo::regnstk())]
-		pub fn regnstk(origin: OriginFor<T>, beneficiary: <T::Lookup as StaticLookup>::Source, ip: Vec<u8>, #[pallet::compact] staking_val: BalanceOf<T>) -> DispatchResult {
-			let sender = ensure_signed(origin)?;
-			let beneficiary = T::Lookup::lookup(beneficiary)?;
-			ensure!(!(<MinerItems<T>>::contains_key(&sender)), Error::<T>::AlreadyRegistered);
-			T::Currency::reserve(&sender, staking_val.clone())?;
-			let value = BalanceOf::<T>::from(0 as u32);
-			let cur_idx = PeerIndex::<T>::get();
-			let peerid = cur_idx.checked_add(1).ok_or(Error::<T>::Overflow)?;
-			<MinerItems<T>>::insert(
-				&sender,
-				Mr::<T::AccountId, BalanceOf<T>, BoundedVec<u8, T::ItemLimit>> {
-					peerid: peerid,
-					beneficiary: beneficiary.clone(),
-					ip: Self::vec_to_bound::<u8>(ip.clone())?,
-					collaterals: staking_val.clone(),
-					earnings: value.clone(),
-					locked: value.clone(),
-					state: Self::vec_to_bound::<u8>("positive".as_bytes().to_vec())?,
-					temp_power: 0,
-					power: 0,
-					space: 0,
-				}
-			);
-
-			<PeerIndex<T>>::put(peerid);
-
-			<SegInfo<T>>::insert(
-				&sender,
-				SegmentInfo {
-					segment_index: 0 as u64,
-				}
-			);
-			let bounded_ip = Self::vec_to_bound::<u8>(ip)?;
-			let add_minerinfo = MinerInfo::<BoundedVec<u8, T::ItemLimit>> {
-				peerid: peerid,
-				ip: bounded_ip,
-				power: 0 as u128,
-				space: 0 as u128,
-			};
-			AllMiner::<T>::try_mutate(|s| -> DispatchResult {
-				s.try_push(add_minerinfo).expect("Maximum length exceeded");
-				Ok(())
-			})?;
-
-			<MinerTable<T>>::insert(
-				peerid,
-				TableInfo::<T::AccountId, BalanceOf<T>> {
-					address: sender.clone(),
-					beneficiary: beneficiary.clone(),
-					total_storage: 0u128,
-					average_daily_data_traffic_in: 0u64,
-					average_daily_data_traffic_out: 0u64,
-					mining_reward: BalanceOf::<T>::from(0u32),
-				}
-			);
-
-			<MinerDetails<T>>::insert(
-				peerid,
-				MinerDetailInfo::<T::AccountId, BalanceOf<T>> {
-					address: sender.clone(),
-					beneficiary,
-					temp_power: 0u128,
-					power: 0u128,
-					space: 0u128,
-					total_reward: BalanceOf::<T>::from(0u32),
-					total_rewards_currently_available: BalanceOf::<T>::from(0u32),
-					totald_not_receive: BalanceOf::<T>::from(0u32),
-					collaterals: staking_val.clone(),
-				}
-			);
-
-			MinerStatValue::<T>::try_mutate(|s_opt| -> DispatchResult {
-				let s = s_opt.as_mut().unwrap();
-				s.total_miners = s.total_miners.checked_add(1).ok_or(Error::<T>::Overflow)?;
-				s.active_miners = s.active_miners.checked_add(1).ok_or(Error::<T>::Overflow)?;
-				s.staking = s.staking.checked_add(&staking_val).ok_or(Error::<T>::Overflow)?;
-				Ok(())
-			})?;
-
-			Self::deposit_event(Event::<T>::Registered{acc: sender.clone(), staking_val: staking_val.clone()});
-			Ok(())
-		}
-
-		#[pallet::weight(1_000_000)]
-		pub fn increase_collateral(origin: OriginFor<T>, #[pallet::compact] collaterals: BalanceOf<T>) -> DispatchResult {
-			let sender = ensure_signed(origin)?;
-			
-			ensure!(MinerItems::<T>::contains_key(&sender), Error::<T>::NotMiner);
-			T::Currency::reserve(&sender, collaterals)?;
-			let mut balance: BalanceOf<T> = 0u32.saturated_into();
-			<MinerItems<T>>::try_mutate(&sender, |s_opt| -> DispatchResult {
-				let s = s_opt.as_mut().unwrap();
-				s.collaterals = s.collaterals + collaterals;
-				balance = s.collaterals;
-				if s.state == "frozen".as_bytes().to_vec() || s.state == "e_frozen".as_bytes().to_vec() {
-					let limit = Self::check_collateral_limit(s.peerid)?;
-					if s.collaterals > limit {
-						if s.state.to_vec() == "frozen".as_bytes().to_vec() {
-							s.state = Self::vec_to_bound("positive".as_bytes().to_vec())?;
-						} else {
-							s.state = Self::vec_to_bound("exit".as_bytes().to_vec())?;
-						}
-					}
-				}
-
-				Ok(())
-			})?;
-
-			MinerStatValue::<T>::try_mutate(|s_opt| -> DispatchResult {
-				let s = s_opt.as_mut().unwrap();
-				s.staking = s.staking.checked_add(&collaterals).ok_or(Error::<T>::Overflow)?;
-				Ok(())
-			})?;
-			Self::deposit_event(Event::<T>::IncreaseCollateral{acc: sender, balance: balance});
-
-			Ok(())
-		}
-
-		//Miner exit method, Irreversible process.
-		#[pallet::weight(1_000_000)]
-		pub fn exit_miner(origin: OriginFor<T>) -> DispatchResult {
-			let sender = ensure_signed(origin)?;
-
-			ensure!(MinerItems::<T>::contains_key(&sender), Error::<T>::NotMiner);
-			let state = Self::check_state(sender.clone());
-			if state != "positive".as_bytes().to_vec() {
-				Err(Error::<T>::NotpositiveState)?;
-			}
-
-			MinerItems::<T>::try_mutate(&sender, |s_opt| -> DispatchResult {
-				let s = s_opt.as_mut().unwrap();
-				
-				Self::sub_space(s.peerid, s.space)?;
-				Self::sub_power(s.peerid, s.power)?;
-				
-				s.state = Self::vec_to_bound("exit".as_bytes().to_vec())?;
-				Ok(())
-			})?; 
-
-			let now = <frame_system::Pallet<T>>::block_number();
-			MinerColling::<T>::insert(&sender, now);
-
-			Self::deposit_event(Event::<T>::MinerExit{acc: sender});
-			Ok(())
-
-		}
-
-		//Method for miners to redeem deposit
-		#[pallet::weight(2_000_000_000_000)]
-		pub fn withdraw(origin: OriginFor<T>) -> DispatchResult {
-			let sender = ensure_signed(origin)?;
-			ensure!(MinerItems::<T>::contains_key(&sender), Error::<T>::NotMiner);
-			let state = Self::check_state(sender.clone());
-			if state != "exit".as_bytes().to_vec() {
-				Err(Error::<T>::NotExisted)?;
-			}
-			let now: u128 = <frame_system::Pallet<T>>::block_number().saturated_into();
-			let colling_line: u128 = MinerColling::<T>::get(&sender).unwrap().saturated_into();
-			if colling_line + 1200 < now {
-				Err(Error::<T>::CollingNotOver)?;
-			}
-
-			let collaterals = MinerItems::<T>::get(&sender).unwrap().collaterals;
-			T::Currency::unreserve(&sender, collaterals);
-			Self::delete_miner_info(sender.clone())?;
-			MinerColling::<T>::remove(&sender);
-
-			Self::deposit_event(Event::<T>::MinerClaim{acc: sender});
-			Ok(())
-		}
-
-	
-		 
-		/// Redeem for storage miner.
-		///
-		/// The dispatch origin of this call must be _Signed_.
-		#[deprecated]
-		#[pallet::weight(<T as pallet::Config>::WeightInfo::redeem())]
-		pub fn redeem(origin: OriginFor<T>) -> DispatchResult {
-			let sender = ensure_signed(origin)?;
-			let peerid = MinerItems::<T>::get(&sender).unwrap().peerid;
-			let mut allminer = <AllMiner<T>>::get();
-			let mut k = 0;
-			for i in allminer.clone().iter() {
-				if i.peerid == peerid {
-					allminer.remove(k);
-				}
-				k = k.checked_add(1).ok_or(Error::<T>::Overflow)?;
-			}
-			// let allminer_bounded = Self::vec_to_bound(allminer)?;
-			AllMiner::<T>::put(allminer);
-
-			let mi = MinerItems::<T>::get(&sender).unwrap();
-			ensure!(mi.locked == <BalanceOf<T>>::from(0 as u32), Error::<T>::LockedNotEmpty);
-			let deposit = mi.collaterals;
-			let _ = T::Currency::unreserve(&sender, deposit.clone());
-
-			<MinerItems<T>>::remove(&sender);
-			<SegInfo<T>>::remove(&sender);
-			Self::deposit_event(Event::<T>::Redeemed{acc: sender.clone(), deposit: deposit.clone()});
-			Ok(())
-		}
-		/// Storage miner gets mi.earnings bonus.
-		///
-		/// The dispatch origin of this call must be _Signed_.
-		#[deprecated]
-		#[pallet::weight(<T as pallet::Config>::WeightInfo::claim())]
-		pub fn claim(origin: OriginFor<T>) -> DispatchResult {
-			let sender = ensure_signed(origin)?;
-			let _peerid = MinerItems::<T>::get(&sender).unwrap().peerid;
-
-			let mi = MinerItems::<T>::get(&sender).unwrap();
-			ensure!(mi.earnings != <BalanceOf<T>>::from(0 as u32), Error::<T>::EarningsIsEmpty);
-			let deposit = mi.earnings;
-			let reward_pot = T::PalletId::get().into_account();
-			let _ = T::Currency::transfer(&reward_pot, &sender, deposit.clone(), AllowDeath);
-			Self::deposit_event(Event::<T>::Claimed{acc: sender.clone(), deposit: deposit.clone()});
-			Ok(())
-		}
-		/// Miner information initialization.
-		///
-		/// The dispatch origin of this call must be _root_.
-		#[pallet::weight(<T as pallet::Config>::WeightInfo::initi())]
-		pub fn initi(origin: OriginFor<T>) -> DispatchResult {
-			//sudo call
-			let _ = ensure_root(origin)?;
-			let value = BalanceOf::<T>::from(0 as u32);
-			let mst = MinerStatInfo::<BalanceOf<T>> {
-				total_miners: 0u64,
-				active_miners: 0u64,
-				staking: value,
-				miner_reward: value,
-				sum_files: 0u128,
-			};
-			<MinerStatValue<T>>::put(mst);
-			Ok(())
-		}
-
-		
-
-		// 	storage_info_vec.append(&mut info1);
-
-		// 	<StorageInfoVec<T>>::put(storage_info_vec);
-		// 	Self::deposit_event(Event::<T>::TimingStorageSpace());
-		// 	Ok(())
-		// }
-		/// Add reward orders.
-		///
-		#[pallet::weight(<T as pallet::Config>::WeightInfo::timed_increase_rewards())]
-		pub fn timed_increase_rewards(origin: OriginFor<T>) -> DispatchResult {
-			let _ = ensure_root(origin)?;
-			let total_power = <TotalPower<T>>::get();
-			ensure!(total_power != 0, Error::<T>::DivideByZero);
-			// let reward_pot = T::PalletId::get().into_account();
-
-			for (_, detail) in <MinerDetails<T>>::iter() {
-				if detail.power == 0 {
-					continue;
-				}
-				let tmp1:u128 = 750000000000000000_u128.checked_mul(detail.power).ok_or(Error::<T>::Overflow)?;
-				let tmp2:u128 = tmp1.checked_div(total_power).ok_or(Error::<T>::Overflow)?;
-				let _ = Self::add_reward_order1(detail.address,tmp2);
-
-				//Give 20% reward to users in advance
-				// let reward_20_percent: BalanceOf<T> = (tmp2.checked_mul(2).ok_or(Error::<T>::Overflow)?.checked_div(10).ok_or(Error::<T>::Overflow)?)
-				// .try_into()
-				// .map_err(|_e| Error::<T>::ConversionError)?;
-
-				// <T as pallet::Config>::Currency::transfer(&reward_pot, &detail.beneficiary, reward_20_percent, AllowDeath)?;
-			}
-			let reward3:BalanceOf<T> = 750000000000000000_u128.try_into().map_err(|_e| Error::<T>::ConversionError)?;
-
-			MinerStatValue::<T>::try_mutate(|s_opt| -> DispatchResult {
-				let s = s_opt.as_mut().unwrap();
-				s.miner_reward = s.miner_reward.checked_add(&reward3).ok_or(Error::<T>::Overflow)?;
-				Ok(())
-			})?;
-
-			Self::deposit_event(Event::<T>::TimedTask());
-			Ok(())
-		}
-		/// Added timed tasks for reward orders.
-		///
-		/// The dispatch origin of this call must be _root_.
-		#[pallet::weight(<T as pallet::Config>::WeightInfo::timing_task_increase_power_rewards())]
-		pub fn timing_task_increase_power_rewards(origin: OriginFor<T>, when: BlockNumberOf<T>, cycle: BlockNumberOf<T>, degree: u32) -> DispatchResult {
-			let _ = ensure_root(origin)?;
-
-			if T::SScheduler::schedule_named(
-				(DEMOCRACY_IDA).encode(),
-				DispatchTime::At(when),
-				Some(( cycle, degree)),
-				60,
-				frame_system::RawOrigin::Root.into(),
-				Call::timed_increase_rewards{}.into(),
-			).is_err() {
-				frame_support::print("LOGIC ERROR: timed_increase_rewards/schedule_named failed");
-			}
-
-			// Self::deposit_event(Event::<T>::Add(sender.clone()));
-			Ok(())
-		}
-		/// Delete reward orders.
-		///
-		/// The dispatch origin of this call must be _root_.
-		#[pallet::weight(<T as pallet::Config>::WeightInfo::del_reward_order())]
-		pub fn del_reward_order(origin: OriginFor<T>,acc: AccountOf<T>, order_num: u128) -> DispatchResult {
-			let _ = ensure_root(origin)?;
-
-			ensure!(CalculateRewardOrderMap::<T>::contains_key(&acc), Error::<T>::NotExisted);
-			let mut order_vec = CalculateRewardOrderMap::<T>::get(&acc);
-			order_vec.remove(order_num.try_into().unwrap());
-			<CalculateRewardOrderMap<T>>::insert(
-				acc,
-				order_vec,
-			);
-
-			// Self::deposit_event(Event::<T>::Del(sender.clone()));
-			Ok(())
-		}
-
-		// #[pallet::weight(50_000_000)]
-		// pub fn user_receive_award(origin: OriginFor<T>, award: BalanceOf<T>) -> DispatchResult {
-		// 	let sender = ensure_signed(origin)?;
-			
-		// 	let acc = Self::get_acc(sender);
-
-		// 	ensure!(RewardClaimMap::<T>::contains_key(&sender), Error::<T>::NotExisted);
-			
-		// 	let reward_pot = T::PalletId::get().into_account();
-
-		// 	let reward_claim1 = RewardClaimMap::<T>::get(&sender).unwrap();
-			
-		// 	ensure!((reward_claim1.have_to_receive + award) <= reward_claim1.total_rewards_currently_available, Error::<T>::BeyondClaim);
-			
-		// 	<T as pallet::Config>::Currency::transfer(&reward_pot, &acc, award, AllowDeath)?;
-
-		// 	RewardClaimMap::<T>::mutate(&sender, |reward_claim_opt| {
-		// 		let reward_claim = reward_claim_opt.as_mut().unwrap();
-		// 		reward_claim.have_to_receive = reward_claim.have_to_receive + award;
-		// 	});
-
-		// 	Self::deposit_event(Event::<T>::DrawMoney(sender.clone()));
-		// 	Ok(())
-		// }
-
-		/// Users receive rewards for scheduled tasks.
-		///
-		#[pallet::weight(<T as pallet::Config>::WeightInfo::timed_user_receive_award1())]
-		pub fn timed_user_receive_award1(origin: OriginFor<T>) -> DispatchResult {
-			let _ = ensure_root(origin)?;
-			for (sender, info) in <RewardClaimMap<T>>::iter() {
-				
-				let acc = info.beneficiary;
-				let state = <MinerItems<T>>::get(&sender).unwrap().state;
-				if state == "frozen".as_bytes().to_vec() || state == "e_frozen".as_bytes().to_vec() {
-					Self::deposit_event(Event::<T>::AlreadyFrozen{acc: acc.clone()});
-					continue;
-				}
-				
-				let reward_pot = T::PalletId::get().into_account();
-
-				let reward_claim1 = RewardClaimMap::<T>::get(&sender).unwrap();
-				
-				let award = reward_claim1.current_availability;
-				let total = reward_claim1.total_reward;
-
-				ensure!(reward_claim1.have_to_receive.checked_add(&award).ok_or(Error::<T>::Overflow)? <= reward_claim1.total_reward, Error::<T>::BeyondClaim);
-				
-				<T as pallet::Config>::Currency::transfer(&reward_pot, &acc, award, AllowDeath)?;
-
-				RewardClaimMap::<T>::try_mutate(&sender, |reward_claim_opt| -> DispatchResult {
-					let reward_claim = reward_claim_opt.as_mut().unwrap();
-					let have_to_receive = reward_claim.have_to_receive.checked_add(&award).ok_or(Error::<T>::Overflow)?;
-					reward_claim.have_to_receive = have_to_receive;
-					reward_claim.current_availability = 0u32.into();
-					reward_claim.total_not_receive = total.checked_sub(&award).ok_or(Error::<T>::Overflow)?;
-					Ok(())
-				})?;
-				let peerid = Self::get_peerid(&sender);
-				MinerDetails::<T>::try_mutate(peerid, |miner_detail_opt| -> DispatchResult {
-					let miner_detail = miner_detail_opt.as_mut().unwrap();
-					let total_not_receive = RewardClaimMap::<T>::get(&sender).unwrap().total_not_receive;
-					miner_detail.totald_not_receive = total_not_receive;
-					Ok(())
-				})?;
-
-				if Self::check_exist_miner_reward(sender.clone()) {
-					Self::clean_reward_map(sender)
-				}
-			}
-			Ok(())
-		}
-		/// Users receive rewards for scheduled tasks.
-		///
-		/// The dispatch origin of this call must be _root_.
-		#[pallet::weight(<T as pallet::Config>::WeightInfo::timing_user_receive_award())]
-		pub fn timing_user_receive_award(origin: OriginFor<T>, when: BlockNumberOf<T>, cycle: BlockNumberOf<T>, degree: u32) -> DispatchResult {
-			let _ = ensure_root(origin)?;
-
-			if T::SScheduler::schedule_named(
-				(DEMOCRACY_IDC).encode(),
-				DispatchTime::At(when),
-				Some(( cycle, degree)),
-				63,
-				frame_system::RawOrigin::Root.into(),
-				Call::timed_user_receive_award1{}.into(),
-			).is_err() {
-				frame_support::print("LOGIC ERROR: timed_user_receive_award1/schedule_named failed");
-			}
-
-			// Self::deposit_event(Event::<T>::Add(sender.clone()));
-			Ok(())
-		}
-		/// Update the user reward table for scheduled tasks.
-		///
-		#[pallet::weight(<T as pallet::Config>::WeightInfo::timed_task_award_table())]
-		pub fn timed_task_award_table(origin: OriginFor<T>) -> DispatchResult {
-			let _ = ensure_root(origin)?;
-			for (_acc, order_vec) in <CalculateRewardOrderMap<T>>::iter() {
-				let mut total:u128 = 0;
-
-				let now = <frame_system::Pallet<T>>::block_number();
-				let mut avail:BalanceOf<T> = 0u128.try_into().map_err(|_e| Error::<T>::ConversionError)?;
-
-				for i in &order_vec.to_vec(){
-					total = total.checked_add(i.calculate_reward).ok_or(Error::<T>::Overflow)?;
-					if i.deadline > now {
-						// let tmp1 = TryInto::<u128>::try_into(now.checked_sub(&i.start_t).ok_or(Error::<T>::Overflow)?).ok().unwrap();
-						// let day:u128 = tmp/28800+1;
-						// // test 5 minutes
-						// let day:u128 = tmp/100+1;
-						// test 6 hours
-						// let day:u128 = tmp1.checked_div(7200).ok_or(Error::<T>::Overflow)?.checked_add(1).ok_or(Error::<T>::Overflow)?;
-						let tmp2:BalanceOf<T> = (i.calculate_reward*8/10/180).try_into().map_err(|_e| Error::<T>::ConversionError)?;
-						avail = avail.checked_add(&tmp2).ok_or(Error::<T>::Overflow)?;
-					} 
-					// else {
-					// 	let tmp1:BalanceOf<T> = (i.calculate_reward*8/10).try_into().map_err(|_e| Error::<T>::ConversionError)?;
-					// 	avail = avail.checked_add(&tmp1).ok_or(Error::<T>::Overflow)?;
-					// 	// Call::del_order(_acc,i);
-					// }
-				}
-
-				let mut order_clone = order_vec.clone();
-				order_clone.retain(|item| {
-					if item.deadline > now {
-						true
-					} else {
-						false
-					}
-				});
-
-				let total_20_percent:BalanceOf<T> = total
-						.checked_mul(2).ok_or(Error::<T>::Overflow)?
-						.checked_div(10).ok_or(Error::<T>::Overflow)?
-						.try_into().map_err(|_e| Error::<T>::ConversionError)?;
-
-				let currently_available:BalanceOf<T> = avail;
-
-				let reward2:BalanceOf<T> = total.try_into().map_err(|_e| Error::<T>::ConversionError)?;
-
-				let miner = MinerItems::<T>::get(&_acc).unwrap();
-				let peerid = miner.peerid;
-				MinerTable::<T>::try_mutate(peerid, |s_opt| -> DispatchResult {
-					let s = s_opt.as_mut().unwrap();
-					s.mining_reward = reward2;
-					Ok(())
-				})?;
-
-				if !<RewardClaimMap<T>>::contains_key(&_acc) {
-					<RewardClaimMap<T>>::insert(
-						&_acc, 
-						RewardClaim::<T::AccountId, BalanceOf<T>> {
-							beneficiary: miner.beneficiary,
-							total_reward: reward2,
-							have_to_receive: 0u32.into(),
-							current_availability: currently_available.checked_add(&total_20_percent).ok_or(Error::<T>::Overflow)?,
-							total_not_receive: reward2,
-						}
-					);
-
-					
-					let peerid = MinerItems::<T>::get(&_acc).unwrap().peerid;
-					if <MinerDetails<T>>::contains_key(peerid) {
-						MinerDetails::<T>::try_mutate(peerid, |miner_detail_opt| -> DispatchResult {
-							let miner_detail = miner_detail_opt.as_mut().unwrap();
-							miner_detail.total_reward = reward2;
-							miner_detail.total_rewards_currently_available = currently_available.checked_add(&total_20_percent).ok_or(Error::<T>::Overflow)?;
-							miner_detail.totald_not_receive = reward2;
-							Ok(())
-						})?;
-					}
-					
-				} else {
-					RewardClaimMap::<T>::try_mutate(&_acc, |reward_claim_opt| -> DispatchResult {
-						//Convert balance to U128 for multiplication and division
-						let reward_claim = reward_claim_opt.as_mut().unwrap();
-						let diff = reward2.checked_sub(&reward_claim.total_reward).ok_or(Error::<T>::Overflow)?;
-						let diff128 = TryInto::<u128>::try_into(diff).ok().unwrap();
-						let diff_20_percent: BalanceOf<T> = diff128
-							.checked_mul(2).ok_or(Error::<T>::Overflow)?
-							.checked_div(10).ok_or(Error::<T>::Overflow)?
-							.try_into()
-							.map_err(|_e| Error::<T>::ConversionError)?;
-						//Before switching back to balance
-						//Plus 20% of the new share
-						reward_claim.total_reward = reward2;
-						reward_claim.current_availability = reward_claim.current_availability
-							.checked_add(&currently_available).ok_or(Error::<T>::Overflow)?
-							.checked_add(&diff_20_percent).ok_or(Error::<T>::Overflow)?;
-						reward_claim.total_not_receive = reward2
-							.checked_sub(&reward_claim.have_to_receive).ok_or(Error::<T>::Overflow)?;
-						Ok(())
-					})?;
-
-					let peerid = MinerItems::<T>::get(&_acc).unwrap().peerid;
-					if <MinerDetails<T>>::contains_key(peerid) {
-						MinerDetails::<T>::try_mutate(peerid, |miner_detail_opt| -> DispatchResult {
-							let miner_detail = miner_detail_opt.as_mut().unwrap();
-							miner_detail.total_reward = reward2;
-
-							let reward_claim_map = RewardClaimMap::<T>::get(&_acc).unwrap();
-							miner_detail.total_rewards_currently_available = reward_claim_map.have_to_receive
-								.checked_add(&reward_claim_map.current_availability).ok_or(Error::<T>::Overflow)?;
-
-							let total_not_receive = RewardClaimMap::<T>::get(&_acc).unwrap().total_not_receive;
-							miner_detail.totald_not_receive = total_not_receive;
-							Ok(())
-						})?;
-					}
-				}
-
-				<CalculateRewardOrderMap<T>>::insert(_acc, order_clone);
-			}
-
-			Self::deposit_event(Event::<T>::TimedTask());
-			Ok(())
-		}
-		/// Update the user reward table for scheduled tasks.
-		///
-		/// The dispatch origin of this call must be _root_.
-		#[pallet::weight(<T as pallet::Config>::WeightInfo::timing_task_award_table())]
-		pub fn timing_task_award_table(origin: OriginFor<T>, when: BlockNumberOf<T>, cycle: BlockNumberOf<T>, degree: u32) -> DispatchResult {
-			let _ = ensure_root(origin)?;
-
-			if T::SScheduler::schedule_named(
-				(DEMOCRACY_IDB).encode(),
-				DispatchTime::At(when),
-				Some(( cycle, degree)),
-				61,
-				frame_system::RawOrigin::Root.into(),
-				Call::timed_task_award_table{}.into(),
-			).is_err() {
-				frame_support::print("LOGIC ERROR: timed_task_receive_award/schedule_named failed");
-			}
-
-			// Self::deposit_event(Event::<T>::Add(sender.clone()));
-			Ok(())
-		}
-		/// Punish offline miners.
-		///
-		/// The dispatch origin of this call must be _root_.
-		///
-		/// Parameters:
-		/// - `acc`: miner .
-		/// The faucet top up.
-		///
-		/// The dispatch origin of this call must be _Signed_.
-		///
-		/// Parameters:
-		/// - `acc`: Top-up account .
-		/// - `acc`: Top-up amount .
-		#[pallet::weight(<T as pallet::Config>::WeightInfo::faucet_top_up())]
-		pub fn faucet_top_up(origin: OriginFor<T>, award: BalanceOf<T>) -> DispatchResult {
-			let sender = ensure_signed(origin)?;
-
-			let reward_pot = T::PalletId::get().into_account();
-				
-			<T as pallet::Config>::Currency::transfer(&sender, &reward_pot, award, AllowDeath)?;
-
-			Self::deposit_event(Event::<T>::FaucetTopUpMoney{acc: sender.clone()});
-			Ok(())
-		}
-		/// Users receive money through the faucet.
-		///
-		/// The dispatch origin of this call must be _Signed_.
-		///
-		/// Parameters:
-		/// - `acc`: Withdraw money account.
-		#[pallet::weight(<T as pallet::Config>::WeightInfo::faucet())]
-		pub fn faucet(origin: OriginFor<T>, to: AccountOf<T>) -> DispatchResult {
-			let _ = ensure_signed(origin)?;
-
-			if !<FaucetRecordMap<T>>::contains_key(&to) {
-				<FaucetRecordMap<T>>::insert(
-					&to,
-					FaucetRecord::<BlockNumberOf<T>> {
-						last_claim_time: BlockNumberOf::<T>::from(0u32),
-					}
-				);
-
-				let now = <frame_system::Pallet<T>>::block_number();
-				let reward_pot = T::PalletId::get().into_account();
-				<T as pallet::Config>::Currency::transfer(&reward_pot, &to, 10000000000000000u128.try_into().map_err(|_e| Error::<T>::ConversionError)?, AllowDeath)?;
-				<FaucetRecordMap<T>>::insert(
-					&to,
-					FaucetRecord::<BlockNumberOf<T>> {
-						last_claim_time: now,
-					}
-				);
-			} else {
-				let faucet_record = FaucetRecordMap::<T>::get(&to).unwrap();
-				let now = <frame_system::Pallet<T>>::block_number();
-
-				let mut flag: bool = true;
-				if now >= BlockNumberOf::<T>::from(28800u32) {
-					if !(faucet_record.last_claim_time <= now.checked_sub(&BlockNumberOf::<T>::from(28800u32)).ok_or(Error::<T>::Overflow)?) {
-						Self::deposit_event(Event::<T>::LessThan24Hours{last: faucet_record.last_claim_time, now: now});
-						flag = false;
-					}
-				} else {
-					if !(faucet_record.last_claim_time <= BlockNumberOf::<T>::from(0u32)) {
-						Self::deposit_event(Event::<T>::LessThan24Hours{last: faucet_record.last_claim_time, now: now});
-						flag = false;
-					}
-				}
-				ensure!(flag , Error::<T>::LessThan24Hours);
-				
-				let reward_pot = T::PalletId::get().into_account();
-				<T as pallet::Config>::Currency::transfer(&reward_pot, &to, 10000000000000000u128.try_into().map_err(|_e| Error::<T>::ConversionError)?, AllowDeath)?;
-				<FaucetRecordMap<T>>::insert(
-					&to,
-					FaucetRecord::<BlockNumberOf<T>> {
-						last_claim_time: now,
-					}
-				);
-			}
-			Self::deposit_event(Event::<T>::DrawFaucetMoney());
-			Ok(())
-		}
-
-		/// Test method for increasing computational power.
-		///
-		/// The dispatch origin of this call must be _root_.
-		///
-		/// Parameters:
-		/// - `peerid`: The miners' peerid.
-		/// - `increment`: Increased computational power.
-		#[pallet::weight(50_000_000)]
-		pub fn add_power_test(origin: OriginFor<T>, peerid: u64, increment: u128) -> DispatchResult {
-			let _ = ensure_root(origin)?;
-			let _ = Self::add_power(peerid,increment);
-			Self::deposit_event(Event::<T>::DrawFaucetMoney());
-			Ok(())
-		}
-
-	}
-}
-
-impl<T: Config> Pallet<T> {
-	/// Use aid to get to peerid and segmentid.
-	///
-	/// Parameters:
-	/// - `aid`: aid.
-	pub fn get_ids(aid: &AccountOf<T>) -> Result<(u64, u64), DispatchError> {
-		//check exist
-		if !<MinerItems<T>>::contains_key(&aid) {
-			Err(Error::<T>::NotExisted)?;
-		}
-		let peerid = MinerItems::<T>::get(&aid).unwrap().peerid;
-		SegInfo::<T>::try_mutate(&aid, |s| -> DispatchResult {
-			(*s).segment_index = (*s).segment_index.checked_add(1).ok_or(Error::<T>::Overflow)?;
-			Ok(())
-		})?;
-		let segment_new_index = SegInfo::<T>::get(aid).segment_index;
-		Ok((peerid, segment_new_index))
-	}
-	/// Use aid to get to peerid.
-	///
-	/// Parameters:
-	/// - `aid`: aid.
-	pub fn get_peerid(aid: &AccountOf<T>) -> u64 {
-		if !<MinerItems<T>>::contains_key(&aid) {
-			frame_support::print("UnregisteredAccountId");
-		}
-		let peerid = MinerItems::<T>::get(&aid).unwrap().peerid;
-		peerid
-	}
-	/// Use aid to get to segmentid.
-	///
-	/// Parameters:
-	/// - `aid`: aid.
-	pub fn get_segmentid(aid: &AccountOf<T>) -> Result<u64, DispatchError> {
-		SegInfo::<T>::try_mutate(&aid, |s| -> DispatchResult {
-			(*s).segment_index = (*s).segment_index.checked_add(1).ok_or(Error::<T>::Overflow)?;
-			Ok(())
-		})?;
-		let segment_new_index = SegInfo::<T>::get(aid).segment_index;
-		Ok(segment_new_index)
-	}
-	/// Add computing power to corresponding miners.
-	///
-	/// Parameters:
-	/// - `peerid`: peerid.
-	/// - `increment`: computing power.
-	pub fn add_power(peerid: u64, increment: u128) -> DispatchResult {
-		//check exist
-		if !<MinerDetails<T>>::contains_key(peerid) {
-			Err(Error::<T>::NotExisted)?;
-		}
-
-		
-
-		let acc = Self::get_acc(peerid)?;
-		let state = Self::check_state(acc.clone());
-		if state == "exit".as_bytes().to_vec() {
-			return Ok(())
-		}
-
-		MinerItems::<T>::try_mutate(&acc, |s_opt| -> DispatchResult{
-			let s = s_opt.as_mut().unwrap();
-			s.power = s.power.checked_add(increment).ok_or(Error::<T>::Overflow)?;
-			Ok(())
-		})?;
-
-		TotalPower::<T>::try_mutate(|s| -> DispatchResult {
-			*s = s.checked_add(increment).ok_or(Error::<T>::Overflow)?;
-			Ok(())
-		})?;
-
-		MinerTable::<T>::try_mutate(peerid, |s_opt| -> DispatchResult {
-			let s = s_opt.as_mut().unwrap();
-			s.total_storage = s.total_storage.checked_add(increment).ok_or(Error::<T>::Overflow)?;
-			Ok(())
-		})?;
-
-		MinerDetails::<T>::try_mutate(peerid, |s_opt| -> DispatchResult {
-			let s = s_opt.as_mut().unwrap();
-			s.power = s.power.checked_add(increment).ok_or(Error::<T>::Overflow)?;
-			Ok(())
-		})?;
-
-		let mut allminer = AllMiner::<T>::get();
-		let mut k = 0;
-		for i in allminer.clone().iter() {
-			if i.peerid == peerid {
-				let newminer = MinerInfo::<BoundedVec<u8, T::ItemLimit>> {
-					peerid: i.peerid,
-					ip: i.ip.clone(),
-					power: i.power.checked_add(increment).ok_or(Error::<T>::Overflow)?,
-					space: i.space,
-				};
-				allminer.remove(k);
-				allminer.try_push(newminer).expect("Maximum length exceeded");
-			}
-			k = k.checked_add(1).ok_or(Error::<T>::Overflow)?;
-		}
-		AllMiner::<T>::put(allminer);
-		Ok(())
-	}
-	/// Sub computing power to corresponding miners.
-	///
-	/// Parameters:
-	/// - `peerid`: peerid.
-	/// - `increment`: computing power.
-	pub fn sub_power(peerid: u64, increment: u128) -> DispatchResult {
-		//check exist
-		if !<MinerDetails<T>>::contains_key(peerid) {
-			Err(Error::<T>::NotExisted)?;
-		}
-
-		let acc = Self::get_acc(peerid)?;
-		let state = Self::check_state(acc.clone());
-		if state == "exit".as_bytes().to_vec() {
-			return Ok(())
-		}
-		MinerItems::<T>::try_mutate(&acc, |s_opt| -> DispatchResult{
-			let s = s_opt.as_mut().unwrap();
-			s.power = s.power.checked_sub(increment).ok_or(Error::<T>::Overflow)?;
-			Ok(())
-		})?;
-
-		MinerTable::<T>::try_mutate(peerid, |s_opt| -> DispatchResult {
-			let s = s_opt.as_mut().unwrap();
-			s.total_storage = s.total_storage.checked_sub(increment).ok_or(Error::<T>::Overflow)?;
-			Ok(())
-		})?;
-
-		MinerDetails::<T>::try_mutate(peerid, |s_opt| -> DispatchResult {
-			let s = s_opt.as_mut().unwrap();
-			s.power = s.power.checked_sub(increment).ok_or(Error::<T>::Overflow)?;
-			Ok(())
-		})?;
-
-		TotalPower::<T>::try_mutate(|s| -> DispatchResult {
-			*s = s.checked_sub(increment).ok_or(Error::<T>::Overflow)?;
-			Ok(())
-		})?;
-
-		let mut allminer = AllMiner::<T>::get();
-		let mut k = 0;
-		for i in allminer.clone().iter() {
-			if i.peerid == peerid {
-				let newminer = MinerInfo::<BoundedVec<u8, T::ItemLimit>> {
-					peerid: i.peerid,
-					ip: i.ip.clone(),
-					power: i.power.checked_sub(increment).ok_or(Error::<T>::Overflow)?,
-					space: i.space,
-				};
-				allminer.remove(k);
-				allminer.try_push(newminer).expect("Maximum length exceeded");
-			}
-			k = k.checked_add(1).ok_or(Error::<T>::Overflow)?;
-		}
-		AllMiner::<T>::put(allminer);
-		Ok(())
-	}
-
-	/// Add space calculation power to corresponding miners.
-	///
-	/// Parameters:
-	/// - `peerid`: peerid.
-	/// - `increment`: computing power.
-	pub fn add_space(peerid: u64, increment: u128) -> DispatchResult {
-		//check exist
-		if !<MinerDetails<T>>::contains_key(peerid) {
-			Err(Error::<T>::NotExisted)?;
-		}
-
-		let acc = Self::get_acc(peerid)?;
-		let state = Self::check_state(acc.clone());
-		if state == "exit".as_bytes().to_vec() {
-			return Ok(())
-		}
-		MinerItems::<T>::try_mutate(&acc, |s_opt| -> DispatchResult{
-			let s = s_opt.as_mut().unwrap();
-			s.space = s.space.checked_add(increment).ok_or(Error::<T>::Overflow)?;
-			Ok(())
-		})?;
-		MinerDetails::<T>::try_mutate(peerid, |s_opt| -> DispatchResult {
-			let s = s_opt.as_mut().unwrap();
-			s.space = s.space.checked_add(increment).ok_or(Error::<T>::Overflow)?;
-			Ok(())
-		})?;
-		TotalSpace::<T>::try_mutate(|s| -> DispatchResult {
-			*s = s.checked_add(increment).ok_or(Error::<T>::Overflow)?;
-			Ok(())
-		})?;
-
-		// MinerStatValue::<T>::try_mutate(|s_opt| -> DispatchResult {
-		// 	let s = s_opt.as_mut().unwrap();
-		// 	s.sum_files = s.sum_files.checked_add(1).ok_or(Error::<T>::Overflow)?;
-		// 	Ok(())
-		// })?;
-
-		let mut allminer = AllMiner::<T>::get();
-		let mut k = 0;
-		for i in allminer.clone().iter() {
-			if i.peerid == peerid {
- 				let newminer = MinerInfo::<BoundedVec<u8, T::ItemLimit>> {
-					peerid: i.peerid,
-					ip: i.ip.clone(),
-					power: i.power,
-					space: i.space.checked_add(increment).ok_or(Error::<T>::Overflow)?,
-				};
-				allminer.remove(k);
-				allminer.try_push(newminer).expect("Maximum length exceeded");
-			}
-			k = k.checked_add(1).ok_or(Error::<T>::Overflow)?;
-		}
-		AllMiner::<T>::put(allminer);
-		Ok(())
-	}
-	/// Sub space calculation power to corresponding miners.
-	///
-	/// Parameters:
-	/// - `peerid`: peerid.
-	/// - `increment`: computing power.
-	pub fn sub_space(peerid: u64, increment: u128) -> DispatchResult {
-		//check exist
-		if !<MinerDetails<T>>::contains_key(peerid) {
-			Err(Error::<T>::NotExisted)?;
-		}
-
-		let acc = Self::get_acc(peerid)?;
-		let state = Self::check_state(acc.clone());
-		if state == "exit".as_bytes().to_vec() {
-			return Ok(())
-		}
-		MinerItems::<T>::try_mutate(&acc, |s_opt| -> DispatchResult{
-			let s = s_opt.as_mut().unwrap();
-			s.space = s.space.checked_sub(increment).ok_or(Error::<T>::Overflow)?;
-			Ok(())
-		})?;
-		MinerDetails::<T>::mutate(peerid, |s_opt| -> DispatchResult {
-			let s = s_opt.as_mut().unwrap();
-			s.space = s.space.checked_sub(increment).ok_or(Error::<T>::Overflow)?;
-			Ok(())
-		})?;
-		TotalSpace::<T>::mutate(|s| -> DispatchResult {
-			*s = s.checked_sub(increment).ok_or(Error::<T>::Overflow)?;
-			Ok(())
-		})?;
-
-		// MinerStatValue::<T>::mutate(|s_opt| -> DispatchResult {
-		// 	let s = s_opt.as_mut().unwrap();
-		// 	s.sum_files = s.sum_files.checked_sub(1).ok_or(Error::<T>::Overflow)?;
-		// 	Ok(())
-		// })?;
-
-		let mut allminer = AllMiner::<T>::get();
-		let mut k = 0;
-		for i in allminer.clone().iter() {
-			if i.peerid == peerid {
-				let newminer = MinerInfo::<BoundedVec<u8, T::ItemLimit>> {
-					peerid: i.peerid,
-					ip: i.ip.clone(),
-					power: i.power,
-					space: i.space.checked_sub(increment).ok_or(Error::<T>::Overflow)?,
-				};
-				allminer.remove(k);
-				allminer.try_push(newminer).expect("Maximum length exceeded");
-			}
-			k = k.checked_add(1).ok_or(Error::<T>::Overflow)?;
-		}
-		AllMiner::<T>::put(allminer);
-		Ok(())
-	}
-	/// According to aid to punish.
-	///
-	/// Parameters:
-	/// - `aid`: aid.
-	pub fn punish(aid: AccountOf<T>, file_size: u128) -> DispatchResult {
-		if !<MinerItems<T>>::contains_key(&aid) {
-			Err(Error::<T>::NotMiner)?;
-		}
-		let mr = MinerItems::<T>::get(&aid).unwrap();
-		let acc = T::PalletId::get().into_account();
-		let growth: u128 = file_size / 2;
-		let punish_amount: BalanceOf<T> = 400_000_000_000_000u128
-			.checked_add(growth).ok_or(Error::<T>::Overflow)?
-			.try_into().map_err(|_e| Error::<T>::ConversionError)?;
-
-		if mr.collaterals < punish_amount {
-			Self::delete_miner_info(aid.clone())?;
-			return Ok(())
-		}
-		T::Currency::unreserve(&aid, punish_amount);
-		MinerItems::<T>::try_mutate(&aid, |s_opt| -> DispatchResult {
-			let s = s_opt.as_mut().unwrap();
-			s.collaterals = s.collaterals.checked_sub(&punish_amount).ok_or(Error::<T>::Overflow)?;
-			let limit = Self::check_collateral_limit(s.peerid)?;
-			if mr.collaterals < limit && s.state != "frozen".as_bytes().to_vec() && s.state != "e_frozen".as_bytes().to_vec() {
-				if s.state.to_vec() == "positive".as_bytes().to_vec() {
-					s.state = Self::vec_to_bound::<u8>("frozen".as_bytes().to_vec())?;
-				} else if s.state.to_vec() == "exit".as_bytes().to_vec() {
-					s.state = Self::vec_to_bound::<u8>("e_frozen".as_bytes().to_vec())?;
-				}	
-			}
-			Ok(())
-		})?;
-		MinerStatValue::<T>::try_mutate(|s_opt| -> DispatchResult {
-			let s = s_opt.as_mut().unwrap();
-			s.staking = s.staking.checked_sub(&punish_amount).ok_or(Error::<T>::Overflow)?;
-			Ok(())
-		})?;
-		T::Currency::transfer(&aid, &acc, punish_amount, AllowDeath)?;
-
-		
-
-		Ok(())
-	}
-
-	fn modify_miner_statvalue(acc: AccountOf<T>) -> DispatchResult {
-		let staking_val = <MinerItems<T>>::get(&acc).unwrap().collaterals;
-
-		MinerStatValue::<T>::try_mutate(|s_opt| -> DispatchResult {
-			let s = s_opt.as_mut().unwrap();
-			s.total_miners = s.total_miners.checked_sub(1).ok_or(Error::<T>::Overflow)?;
-			s.active_miners = s.active_miners.checked_sub(1).ok_or(Error::<T>::Overflow)?;
-			s.staking = s.staking.checked_sub(&staking_val).ok_or(Error::<T>::Overflow)?;
-			Ok(())
-		})?;
-
-		Ok(())
-	}
-
-	fn delete_miner_info(acc: AccountOf<T>) -> DispatchResult {
-		let peerid = Self::get_peerid(&acc);
-		let miner = <MinerDetails<T>>::get(peerid).unwrap();
-		TotalPower::<T>::try_mutate(|s| -> DispatchResult {
-			*s = s.checked_sub(miner.power).ok_or(Error::<T>::Overflow)?;
-			Ok(())
-		})?;
-
-		TotalSpace::<T>::try_mutate(|s| -> DispatchResult {
-			*s = s.checked_sub(miner.space).ok_or(Error::<T>::Overflow)?;
-			Ok(())
-		})?;
-
-		Self::modify_miner_statvalue(acc.clone())?;
-
-		let mut miner_list = AllMiner::<T>::get();
-		miner_list.retain(|s| if s.peerid == peerid {false} else {true});
-		AllMiner::<T>::put(miner_list);
-
-		<MinerItems<T>>::remove(&acc);
-		<MinerDetails<T>>::remove(peerid);
-		<SegInfo<T>>::remove(&acc);
-		Ok(())
-	}
-
-	//Check whether the rewards for exited miners have been paid out. 
-	//true is Distribution completed. false is Unfinished
-	fn check_exist_miner_reward(acc: AccountOf<T>) -> bool {
-		if !<MinerItems<T>>::contains_key(&acc) {
-			let order_vec = <CalculateRewardOrderMap<T>>::get(&acc);
-			if order_vec.len() == 0 {
-				let reward_map = <RewardClaimMap<T>>::get(&acc).unwrap();
-				if reward_map.have_to_receive == reward_map.total_reward {
-					return true
-				}
-			}
-		}
-		
-		false
-	}
-
-	fn clean_reward_map(acc: AccountOf<T>) {
-		<CalculateRewardOrderMap<T>>::remove(&acc);
-		<RewardClaimMap<T>>::remove(&acc);
-	}
-	/// Add reward orders for corresponding accounts.
-	///
-	/// Parameters:
-	/// - `acc`: Rewards account.
-	/// - `calculate_reward`: Calculate the reward.
-	pub fn add_reward_order1(acc: AccountOf<T>, calculate_reward: u128) -> DispatchResult {
-		let now = <frame_system::Pallet<T>>::block_number();
-		// With block timing, 180 days =5184000 blocks
-		// let deadline = now + T::BlockNumber::from(5184000u32);
-		// // test 5 minutes
-		// let deadline = now + T::BlockNumber::from(18000u32);
-		// test 6 hours
-		let deadline = now.checked_add(&T::BlockNumber::from(1296000u32)).ok_or(Error::<T>::Overflow)?;
-
-		if !<CalculateRewardOrderMap<T>>::contains_key(&acc) {
-			let order: CalculateRewardOrder<T> = CalculateRewardOrder::<T>{
-				calculate_reward:calculate_reward,
-				start_t: now,
-				deadline: deadline,
-			};
-			let mut order_vec:Vec<CalculateRewardOrder<T>> = Vec::new();
-			order_vec.push(order);
-			let bounded_order_vec = Self::vec_to_bound::<CalculateRewardOrder<T>>(order_vec)?;
-			<CalculateRewardOrderMap<T>>::insert(
-				acc,
-				bounded_order_vec,
-			);
-		} else {
-			let order1: CalculateRewardOrder<T> = CalculateRewardOrder::<T>{
-				calculate_reward:calculate_reward,
-				start_t: now,
-				deadline: deadline,
-			};
-			let mut order_vec = CalculateRewardOrderMap::<T>::get(&acc);
-			order_vec.try_push(order1).expect("Maximum length exceeded");
-			<CalculateRewardOrderMap<T>>::insert(
-				acc,
-				order_vec,
-			);
-		}
-		Ok(())
-	}
-	/// Get an account based on peerID.
-	///
-	/// Parameters:
-	/// - `peerid`: peerid.
-	pub fn get_acc(peerid: u64) -> Result<AccountOf<T>, DispatchError> {
-		if !<MinerDetails<T>>::contains_key(peerid) {
-			Err(Error::<T>::NotExisted)?;
-		}
-		let acc = MinerDetails::<T>::get(peerid).unwrap();
-		Ok(acc.address)
-	}
-
-	pub fn get_space() -> u128 {
-		let purchased_space = <PurchasedSpace<T>>::get();
-		let total_space = <AvailableSpace<T>>::get();
-		let value = total_space - purchased_space;
-		return value
-	}
-
-	pub fn add_purchased_space(size: u128) -> DispatchResult{
-		<PurchasedSpace<T>>::try_mutate(|s| -> DispatchResult {
-			let available_space = <AvailableSpace<T>>::get();
-			if *s + size > available_space {
-				Err(<Error<T>>::InsufficientAvailableSpace)?;
-			}
-			*s = s.checked_add(size).ok_or(Error::<T>::Overflow)?;
-			Ok(())
-		})?;
-		Ok(())
-	}
-	pub fn sub_purchased_space(size: u128) -> DispatchResult {
-		<PurchasedSpace<T>>::try_mutate(|s| -> DispatchResult {
-			*s = s.checked_sub(size).ok_or(Error::<T>::Overflow)?;
-			Ok(())
-		})?;
-		Ok(())
-	}
-	pub fn add_available_space(size: u128) -> DispatchResult {
-		<AvailableSpace<T>>::try_mutate(|s| -> DispatchResult {
-			*s = s.checked_add(size).ok_or(Error::<T>::Overflow)?;
-			Ok(())
-		})?;
-		Ok(())
-	}
-	pub fn sub_available_space(size: u128) -> DispatchResult {
-		<AvailableSpace<T>>::try_mutate(|s| -> DispatchResult {
-			*s = s.checked_sub(size).ok_or(Error::<T>::Overflow)?;
-			Ok(())
-		})?;
-		Ok(())
-	}
-
-	fn check_collateral_limit(peer_id: u64) -> Result<BalanceOf<T>, Error<T>> {
-		let power = <MinerDetails<T>>::get(peer_id).unwrap().power;
-		let mut current_power_num:u128 = 0;
-		if power % (1024 * 1024) > 0 {
-			current_power_num += 1;
-		}
-		current_power_num += power.checked_div(1024 * 1024).ok_or(Error::<T>::Overflow)?;
-		//2000TCESS/TB(space)
-		let limit: BalanceOf<T> = (current_power_num * 2_000_000_000_000_000u128)
-		.try_into()
-		.map_err(|_e| Error::<T>::ConversionError)?;
-
-		Ok(limit)
-	}
-
-	fn check_state(acc: AccountOf<T>) -> Vec<u8> {
-		<MinerItems<T>>::get(&acc).unwrap().state.to_vec()
-	}
-
-	fn vec_to_bound<P>(param: Vec<P>) -> Result<BoundedVec<P, T::ItemLimit>, DispatchError> {
-		let result: BoundedVec<P, T::ItemLimit> = param.try_into().expect("too long");
-		Ok(result)
-	}
-
-	// fn veclist_to_bounde(param: Vec<Vec<u8>>) -> Result<StringList<T>, DispatchError> {
-	// 	let mut result: StringList<T> = Vec::new().try_into().expect("...");
-
-	// 	for v in param {
-	// 		let string: BoundedVec<u8, T::StringLimit> = v.try_into().expect("keywords too long");
-	// 		result.try_push(string).expect("keywords too long");
-	// 	}
-
-	// 	Ok(result)
-	// }
-}
-
-impl<T: Config> OnUnbalanced<NegativeImbalanceOf<T>> for Pallet<T> {
-	fn on_nonzero_unbalanced(amount: NegativeImbalanceOf<T>) {
-		let numeric_amount = amount.peek();
-
-		// Must resolve into existing but better to be safe.
-		let _ = T::Currency::resolve_creating(&T::PalletId::get().into_account(), amount);
-
-		Self::deposit_event(Event::Deposit{balance: numeric_amount});
-	}
-}
-
-pub trait MinerControl {
-	fn add_temp_power(peer_id: u64, power: u128) -> DispatchResult;
-
-	fn clear_temp_power(peer_id: u64) -> DispatchResult;
-<<<<<<< HEAD
-
-	fn punish_miner(peer_id: u64, file_size: u64) -> DispatchResult;
-=======
->>>>>>> 90697278
-}
-
-impl<T: Config> MinerControl for Pallet<T> {
-	fn add_temp_power(peer_id: u64, power: u128) -> DispatchResult {
-		<MinerDetails<T>>::try_mutate(peer_id, |opt| -> DispatchResult {
-			let o = opt.as_mut().unwrap();
-			o.temp_power = o.temp_power.checked_add(power).ok_or(Error::<T>::Overflow)?;
-<<<<<<< HEAD
-=======
-
->>>>>>> 90697278
-			Ok(())
-		})?;
-
-		Ok(())
-	}
-
-	fn clear_temp_power(peer_id: u64) -> DispatchResult {
-		<MinerDetails<T>>::try_mutate(peer_id, |opt| -> DispatchResult {
-			let o = opt.as_mut().unwrap();
-			o.temp_power = 0;
-
-			Ok(())
-		})?;
-
-		Ok(())
-	}
-<<<<<<< HEAD
-
-	fn punish_miner(peer_id: u64, file_size: u64) -> DispatchResult {
-		let acc = Pallet::<T>::get_acc(peer_id)?;
-		Pallet::<T>::punish(acc, file_size.into())?;
-		Ok(())
-	}
-=======
->>>>>>> 90697278
+//! # Sminer Module
+//!
+//! Contain operations related storage miners.
+//!
+//! ### Terminology
+//!
+//! * **Collateral:** The Staking amount when registering storage miner.
+//! * **Earnings:** Store the storage miner's earnings during mining.
+//! * **Locked:** Store the locked amount of the storage miner during mining.
+//! 
+//! ### Interface
+//!
+//! ### Dispatchable Functions
+//!
+//! * `regnstk` - Staking and register for storage miner.
+//! * `redeem` - Redeem and exit for storage miner.
+//! * `claim` - Claim the rewards from storage miner's earnings.
+
+#![cfg_attr(not(feature = "std"), no_std)]
+
+#[cfg(test)]
+mod mock;
+
+#[cfg(test)]
+mod tests;
+
+use frame_support::traits::{
+	Get, 
+	Currency, 
+	ReservableCurrency, 
+	LockIdentifier, 
+	OnUnbalanced,
+	Imbalance,
+	schedule::{
+		Named as ScheduleNamed, 
+		DispatchTime
+	}, 
+	ExistenceRequirement::AllowDeath
+};
+use frame_support::storage::bounded_vec::BoundedVec;
+mod benchmarking;
+pub mod weights;
+mod types;
+use types::*;
+pub use pallet::*;
+use sp_runtime::{
+	RuntimeDebug,
+	traits::{AccountIdConversion, StaticLookup,SaturatedConversion},
+};
+use sp_std::prelude::*;
+use codec::{Encode, Decode};
+use scale_info::TypeInfo;
+use sp_std::convert::TryInto;
+use frame_system::{self as system};
+use frame_support::{dispatch::{Dispatchable, DispatchResult}, PalletId};
+pub use weights::WeightInfo;
+use sp_runtime::traits::CheckedAdd;
+use sp_runtime::traits::CheckedSub;
+use frame_support::pallet_prelude::DispatchError;
+
+type AccountOf<T> = <T as frame_system::Config>::AccountId;
+type BalanceOf<T> = <<T as pallet::Config>::Currency as Currency<<T as frame_system::Config>::AccountId>>::Balance;
+type NegativeImbalanceOf<T> = <<T as pallet::Config>::Currency as Currency<<T as frame_system::Config>::AccountId>>::NegativeImbalance;
+type BlockNumberOf<T> = <T as frame_system::Config>::BlockNumber;
+
+
+#[frame_support::pallet]
+pub mod pallet {
+	use super::*;
+	use frame_support::{
+		ensure,
+		pallet_prelude::*,
+		traits::Get,
+	};
+	use frame_system::{ensure_root, ensure_signed, pallet_prelude::*};
+
+	const DEMOCRACY_IDA: LockIdentifier = *b"msminerA";
+	const DEMOCRACY_IDB: LockIdentifier = *b"msminerB";
+	const DEMOCRACY_IDC: LockIdentifier = *b"msminerC";
+	// const DEMOCRACY_IDD: LockIdentifier = *b"msminerD";
+	
+	#[pallet::config]
+	pub trait Config: pallet_timestamp::Config + frame_system::Config {
+		/// The overarching event type.
+		type Event: From<Event<Self>> + IsType<<Self as frame_system::Config>::Event>;
+		/// The currency trait.
+		type Currency: ReservableCurrency<Self::AccountId>;
+		/// The treasury's pallet id, used for deriving its sovereign account ID.
+		#[pallet::constant]
+		type PalletId: Get<PalletId>;
+
+		#[pallet::constant]
+		type ItemLimit: Get<u32>;
+		/// The Scheduler.
+		type SScheduler: ScheduleNamed<Self::BlockNumber, Self::SProposal, Self::SPalletsOrigin>;
+		/// Overarching type of all pallets origins.
+		type SPalletsOrigin: From<system::RawOrigin<Self::AccountId>>;
+		/// The SProposal.
+		type SProposal: Parameter + Dispatchable<Origin=Self::Origin> + From<Call<Self>>;
+		/// The WeightInfo.
+		type WeightInfo: WeightInfo;
+
+	}
+
+	#[pallet::event]
+	#[pallet::generate_deposit(pub(super) fn deposit_event)]
+	pub enum Event<T: Config> {
+		/// A new account was set.
+		Registered{acc: AccountOf<T>, staking_val: BalanceOf<T>},
+		/// An account was redeemed.
+		Redeemed{acc: AccountOf<T>, deposit: BalanceOf<T>},
+		/// An account was claimed.
+		Claimed{acc: AccountOf<T>, deposit: BalanceOf<T>},
+		/// Storage space is triggered periodically.
+		TimingStorageSpace(),
+		/// Scheduled Task Execution
+		TimedTask(),
+		/// Users to withdraw faucet money
+		DrawFaucetMoney(),
+		/// User recharges faucet
+		FaucetTopUpMoney{acc: AccountOf<T>},
+		/// Prompt time
+		LessThan24Hours{last: BlockNumberOf<T>, now: BlockNumberOf<T>},
+		//The miners have been frozen
+		AlreadyFrozen{acc: AccountOf<T>},
+		//Miner exit event
+		MinerExit{acc: AccountOf<T>},
+
+		MinerClaim{acc: AccountOf<T>},
+
+		IncreaseCollateral{acc: AccountOf<T>, balance: BalanceOf<T>},
+		/// Some funds have been deposited. \[deposit\]
+		Deposit{balance: BalanceOf<T>},
+	}
+
+	/// Error for the sminer pallet.
+	#[pallet::error]
+	pub enum Error<T> {
+		NotMiner,
+		/// An account doesn't registered.
+		UnregisteredAccountId,
+		/// An account has locked balances.
+		LockedNotEmpty,
+		/// An account already registered.
+		AlreadyRegistered,
+		/// An account's earnings is empty.
+		EarningsIsEmpty,
+		/// An operation would lead to an overflow.
+		Overflow,
+		/// No owner.
+		// NotOwner,
+		/// User does not exist.
+		NotExisted,	
+		/// Lack of permissions.
+		LackOfPermissions,
+		/// Beyond the requirements.
+		BeyondClaim,
+		/// The duration is less than 24 hours.
+		LessThan24Hours,
+		/// Numerical conversion error.
+		ConversionError,
+		/// You can't divide by zero
+		DivideByZero,
+
+		InsufficientAvailableSpace,
+
+		//The account has been frozen
+		AlreadyFrozen,
+
+		CollingNotOver,
+
+		NotpositiveState,
+	}
+
+	#[pallet::storage]
+	#[pallet::getter(fn miner_cooling)]
+	pub(super) type MinerColling<T: Config> = StorageMap<_, Twox64Concat, T::AccountId, BlockNumberOf<T>>;
+
+	/// The hashmap for info of storage miners.
+	#[pallet::storage]
+	#[pallet::getter(fn miner_items)]
+	pub(super) type MinerItems<T: Config> = StorageMap<_, Twox64Concat, T::AccountId, Mr<T::AccountId, BalanceOf<T>, BoundedVec<u8, T::ItemLimit>> >;
+
+	/// The hashmap for index of storage miners, it's unique to whole system.
+	#[pallet::storage]
+	#[pallet::getter(fn peer_index)]
+	pub(super) type PeerIndex<T: Config> = StorageValue<_, u64, ValueQuery>;
+	
+	/// Data structures that control permissions.
+	#[pallet::storage]
+	#[pallet::getter(fn control)]
+	pub(super) type Control<T: Config> = StorageValue<_, u8, ValueQuery>;
+
+	/// The total power of all storage miners.
+	#[pallet::storage]
+	#[pallet::getter(fn total_power)]
+	pub(super) type TotalPower<T: Config> = StorageValue<_, u128, ValueQuery>;
+
+	/// The total storage space to fill of all storage miners.
+	#[pallet::storage]
+	#[pallet::getter(fn total_space)]
+	pub(super) type TotalSpace<T: Config> = StorageValue<_, u128, ValueQuery>;
+
+	/// The hashmap for segment info including index of segment, miner's current power and space.
+	#[pallet::storage]
+	#[pallet::getter(fn seg_info)]
+	pub(super) type SegInfo<T: Config> = StorageMap<_, Twox64Concat, T::AccountId, SegmentInfo, ValueQuery>;
+
+	/// The hashmap for segment info including index of segment, miner's current power and space.
+	#[pallet::storage]
+	#[pallet::getter(fn storage_info_vec)]
+	pub(super) type StorageInfoVec<T: Config> = StorageValue<_, BoundedVec<StorageInfo, T::ItemLimit>, ValueQuery>;
+
+	/// Store all miner information
+	#[pallet::storage]
+	#[pallet::getter(fn miner_info)]
+	pub(super) type AllMiner<T: Config> = StorageValue<_, BoundedVec<MinerInfo<BoundedVec<u8, T::ItemLimit>>, T::ItemLimit>, ValueQuery>;
+
+	#[pallet::storage]
+	#[pallet::getter(fn purchased_space)]
+	pub(super) type PurchasedSpace<T: Config> = StorageValue<_, u128, ValueQuery>;
+
+	#[pallet::storage]
+	#[pallet::getter(fn available_space)]
+	pub(super) type AvailableSpace<T: Config> = StorageValue<_, u128, ValueQuery>;
+
+	/// Store all miner table information 
+	#[pallet::storage]
+	#[pallet::getter(fn miner_table)]
+	pub(super) type MinerTable<T: Config> = StorageMap<_, Twox64Concat, u64, TableInfo<T::AccountId, BalanceOf<T>>>;
+
+	/// Store all miner details information 
+	#[pallet::storage]
+	#[pallet::getter(fn miner_details)]
+	pub(super) type MinerDetails<T: Config> = StorageMap<_, Twox64Concat, u64, MinerDetailInfo<T::AccountId, BalanceOf<T>>>;
+
+	/// Store all miner stat information 
+	#[pallet::storage]
+	#[pallet::getter(fn miner_stat_value)]
+	pub(super) type MinerStatValue<T: Config> = StorageValue<_, MinerStatInfo<BalanceOf<T>>>; 
+
+	/// The hashmap for info of storage miners.
+	#[pallet::storage]
+	#[pallet::getter(fn calculate_reward_order)]
+	pub(super) type CalculateRewardOrderMap<T: Config> = StorageMap<_, Twox64Concat, T::AccountId, BoundedVec<CalculateRewardOrder<T>, T::ItemLimit>, ValueQuery>;
+
+	/// The hashmap for checking registered or not.
+	#[pallet::storage]
+	#[pallet::getter(fn reward_claim)]
+	pub(super) type RewardClaimMap<T: Config> = StorageMap<_, Twox64Concat, T::AccountId, RewardClaim<T::AccountId, BalanceOf<T>>>;
+
+	/// The hashmap for checking registered or not.
+	#[pallet::storage]
+	#[pallet::getter(fn faucet_record)]
+	pub(super) type FaucetRecordMap<T: Config> = StorageMap<_, Twox64Concat, T::AccountId, FaucetRecord<BlockNumberOf<T>>>;
+
+	#[pallet::pallet]
+	#[pallet::generate_store(pub(super) trait Store)]
+	pub struct Pallet<T>(_);
+
+	#[pallet::call]
+	impl<T: Config> Pallet<T> {
+		/// Staking and register for storage miner.
+		///
+		/// The dispatch origin of this call must be _Signed_.
+		///
+		/// Parameters:
+		/// - `beneficiary`: The beneficiary related to signer account.
+		/// - `ip`: The registered IP of storage miner.
+		/// - `staking_val`: The number of staking.
+		#[pallet::weight(<T as pallet::Config>::WeightInfo::regnstk())]
+		pub fn regnstk(origin: OriginFor<T>, beneficiary: <T::Lookup as StaticLookup>::Source, ip: Vec<u8>, #[pallet::compact] staking_val: BalanceOf<T>) -> DispatchResult {
+			let sender = ensure_signed(origin)?;
+			let beneficiary = T::Lookup::lookup(beneficiary)?;
+			ensure!(!(<MinerItems<T>>::contains_key(&sender)), Error::<T>::AlreadyRegistered);
+			T::Currency::reserve(&sender, staking_val.clone())?;
+			let value = BalanceOf::<T>::from(0 as u32);
+			let cur_idx = PeerIndex::<T>::get();
+			let peerid = cur_idx.checked_add(1).ok_or(Error::<T>::Overflow)?;
+			<MinerItems<T>>::insert(
+				&sender,
+				Mr::<T::AccountId, BalanceOf<T>, BoundedVec<u8, T::ItemLimit>> {
+					peerid: peerid,
+					beneficiary: beneficiary.clone(),
+					ip: Self::vec_to_bound::<u8>(ip.clone())?,
+					collaterals: staking_val.clone(),
+					earnings: value.clone(),
+					locked: value.clone(),
+					state: Self::vec_to_bound::<u8>("positive".as_bytes().to_vec())?,
+					temp_power: 0,
+					power: 0,
+					space: 0,
+				}
+			);
+
+			<PeerIndex<T>>::put(peerid);
+
+			<SegInfo<T>>::insert(
+				&sender,
+				SegmentInfo {
+					segment_index: 0 as u64,
+				}
+			);
+			let bounded_ip = Self::vec_to_bound::<u8>(ip)?;
+			let add_minerinfo = MinerInfo::<BoundedVec<u8, T::ItemLimit>> {
+				peerid: peerid,
+				ip: bounded_ip,
+				power: 0 as u128,
+				space: 0 as u128,
+			};
+			AllMiner::<T>::try_mutate(|s| -> DispatchResult {
+				s.try_push(add_minerinfo).expect("Maximum length exceeded");
+				Ok(())
+			})?;
+
+			<MinerTable<T>>::insert(
+				peerid,
+				TableInfo::<T::AccountId, BalanceOf<T>> {
+					address: sender.clone(),
+					beneficiary: beneficiary.clone(),
+					total_storage: 0u128,
+					average_daily_data_traffic_in: 0u64,
+					average_daily_data_traffic_out: 0u64,
+					mining_reward: BalanceOf::<T>::from(0u32),
+				}
+			);
+
+			<MinerDetails<T>>::insert(
+				peerid,
+				MinerDetailInfo::<T::AccountId, BalanceOf<T>> {
+					address: sender.clone(),
+					beneficiary,
+					temp_power: 0u128,
+					power: 0u128,
+					space: 0u128,
+					total_reward: BalanceOf::<T>::from(0u32),
+					total_rewards_currently_available: BalanceOf::<T>::from(0u32),
+					totald_not_receive: BalanceOf::<T>::from(0u32),
+					collaterals: staking_val.clone(),
+				}
+			);
+
+			MinerStatValue::<T>::try_mutate(|s_opt| -> DispatchResult {
+				let s = s_opt.as_mut().unwrap();
+				s.total_miners = s.total_miners.checked_add(1).ok_or(Error::<T>::Overflow)?;
+				s.active_miners = s.active_miners.checked_add(1).ok_or(Error::<T>::Overflow)?;
+				s.staking = s.staking.checked_add(&staking_val).ok_or(Error::<T>::Overflow)?;
+				Ok(())
+			})?;
+
+			Self::deposit_event(Event::<T>::Registered{acc: sender.clone(), staking_val: staking_val.clone()});
+			Ok(())
+		}
+
+		#[pallet::weight(1_000_000)]
+		pub fn increase_collateral(origin: OriginFor<T>, #[pallet::compact] collaterals: BalanceOf<T>) -> DispatchResult {
+			let sender = ensure_signed(origin)?;
+			
+			ensure!(MinerItems::<T>::contains_key(&sender), Error::<T>::NotMiner);
+			T::Currency::reserve(&sender, collaterals)?;
+			let mut balance: BalanceOf<T> = 0u32.saturated_into();
+			<MinerItems<T>>::try_mutate(&sender, |s_opt| -> DispatchResult {
+				let s = s_opt.as_mut().unwrap();
+				s.collaterals = s.collaterals + collaterals;
+				balance = s.collaterals;
+				if s.state == "frozen".as_bytes().to_vec() || s.state == "e_frozen".as_bytes().to_vec() {
+					let limit = Self::check_collateral_limit(s.peerid)?;
+					if s.collaterals > limit {
+						if s.state.to_vec() == "frozen".as_bytes().to_vec() {
+							s.state = Self::vec_to_bound("positive".as_bytes().to_vec())?;
+						} else {
+							s.state = Self::vec_to_bound("exit".as_bytes().to_vec())?;
+						}
+					}
+				}
+
+				Ok(())
+			})?;
+
+			MinerStatValue::<T>::try_mutate(|s_opt| -> DispatchResult {
+				let s = s_opt.as_mut().unwrap();
+				s.staking = s.staking.checked_add(&collaterals).ok_or(Error::<T>::Overflow)?;
+				Ok(())
+			})?;
+			Self::deposit_event(Event::<T>::IncreaseCollateral{acc: sender, balance: balance});
+
+			Ok(())
+		}
+
+		//Miner exit method, Irreversible process.
+		#[pallet::weight(1_000_000)]
+		pub fn exit_miner(origin: OriginFor<T>) -> DispatchResult {
+			let sender = ensure_signed(origin)?;
+
+			ensure!(MinerItems::<T>::contains_key(&sender), Error::<T>::NotMiner);
+			let state = Self::check_state(sender.clone());
+			if state != "positive".as_bytes().to_vec() {
+				Err(Error::<T>::NotpositiveState)?;
+			}
+
+			MinerItems::<T>::try_mutate(&sender, |s_opt| -> DispatchResult {
+				let s = s_opt.as_mut().unwrap();
+				
+				Self::sub_space(s.peerid, s.space)?;
+				Self::sub_power(s.peerid, s.power)?;
+				
+				s.state = Self::vec_to_bound("exit".as_bytes().to_vec())?;
+				Ok(())
+			})?; 
+
+			let now = <frame_system::Pallet<T>>::block_number();
+			MinerColling::<T>::insert(&sender, now);
+
+			Self::deposit_event(Event::<T>::MinerExit{acc: sender});
+			Ok(())
+
+		}
+
+		//Method for miners to redeem deposit
+		#[pallet::weight(2_000_000_000_000)]
+		pub fn withdraw(origin: OriginFor<T>) -> DispatchResult {
+			let sender = ensure_signed(origin)?;
+			ensure!(MinerItems::<T>::contains_key(&sender), Error::<T>::NotMiner);
+			let state = Self::check_state(sender.clone());
+			if state != "exit".as_bytes().to_vec() {
+				Err(Error::<T>::NotExisted)?;
+			}
+			let now: u128 = <frame_system::Pallet<T>>::block_number().saturated_into();
+			let colling_line: u128 = MinerColling::<T>::get(&sender).unwrap().saturated_into();
+			if colling_line + 1200 < now {
+				Err(Error::<T>::CollingNotOver)?;
+			}
+
+			let collaterals = MinerItems::<T>::get(&sender).unwrap().collaterals;
+			T::Currency::unreserve(&sender, collaterals);
+			Self::delete_miner_info(sender.clone())?;
+			MinerColling::<T>::remove(&sender);
+
+			Self::deposit_event(Event::<T>::MinerClaim{acc: sender});
+			Ok(())
+		}
+
+	
+		 
+		/// Redeem for storage miner.
+		///
+		/// The dispatch origin of this call must be _Signed_.
+		#[deprecated]
+		#[pallet::weight(<T as pallet::Config>::WeightInfo::redeem())]
+		pub fn redeem(origin: OriginFor<T>) -> DispatchResult {
+			let sender = ensure_signed(origin)?;
+			let peerid = MinerItems::<T>::get(&sender).unwrap().peerid;
+			let mut allminer = <AllMiner<T>>::get();
+			let mut k = 0;
+			for i in allminer.clone().iter() {
+				if i.peerid == peerid {
+					allminer.remove(k);
+				}
+				k = k.checked_add(1).ok_or(Error::<T>::Overflow)?;
+			}
+			// let allminer_bounded = Self::vec_to_bound(allminer)?;
+			AllMiner::<T>::put(allminer);
+
+			let mi = MinerItems::<T>::get(&sender).unwrap();
+			ensure!(mi.locked == <BalanceOf<T>>::from(0 as u32), Error::<T>::LockedNotEmpty);
+			let deposit = mi.collaterals;
+			let _ = T::Currency::unreserve(&sender, deposit.clone());
+
+			<MinerItems<T>>::remove(&sender);
+			<SegInfo<T>>::remove(&sender);
+			Self::deposit_event(Event::<T>::Redeemed{acc: sender.clone(), deposit: deposit.clone()});
+			Ok(())
+		}
+		/// Storage miner gets mi.earnings bonus.
+		///
+		/// The dispatch origin of this call must be _Signed_.
+		#[deprecated]
+		#[pallet::weight(<T as pallet::Config>::WeightInfo::claim())]
+		pub fn claim(origin: OriginFor<T>) -> DispatchResult {
+			let sender = ensure_signed(origin)?;
+			let _peerid = MinerItems::<T>::get(&sender).unwrap().peerid;
+
+			let mi = MinerItems::<T>::get(&sender).unwrap();
+			ensure!(mi.earnings != <BalanceOf<T>>::from(0 as u32), Error::<T>::EarningsIsEmpty);
+			let deposit = mi.earnings;
+			let reward_pot = T::PalletId::get().into_account();
+			let _ = T::Currency::transfer(&reward_pot, &sender, deposit.clone(), AllowDeath);
+			Self::deposit_event(Event::<T>::Claimed{acc: sender.clone(), deposit: deposit.clone()});
+			Ok(())
+		}
+		/// Miner information initialization.
+		///
+		/// The dispatch origin of this call must be _root_.
+		#[pallet::weight(<T as pallet::Config>::WeightInfo::initi())]
+		pub fn initi(origin: OriginFor<T>) -> DispatchResult {
+			//sudo call
+			let _ = ensure_root(origin)?;
+			let value = BalanceOf::<T>::from(0 as u32);
+			let mst = MinerStatInfo::<BalanceOf<T>> {
+				total_miners: 0u64,
+				active_miners: 0u64,
+				staking: value,
+				miner_reward: value,
+				sum_files: 0u128,
+			};
+			<MinerStatValue<T>>::put(mst);
+			Ok(())
+		}
+
+		
+
+		// 	storage_info_vec.append(&mut info1);
+
+		// 	<StorageInfoVec<T>>::put(storage_info_vec);
+		// 	Self::deposit_event(Event::<T>::TimingStorageSpace());
+		// 	Ok(())
+		// }
+		/// Add reward orders.
+		///
+		#[pallet::weight(<T as pallet::Config>::WeightInfo::timed_increase_rewards())]
+		pub fn timed_increase_rewards(origin: OriginFor<T>) -> DispatchResult {
+			let _ = ensure_root(origin)?;
+			let total_power = <TotalPower<T>>::get();
+			ensure!(total_power != 0, Error::<T>::DivideByZero);
+			// let reward_pot = T::PalletId::get().into_account();
+
+			for (_, detail) in <MinerDetails<T>>::iter() {
+				if detail.power == 0 {
+					continue;
+				}
+				let tmp1:u128 = 750000000000000000_u128.checked_mul(detail.power).ok_or(Error::<T>::Overflow)?;
+				let tmp2:u128 = tmp1.checked_div(total_power).ok_or(Error::<T>::Overflow)?;
+				let _ = Self::add_reward_order1(detail.address,tmp2);
+
+				//Give 20% reward to users in advance
+				// let reward_20_percent: BalanceOf<T> = (tmp2.checked_mul(2).ok_or(Error::<T>::Overflow)?.checked_div(10).ok_or(Error::<T>::Overflow)?)
+				// .try_into()
+				// .map_err(|_e| Error::<T>::ConversionError)?;
+
+				// <T as pallet::Config>::Currency::transfer(&reward_pot, &detail.beneficiary, reward_20_percent, AllowDeath)?;
+			}
+			let reward3:BalanceOf<T> = 750000000000000000_u128.try_into().map_err(|_e| Error::<T>::ConversionError)?;
+
+			MinerStatValue::<T>::try_mutate(|s_opt| -> DispatchResult {
+				let s = s_opt.as_mut().unwrap();
+				s.miner_reward = s.miner_reward.checked_add(&reward3).ok_or(Error::<T>::Overflow)?;
+				Ok(())
+			})?;
+
+			Self::deposit_event(Event::<T>::TimedTask());
+			Ok(())
+		}
+		/// Added timed tasks for reward orders.
+		///
+		/// The dispatch origin of this call must be _root_.
+		#[pallet::weight(<T as pallet::Config>::WeightInfo::timing_task_increase_power_rewards())]
+		pub fn timing_task_increase_power_rewards(origin: OriginFor<T>, when: BlockNumberOf<T>, cycle: BlockNumberOf<T>, degree: u32) -> DispatchResult {
+			let _ = ensure_root(origin)?;
+
+			if T::SScheduler::schedule_named(
+				(DEMOCRACY_IDA).encode(),
+				DispatchTime::At(when),
+				Some(( cycle, degree)),
+				60,
+				frame_system::RawOrigin::Root.into(),
+				Call::timed_increase_rewards{}.into(),
+			).is_err() {
+				frame_support::print("LOGIC ERROR: timed_increase_rewards/schedule_named failed");
+			}
+
+			// Self::deposit_event(Event::<T>::Add(sender.clone()));
+			Ok(())
+		}
+		/// Delete reward orders.
+		///
+		/// The dispatch origin of this call must be _root_.
+		#[pallet::weight(<T as pallet::Config>::WeightInfo::del_reward_order())]
+		pub fn del_reward_order(origin: OriginFor<T>,acc: AccountOf<T>, order_num: u128) -> DispatchResult {
+			let _ = ensure_root(origin)?;
+
+			ensure!(CalculateRewardOrderMap::<T>::contains_key(&acc), Error::<T>::NotExisted);
+			let mut order_vec = CalculateRewardOrderMap::<T>::get(&acc);
+			order_vec.remove(order_num.try_into().unwrap());
+			<CalculateRewardOrderMap<T>>::insert(
+				acc,
+				order_vec,
+			);
+
+			// Self::deposit_event(Event::<T>::Del(sender.clone()));
+			Ok(())
+		}
+
+		// #[pallet::weight(50_000_000)]
+		// pub fn user_receive_award(origin: OriginFor<T>, award: BalanceOf<T>) -> DispatchResult {
+		// 	let sender = ensure_signed(origin)?;
+			
+		// 	let acc = Self::get_acc(sender);
+
+		// 	ensure!(RewardClaimMap::<T>::contains_key(&sender), Error::<T>::NotExisted);
+			
+		// 	let reward_pot = T::PalletId::get().into_account();
+
+		// 	let reward_claim1 = RewardClaimMap::<T>::get(&sender).unwrap();
+			
+		// 	ensure!((reward_claim1.have_to_receive + award) <= reward_claim1.total_rewards_currently_available, Error::<T>::BeyondClaim);
+			
+		// 	<T as pallet::Config>::Currency::transfer(&reward_pot, &acc, award, AllowDeath)?;
+
+		// 	RewardClaimMap::<T>::mutate(&sender, |reward_claim_opt| {
+		// 		let reward_claim = reward_claim_opt.as_mut().unwrap();
+		// 		reward_claim.have_to_receive = reward_claim.have_to_receive + award;
+		// 	});
+
+		// 	Self::deposit_event(Event::<T>::DrawMoney(sender.clone()));
+		// 	Ok(())
+		// }
+
+		/// Users receive rewards for scheduled tasks.
+		///
+		#[pallet::weight(<T as pallet::Config>::WeightInfo::timed_user_receive_award1())]
+		pub fn timed_user_receive_award1(origin: OriginFor<T>) -> DispatchResult {
+			let _ = ensure_root(origin)?;
+			for (sender, info) in <RewardClaimMap<T>>::iter() {
+				
+				let acc = info.beneficiary;
+				let state = <MinerItems<T>>::get(&sender).unwrap().state;
+				if state == "frozen".as_bytes().to_vec() || state == "e_frozen".as_bytes().to_vec() {
+					Self::deposit_event(Event::<T>::AlreadyFrozen{acc: acc.clone()});
+					continue;
+				}
+				
+				let reward_pot = T::PalletId::get().into_account();
+
+				let reward_claim1 = RewardClaimMap::<T>::get(&sender).unwrap();
+				
+				let award = reward_claim1.current_availability;
+				let total = reward_claim1.total_reward;
+
+				ensure!(reward_claim1.have_to_receive.checked_add(&award).ok_or(Error::<T>::Overflow)? <= reward_claim1.total_reward, Error::<T>::BeyondClaim);
+				
+				<T as pallet::Config>::Currency::transfer(&reward_pot, &acc, award, AllowDeath)?;
+
+				RewardClaimMap::<T>::try_mutate(&sender, |reward_claim_opt| -> DispatchResult {
+					let reward_claim = reward_claim_opt.as_mut().unwrap();
+					let have_to_receive = reward_claim.have_to_receive.checked_add(&award).ok_or(Error::<T>::Overflow)?;
+					reward_claim.have_to_receive = have_to_receive;
+					reward_claim.current_availability = 0u32.into();
+					reward_claim.total_not_receive = total.checked_sub(&award).ok_or(Error::<T>::Overflow)?;
+					Ok(())
+				})?;
+				let peerid = Self::get_peerid(&sender);
+				MinerDetails::<T>::try_mutate(peerid, |miner_detail_opt| -> DispatchResult {
+					let miner_detail = miner_detail_opt.as_mut().unwrap();
+					let total_not_receive = RewardClaimMap::<T>::get(&sender).unwrap().total_not_receive;
+					miner_detail.totald_not_receive = total_not_receive;
+					Ok(())
+				})?;
+
+				if Self::check_exist_miner_reward(sender.clone()) {
+					Self::clean_reward_map(sender)
+				}
+			}
+			Ok(())
+		}
+		/// Users receive rewards for scheduled tasks.
+		///
+		/// The dispatch origin of this call must be _root_.
+		#[pallet::weight(<T as pallet::Config>::WeightInfo::timing_user_receive_award())]
+		pub fn timing_user_receive_award(origin: OriginFor<T>, when: BlockNumberOf<T>, cycle: BlockNumberOf<T>, degree: u32) -> DispatchResult {
+			let _ = ensure_root(origin)?;
+
+			if T::SScheduler::schedule_named(
+				(DEMOCRACY_IDC).encode(),
+				DispatchTime::At(when),
+				Some(( cycle, degree)),
+				63,
+				frame_system::RawOrigin::Root.into(),
+				Call::timed_user_receive_award1{}.into(),
+			).is_err() {
+				frame_support::print("LOGIC ERROR: timed_user_receive_award1/schedule_named failed");
+			}
+
+			// Self::deposit_event(Event::<T>::Add(sender.clone()));
+			Ok(())
+		}
+		/// Update the user reward table for scheduled tasks.
+		///
+		#[pallet::weight(<T as pallet::Config>::WeightInfo::timed_task_award_table())]
+		pub fn timed_task_award_table(origin: OriginFor<T>) -> DispatchResult {
+			let _ = ensure_root(origin)?;
+			for (_acc, order_vec) in <CalculateRewardOrderMap<T>>::iter() {
+				let mut total:u128 = 0;
+
+				let now = <frame_system::Pallet<T>>::block_number();
+				let mut avail:BalanceOf<T> = 0u128.try_into().map_err(|_e| Error::<T>::ConversionError)?;
+
+				for i in &order_vec.to_vec(){
+					total = total.checked_add(i.calculate_reward).ok_or(Error::<T>::Overflow)?;
+					if i.deadline > now {
+						// let tmp1 = TryInto::<u128>::try_into(now.checked_sub(&i.start_t).ok_or(Error::<T>::Overflow)?).ok().unwrap();
+						// let day:u128 = tmp/28800+1;
+						// // test 5 minutes
+						// let day:u128 = tmp/100+1;
+						// test 6 hours
+						// let day:u128 = tmp1.checked_div(7200).ok_or(Error::<T>::Overflow)?.checked_add(1).ok_or(Error::<T>::Overflow)?;
+						let tmp2:BalanceOf<T> = (i.calculate_reward*8/10/180).try_into().map_err(|_e| Error::<T>::ConversionError)?;
+						avail = avail.checked_add(&tmp2).ok_or(Error::<T>::Overflow)?;
+					} 
+					// else {
+					// 	let tmp1:BalanceOf<T> = (i.calculate_reward*8/10).try_into().map_err(|_e| Error::<T>::ConversionError)?;
+					// 	avail = avail.checked_add(&tmp1).ok_or(Error::<T>::Overflow)?;
+					// 	// Call::del_order(_acc,i);
+					// }
+				}
+
+				let mut order_clone = order_vec.clone();
+				order_clone.retain(|item| {
+					if item.deadline > now {
+						true
+					} else {
+						false
+					}
+				});
+
+				let total_20_percent:BalanceOf<T> = total
+						.checked_mul(2).ok_or(Error::<T>::Overflow)?
+						.checked_div(10).ok_or(Error::<T>::Overflow)?
+						.try_into().map_err(|_e| Error::<T>::ConversionError)?;
+
+				let currently_available:BalanceOf<T> = avail;
+
+				let reward2:BalanceOf<T> = total.try_into().map_err(|_e| Error::<T>::ConversionError)?;
+
+				let miner = MinerItems::<T>::get(&_acc).unwrap();
+				let peerid = miner.peerid;
+				MinerTable::<T>::try_mutate(peerid, |s_opt| -> DispatchResult {
+					let s = s_opt.as_mut().unwrap();
+					s.mining_reward = reward2;
+					Ok(())
+				})?;
+
+				if !<RewardClaimMap<T>>::contains_key(&_acc) {
+					<RewardClaimMap<T>>::insert(
+						&_acc, 
+						RewardClaim::<T::AccountId, BalanceOf<T>> {
+							beneficiary: miner.beneficiary,
+							total_reward: reward2,
+							have_to_receive: 0u32.into(),
+							current_availability: currently_available.checked_add(&total_20_percent).ok_or(Error::<T>::Overflow)?,
+							total_not_receive: reward2,
+						}
+					);
+
+					
+					let peerid = MinerItems::<T>::get(&_acc).unwrap().peerid;
+					if <MinerDetails<T>>::contains_key(peerid) {
+						MinerDetails::<T>::try_mutate(peerid, |miner_detail_opt| -> DispatchResult {
+							let miner_detail = miner_detail_opt.as_mut().unwrap();
+							miner_detail.total_reward = reward2;
+							miner_detail.total_rewards_currently_available = currently_available.checked_add(&total_20_percent).ok_or(Error::<T>::Overflow)?;
+							miner_detail.totald_not_receive = reward2;
+							Ok(())
+						})?;
+					}
+					
+				} else {
+					RewardClaimMap::<T>::try_mutate(&_acc, |reward_claim_opt| -> DispatchResult {
+						//Convert balance to U128 for multiplication and division
+						let reward_claim = reward_claim_opt.as_mut().unwrap();
+						let diff = reward2.checked_sub(&reward_claim.total_reward).ok_or(Error::<T>::Overflow)?;
+						let diff128 = TryInto::<u128>::try_into(diff).ok().unwrap();
+						let diff_20_percent: BalanceOf<T> = diff128
+							.checked_mul(2).ok_or(Error::<T>::Overflow)?
+							.checked_div(10).ok_or(Error::<T>::Overflow)?
+							.try_into()
+							.map_err(|_e| Error::<T>::ConversionError)?;
+						//Before switching back to balance
+						//Plus 20% of the new share
+						reward_claim.total_reward = reward2;
+						reward_claim.current_availability = reward_claim.current_availability
+							.checked_add(&currently_available).ok_or(Error::<T>::Overflow)?
+							.checked_add(&diff_20_percent).ok_or(Error::<T>::Overflow)?;
+						reward_claim.total_not_receive = reward2
+							.checked_sub(&reward_claim.have_to_receive).ok_or(Error::<T>::Overflow)?;
+						Ok(())
+					})?;
+
+					let peerid = MinerItems::<T>::get(&_acc).unwrap().peerid;
+					if <MinerDetails<T>>::contains_key(peerid) {
+						MinerDetails::<T>::try_mutate(peerid, |miner_detail_opt| -> DispatchResult {
+							let miner_detail = miner_detail_opt.as_mut().unwrap();
+							miner_detail.total_reward = reward2;
+
+							let reward_claim_map = RewardClaimMap::<T>::get(&_acc).unwrap();
+							miner_detail.total_rewards_currently_available = reward_claim_map.have_to_receive
+								.checked_add(&reward_claim_map.current_availability).ok_or(Error::<T>::Overflow)?;
+
+							let total_not_receive = RewardClaimMap::<T>::get(&_acc).unwrap().total_not_receive;
+							miner_detail.totald_not_receive = total_not_receive;
+							Ok(())
+						})?;
+					}
+				}
+
+				<CalculateRewardOrderMap<T>>::insert(_acc, order_clone);
+			}
+
+			Self::deposit_event(Event::<T>::TimedTask());
+			Ok(())
+		}
+		/// Update the user reward table for scheduled tasks.
+		///
+		/// The dispatch origin of this call must be _root_.
+		#[pallet::weight(<T as pallet::Config>::WeightInfo::timing_task_award_table())]
+		pub fn timing_task_award_table(origin: OriginFor<T>, when: BlockNumberOf<T>, cycle: BlockNumberOf<T>, degree: u32) -> DispatchResult {
+			let _ = ensure_root(origin)?;
+
+			if T::SScheduler::schedule_named(
+				(DEMOCRACY_IDB).encode(),
+				DispatchTime::At(when),
+				Some(( cycle, degree)),
+				61,
+				frame_system::RawOrigin::Root.into(),
+				Call::timed_task_award_table{}.into(),
+			).is_err() {
+				frame_support::print("LOGIC ERROR: timed_task_receive_award/schedule_named failed");
+			}
+
+			// Self::deposit_event(Event::<T>::Add(sender.clone()));
+			Ok(())
+		}
+		/// Punish offline miners.
+		///
+		/// The dispatch origin of this call must be _root_.
+		///
+		/// Parameters:
+		/// - `acc`: miner .
+		/// The faucet top up.
+		///
+		/// The dispatch origin of this call must be _Signed_.
+		///
+		/// Parameters:
+		/// - `acc`: Top-up account .
+		/// - `acc`: Top-up amount .
+		#[pallet::weight(<T as pallet::Config>::WeightInfo::faucet_top_up())]
+		pub fn faucet_top_up(origin: OriginFor<T>, award: BalanceOf<T>) -> DispatchResult {
+			let sender = ensure_signed(origin)?;
+
+			let reward_pot = T::PalletId::get().into_account();
+				
+			<T as pallet::Config>::Currency::transfer(&sender, &reward_pot, award, AllowDeath)?;
+
+			Self::deposit_event(Event::<T>::FaucetTopUpMoney{acc: sender.clone()});
+			Ok(())
+		}
+		/// Users receive money through the faucet.
+		///
+		/// The dispatch origin of this call must be _Signed_.
+		///
+		/// Parameters:
+		/// - `acc`: Withdraw money account.
+		#[pallet::weight(<T as pallet::Config>::WeightInfo::faucet())]
+		pub fn faucet(origin: OriginFor<T>, to: AccountOf<T>) -> DispatchResult {
+			let _ = ensure_signed(origin)?;
+
+			if !<FaucetRecordMap<T>>::contains_key(&to) {
+				<FaucetRecordMap<T>>::insert(
+					&to,
+					FaucetRecord::<BlockNumberOf<T>> {
+						last_claim_time: BlockNumberOf::<T>::from(0u32),
+					}
+				);
+
+				let now = <frame_system::Pallet<T>>::block_number();
+				let reward_pot = T::PalletId::get().into_account();
+				<T as pallet::Config>::Currency::transfer(&reward_pot, &to, 10000000000000000u128.try_into().map_err(|_e| Error::<T>::ConversionError)?, AllowDeath)?;
+				<FaucetRecordMap<T>>::insert(
+					&to,
+					FaucetRecord::<BlockNumberOf<T>> {
+						last_claim_time: now,
+					}
+				);
+			} else {
+				let faucet_record = FaucetRecordMap::<T>::get(&to).unwrap();
+				let now = <frame_system::Pallet<T>>::block_number();
+
+				let mut flag: bool = true;
+				if now >= BlockNumberOf::<T>::from(28800u32) {
+					if !(faucet_record.last_claim_time <= now.checked_sub(&BlockNumberOf::<T>::from(28800u32)).ok_or(Error::<T>::Overflow)?) {
+						Self::deposit_event(Event::<T>::LessThan24Hours{last: faucet_record.last_claim_time, now: now});
+						flag = false;
+					}
+				} else {
+					if !(faucet_record.last_claim_time <= BlockNumberOf::<T>::from(0u32)) {
+						Self::deposit_event(Event::<T>::LessThan24Hours{last: faucet_record.last_claim_time, now: now});
+						flag = false;
+					}
+				}
+				ensure!(flag , Error::<T>::LessThan24Hours);
+				
+				let reward_pot = T::PalletId::get().into_account();
+				<T as pallet::Config>::Currency::transfer(&reward_pot, &to, 10000000000000000u128.try_into().map_err(|_e| Error::<T>::ConversionError)?, AllowDeath)?;
+				<FaucetRecordMap<T>>::insert(
+					&to,
+					FaucetRecord::<BlockNumberOf<T>> {
+						last_claim_time: now,
+					}
+				);
+			}
+			Self::deposit_event(Event::<T>::DrawFaucetMoney());
+			Ok(())
+		}
+
+		/// Test method for increasing computational power.
+		///
+		/// The dispatch origin of this call must be _root_.
+		///
+		/// Parameters:
+		/// - `peerid`: The miners' peerid.
+		/// - `increment`: Increased computational power.
+		#[pallet::weight(50_000_000)]
+		pub fn add_power_test(origin: OriginFor<T>, peerid: u64, increment: u128) -> DispatchResult {
+			let _ = ensure_root(origin)?;
+			let _ = Self::add_power(peerid,increment);
+			Self::deposit_event(Event::<T>::DrawFaucetMoney());
+			Ok(())
+		}
+
+	}
+}
+
+impl<T: Config> Pallet<T> {
+	/// Use aid to get to peerid and segmentid.
+	///
+	/// Parameters:
+	/// - `aid`: aid.
+	pub fn get_ids(aid: &AccountOf<T>) -> Result<(u64, u64), DispatchError> {
+		//check exist
+		if !<MinerItems<T>>::contains_key(&aid) {
+			Err(Error::<T>::NotExisted)?;
+		}
+		let peerid = MinerItems::<T>::get(&aid).unwrap().peerid;
+		SegInfo::<T>::try_mutate(&aid, |s| -> DispatchResult {
+			(*s).segment_index = (*s).segment_index.checked_add(1).ok_or(Error::<T>::Overflow)?;
+			Ok(())
+		})?;
+		let segment_new_index = SegInfo::<T>::get(aid).segment_index;
+		Ok((peerid, segment_new_index))
+	}
+	/// Use aid to get to peerid.
+	///
+	/// Parameters:
+	/// - `aid`: aid.
+	pub fn get_peerid(aid: &AccountOf<T>) -> u64 {
+		if !<MinerItems<T>>::contains_key(&aid) {
+			frame_support::print("UnregisteredAccountId");
+		}
+		let peerid = MinerItems::<T>::get(&aid).unwrap().peerid;
+		peerid
+	}
+	/// Use aid to get to segmentid.
+	///
+	/// Parameters:
+	/// - `aid`: aid.
+	pub fn get_segmentid(aid: &AccountOf<T>) -> Result<u64, DispatchError> {
+		SegInfo::<T>::try_mutate(&aid, |s| -> DispatchResult {
+			(*s).segment_index = (*s).segment_index.checked_add(1).ok_or(Error::<T>::Overflow)?;
+			Ok(())
+		})?;
+		let segment_new_index = SegInfo::<T>::get(aid).segment_index;
+		Ok(segment_new_index)
+	}
+	/// Add computing power to corresponding miners.
+	///
+	/// Parameters:
+	/// - `peerid`: peerid.
+	/// - `increment`: computing power.
+	pub fn add_power(peerid: u64, increment: u128) -> DispatchResult {
+		//check exist
+		if !<MinerDetails<T>>::contains_key(peerid) {
+			Err(Error::<T>::NotExisted)?;
+		}
+
+		
+
+		let acc = Self::get_acc(peerid)?;
+		let state = Self::check_state(acc.clone());
+		if state == "exit".as_bytes().to_vec() {
+			return Ok(())
+		}
+
+		MinerItems::<T>::try_mutate(&acc, |s_opt| -> DispatchResult{
+			let s = s_opt.as_mut().unwrap();
+			s.power = s.power.checked_add(increment).ok_or(Error::<T>::Overflow)?;
+			Ok(())
+		})?;
+
+		TotalPower::<T>::try_mutate(|s| -> DispatchResult {
+			*s = s.checked_add(increment).ok_or(Error::<T>::Overflow)?;
+			Ok(())
+		})?;
+
+		MinerTable::<T>::try_mutate(peerid, |s_opt| -> DispatchResult {
+			let s = s_opt.as_mut().unwrap();
+			s.total_storage = s.total_storage.checked_add(increment).ok_or(Error::<T>::Overflow)?;
+			Ok(())
+		})?;
+
+		MinerDetails::<T>::try_mutate(peerid, |s_opt| -> DispatchResult {
+			let s = s_opt.as_mut().unwrap();
+			s.power = s.power.checked_add(increment).ok_or(Error::<T>::Overflow)?;
+			Ok(())
+		})?;
+
+		let mut allminer = AllMiner::<T>::get();
+		let mut k = 0;
+		for i in allminer.clone().iter() {
+			if i.peerid == peerid {
+				let newminer = MinerInfo::<BoundedVec<u8, T::ItemLimit>> {
+					peerid: i.peerid,
+					ip: i.ip.clone(),
+					power: i.power.checked_add(increment).ok_or(Error::<T>::Overflow)?,
+					space: i.space,
+				};
+				allminer.remove(k);
+				allminer.try_push(newminer).expect("Maximum length exceeded");
+			}
+			k = k.checked_add(1).ok_or(Error::<T>::Overflow)?;
+		}
+		AllMiner::<T>::put(allminer);
+		Ok(())
+	}
+	/// Sub computing power to corresponding miners.
+	///
+	/// Parameters:
+	/// - `peerid`: peerid.
+	/// - `increment`: computing power.
+	pub fn sub_power(peerid: u64, increment: u128) -> DispatchResult {
+		//check exist
+		if !<MinerDetails<T>>::contains_key(peerid) {
+			Err(Error::<T>::NotExisted)?;
+		}
+
+		let acc = Self::get_acc(peerid)?;
+		let state = Self::check_state(acc.clone());
+		if state == "exit".as_bytes().to_vec() {
+			return Ok(())
+		}
+		MinerItems::<T>::try_mutate(&acc, |s_opt| -> DispatchResult{
+			let s = s_opt.as_mut().unwrap();
+			s.power = s.power.checked_sub(increment).ok_or(Error::<T>::Overflow)?;
+			Ok(())
+		})?;
+
+		MinerTable::<T>::try_mutate(peerid, |s_opt| -> DispatchResult {
+			let s = s_opt.as_mut().unwrap();
+			s.total_storage = s.total_storage.checked_sub(increment).ok_or(Error::<T>::Overflow)?;
+			Ok(())
+		})?;
+
+		MinerDetails::<T>::try_mutate(peerid, |s_opt| -> DispatchResult {
+			let s = s_opt.as_mut().unwrap();
+			s.power = s.power.checked_sub(increment).ok_or(Error::<T>::Overflow)?;
+			Ok(())
+		})?;
+
+		TotalPower::<T>::try_mutate(|s| -> DispatchResult {
+			*s = s.checked_sub(increment).ok_or(Error::<T>::Overflow)?;
+			Ok(())
+		})?;
+
+		let mut allminer = AllMiner::<T>::get();
+		let mut k = 0;
+		for i in allminer.clone().iter() {
+			if i.peerid == peerid {
+				let newminer = MinerInfo::<BoundedVec<u8, T::ItemLimit>> {
+					peerid: i.peerid,
+					ip: i.ip.clone(),
+					power: i.power.checked_sub(increment).ok_or(Error::<T>::Overflow)?,
+					space: i.space,
+				};
+				allminer.remove(k);
+				allminer.try_push(newminer).expect("Maximum length exceeded");
+			}
+			k = k.checked_add(1).ok_or(Error::<T>::Overflow)?;
+		}
+		AllMiner::<T>::put(allminer);
+		Ok(())
+	}
+
+	/// Add space calculation power to corresponding miners.
+	///
+	/// Parameters:
+	/// - `peerid`: peerid.
+	/// - `increment`: computing power.
+	pub fn add_space(peerid: u64, increment: u128) -> DispatchResult {
+		//check exist
+		if !<MinerDetails<T>>::contains_key(peerid) {
+			Err(Error::<T>::NotExisted)?;
+		}
+
+		let acc = Self::get_acc(peerid)?;
+		let state = Self::check_state(acc.clone());
+		if state == "exit".as_bytes().to_vec() {
+			return Ok(())
+		}
+		MinerItems::<T>::try_mutate(&acc, |s_opt| -> DispatchResult{
+			let s = s_opt.as_mut().unwrap();
+			s.space = s.space.checked_add(increment).ok_or(Error::<T>::Overflow)?;
+			Ok(())
+		})?;
+		MinerDetails::<T>::try_mutate(peerid, |s_opt| -> DispatchResult {
+			let s = s_opt.as_mut().unwrap();
+			s.space = s.space.checked_add(increment).ok_or(Error::<T>::Overflow)?;
+			Ok(())
+		})?;
+		TotalSpace::<T>::try_mutate(|s| -> DispatchResult {
+			*s = s.checked_add(increment).ok_or(Error::<T>::Overflow)?;
+			Ok(())
+		})?;
+
+		// MinerStatValue::<T>::try_mutate(|s_opt| -> DispatchResult {
+		// 	let s = s_opt.as_mut().unwrap();
+		// 	s.sum_files = s.sum_files.checked_add(1).ok_or(Error::<T>::Overflow)?;
+		// 	Ok(())
+		// })?;
+
+		let mut allminer = AllMiner::<T>::get();
+		let mut k = 0;
+		for i in allminer.clone().iter() {
+			if i.peerid == peerid {
+ 				let newminer = MinerInfo::<BoundedVec<u8, T::ItemLimit>> {
+					peerid: i.peerid,
+					ip: i.ip.clone(),
+					power: i.power,
+					space: i.space.checked_add(increment).ok_or(Error::<T>::Overflow)?,
+				};
+				allminer.remove(k);
+				allminer.try_push(newminer).expect("Maximum length exceeded");
+			}
+			k = k.checked_add(1).ok_or(Error::<T>::Overflow)?;
+		}
+		AllMiner::<T>::put(allminer);
+		Ok(())
+	}
+	/// Sub space calculation power to corresponding miners.
+	///
+	/// Parameters:
+	/// - `peerid`: peerid.
+	/// - `increment`: computing power.
+	pub fn sub_space(peerid: u64, increment: u128) -> DispatchResult {
+		//check exist
+		if !<MinerDetails<T>>::contains_key(peerid) {
+			Err(Error::<T>::NotExisted)?;
+		}
+
+		let acc = Self::get_acc(peerid)?;
+		let state = Self::check_state(acc.clone());
+		if state == "exit".as_bytes().to_vec() {
+			return Ok(())
+		}
+		MinerItems::<T>::try_mutate(&acc, |s_opt| -> DispatchResult{
+			let s = s_opt.as_mut().unwrap();
+			s.space = s.space.checked_sub(increment).ok_or(Error::<T>::Overflow)?;
+			Ok(())
+		})?;
+		MinerDetails::<T>::mutate(peerid, |s_opt| -> DispatchResult {
+			let s = s_opt.as_mut().unwrap();
+			s.space = s.space.checked_sub(increment).ok_or(Error::<T>::Overflow)?;
+			Ok(())
+		})?;
+		TotalSpace::<T>::mutate(|s| -> DispatchResult {
+			*s = s.checked_sub(increment).ok_or(Error::<T>::Overflow)?;
+			Ok(())
+		})?;
+
+		// MinerStatValue::<T>::mutate(|s_opt| -> DispatchResult {
+		// 	let s = s_opt.as_mut().unwrap();
+		// 	s.sum_files = s.sum_files.checked_sub(1).ok_or(Error::<T>::Overflow)?;
+		// 	Ok(())
+		// })?;
+
+		let mut allminer = AllMiner::<T>::get();
+		let mut k = 0;
+		for i in allminer.clone().iter() {
+			if i.peerid == peerid {
+				let newminer = MinerInfo::<BoundedVec<u8, T::ItemLimit>> {
+					peerid: i.peerid,
+					ip: i.ip.clone(),
+					power: i.power,
+					space: i.space.checked_sub(increment).ok_or(Error::<T>::Overflow)?,
+				};
+				allminer.remove(k);
+				allminer.try_push(newminer).expect("Maximum length exceeded");
+			}
+			k = k.checked_add(1).ok_or(Error::<T>::Overflow)?;
+		}
+		AllMiner::<T>::put(allminer);
+		Ok(())
+	}
+	/// According to aid to punish.
+	///
+	/// Parameters:
+	/// - `aid`: aid.
+	pub fn punish(aid: AccountOf<T>, file_size: u128) -> DispatchResult {
+		if !<MinerItems<T>>::contains_key(&aid) {
+			Err(Error::<T>::NotMiner)?;
+		}
+		let mr = MinerItems::<T>::get(&aid).unwrap();
+		let acc = T::PalletId::get().into_account();
+		let growth: u128 = file_size / 2;
+		let punish_amount: BalanceOf<T> = 400_000_000_000_000u128
+			.checked_add(growth).ok_or(Error::<T>::Overflow)?
+			.try_into().map_err(|_e| Error::<T>::ConversionError)?;
+
+		if mr.collaterals < punish_amount {
+			Self::delete_miner_info(aid.clone())?;
+			return Ok(())
+		}
+		T::Currency::unreserve(&aid, punish_amount);
+		MinerItems::<T>::try_mutate(&aid, |s_opt| -> DispatchResult {
+			let s = s_opt.as_mut().unwrap();
+			s.collaterals = s.collaterals.checked_sub(&punish_amount).ok_or(Error::<T>::Overflow)?;
+			let limit = Self::check_collateral_limit(s.peerid)?;
+			if mr.collaterals < limit && s.state != "frozen".as_bytes().to_vec() && s.state != "e_frozen".as_bytes().to_vec() {
+				if s.state.to_vec() == "positive".as_bytes().to_vec() {
+					s.state = Self::vec_to_bound::<u8>("frozen".as_bytes().to_vec())?;
+				} else if s.state.to_vec() == "exit".as_bytes().to_vec() {
+					s.state = Self::vec_to_bound::<u8>("e_frozen".as_bytes().to_vec())?;
+				}	
+			}
+			Ok(())
+		})?;
+		MinerStatValue::<T>::try_mutate(|s_opt| -> DispatchResult {
+			let s = s_opt.as_mut().unwrap();
+			s.staking = s.staking.checked_sub(&punish_amount).ok_or(Error::<T>::Overflow)?;
+			Ok(())
+		})?;
+		T::Currency::transfer(&aid, &acc, punish_amount, AllowDeath)?;
+
+		
+
+		Ok(())
+	}
+
+	fn modify_miner_statvalue(acc: AccountOf<T>) -> DispatchResult {
+		let staking_val = <MinerItems<T>>::get(&acc).unwrap().collaterals;
+
+		MinerStatValue::<T>::try_mutate(|s_opt| -> DispatchResult {
+			let s = s_opt.as_mut().unwrap();
+			s.total_miners = s.total_miners.checked_sub(1).ok_or(Error::<T>::Overflow)?;
+			s.active_miners = s.active_miners.checked_sub(1).ok_or(Error::<T>::Overflow)?;
+			s.staking = s.staking.checked_sub(&staking_val).ok_or(Error::<T>::Overflow)?;
+			Ok(())
+		})?;
+
+		Ok(())
+	}
+
+	fn delete_miner_info(acc: AccountOf<T>) -> DispatchResult {
+		let peerid = Self::get_peerid(&acc);
+		let miner = <MinerDetails<T>>::get(peerid).unwrap();
+		TotalPower::<T>::try_mutate(|s| -> DispatchResult {
+			*s = s.checked_sub(miner.power).ok_or(Error::<T>::Overflow)?;
+			Ok(())
+		})?;
+
+		TotalSpace::<T>::try_mutate(|s| -> DispatchResult {
+			*s = s.checked_sub(miner.space).ok_or(Error::<T>::Overflow)?;
+			Ok(())
+		})?;
+
+		Self::modify_miner_statvalue(acc.clone())?;
+
+		let mut miner_list = AllMiner::<T>::get();
+		miner_list.retain(|s| if s.peerid == peerid {false} else {true});
+		AllMiner::<T>::put(miner_list);
+
+		<MinerItems<T>>::remove(&acc);
+		<MinerDetails<T>>::remove(peerid);
+		<SegInfo<T>>::remove(&acc);
+		Ok(())
+	}
+
+	//Check whether the rewards for exited miners have been paid out. 
+	//true is Distribution completed. false is Unfinished
+	fn check_exist_miner_reward(acc: AccountOf<T>) -> bool {
+		if !<MinerItems<T>>::contains_key(&acc) {
+			let order_vec = <CalculateRewardOrderMap<T>>::get(&acc);
+			if order_vec.len() == 0 {
+				let reward_map = <RewardClaimMap<T>>::get(&acc).unwrap();
+				if reward_map.have_to_receive == reward_map.total_reward {
+					return true
+				}
+			}
+		}
+		
+		false
+	}
+
+	fn clean_reward_map(acc: AccountOf<T>) {
+		<CalculateRewardOrderMap<T>>::remove(&acc);
+		<RewardClaimMap<T>>::remove(&acc);
+	}
+	/// Add reward orders for corresponding accounts.
+	///
+	/// Parameters:
+	/// - `acc`: Rewards account.
+	/// - `calculate_reward`: Calculate the reward.
+	pub fn add_reward_order1(acc: AccountOf<T>, calculate_reward: u128) -> DispatchResult {
+		let now = <frame_system::Pallet<T>>::block_number();
+		// With block timing, 180 days =5184000 blocks
+		// let deadline = now + T::BlockNumber::from(5184000u32);
+		// // test 5 minutes
+		// let deadline = now + T::BlockNumber::from(18000u32);
+		// test 6 hours
+		let deadline = now.checked_add(&T::BlockNumber::from(1296000u32)).ok_or(Error::<T>::Overflow)?;
+
+		if !<CalculateRewardOrderMap<T>>::contains_key(&acc) {
+			let order: CalculateRewardOrder<T> = CalculateRewardOrder::<T>{
+				calculate_reward:calculate_reward,
+				start_t: now,
+				deadline: deadline,
+			};
+			let mut order_vec:Vec<CalculateRewardOrder<T>> = Vec::new();
+			order_vec.push(order);
+			let bounded_order_vec = Self::vec_to_bound::<CalculateRewardOrder<T>>(order_vec)?;
+			<CalculateRewardOrderMap<T>>::insert(
+				acc,
+				bounded_order_vec,
+			);
+		} else {
+			let order1: CalculateRewardOrder<T> = CalculateRewardOrder::<T>{
+				calculate_reward:calculate_reward,
+				start_t: now,
+				deadline: deadline,
+			};
+			let mut order_vec = CalculateRewardOrderMap::<T>::get(&acc);
+			order_vec.try_push(order1).expect("Maximum length exceeded");
+			<CalculateRewardOrderMap<T>>::insert(
+				acc,
+				order_vec,
+			);
+		}
+		Ok(())
+	}
+	/// Get an account based on peerID.
+	///
+	/// Parameters:
+	/// - `peerid`: peerid.
+	pub fn get_acc(peerid: u64) -> Result<AccountOf<T>, DispatchError> {
+		if !<MinerDetails<T>>::contains_key(peerid) {
+			Err(Error::<T>::NotExisted)?;
+		}
+		let acc = MinerDetails::<T>::get(peerid).unwrap();
+		Ok(acc.address)
+	}
+
+	pub fn get_space() -> u128 {
+		let purchased_space = <PurchasedSpace<T>>::get();
+		let total_space = <AvailableSpace<T>>::get();
+		let value = total_space - purchased_space;
+		return value
+	}
+
+	pub fn add_purchased_space(size: u128) -> DispatchResult{
+		<PurchasedSpace<T>>::try_mutate(|s| -> DispatchResult {
+			let available_space = <AvailableSpace<T>>::get();
+			if *s + size > available_space {
+				Err(<Error<T>>::InsufficientAvailableSpace)?;
+			}
+			*s = s.checked_add(size).ok_or(Error::<T>::Overflow)?;
+			Ok(())
+		})?;
+		Ok(())
+	}
+	pub fn sub_purchased_space(size: u128) -> DispatchResult {
+		<PurchasedSpace<T>>::try_mutate(|s| -> DispatchResult {
+			*s = s.checked_sub(size).ok_or(Error::<T>::Overflow)?;
+			Ok(())
+		})?;
+		Ok(())
+	}
+	pub fn add_available_space(size: u128) -> DispatchResult {
+		<AvailableSpace<T>>::try_mutate(|s| -> DispatchResult {
+			*s = s.checked_add(size).ok_or(Error::<T>::Overflow)?;
+			Ok(())
+		})?;
+		Ok(())
+	}
+	pub fn sub_available_space(size: u128) -> DispatchResult {
+		<AvailableSpace<T>>::try_mutate(|s| -> DispatchResult {
+			*s = s.checked_sub(size).ok_or(Error::<T>::Overflow)?;
+			Ok(())
+		})?;
+		Ok(())
+	}
+
+	fn check_collateral_limit(peer_id: u64) -> Result<BalanceOf<T>, Error<T>> {
+		let power = <MinerDetails<T>>::get(peer_id).unwrap().power;
+		let mut current_power_num:u128 = 0;
+		if power % (1024 * 1024) > 0 {
+			current_power_num += 1;
+		}
+		current_power_num += power.checked_div(1024 * 1024).ok_or(Error::<T>::Overflow)?;
+		//2000TCESS/TB(space)
+		let limit: BalanceOf<T> = (current_power_num * 2_000_000_000_000_000u128)
+		.try_into()
+		.map_err(|_e| Error::<T>::ConversionError)?;
+
+		Ok(limit)
+	}
+
+	fn check_state(acc: AccountOf<T>) -> Vec<u8> {
+		<MinerItems<T>>::get(&acc).unwrap().state.to_vec()
+	}
+
+	fn vec_to_bound<P>(param: Vec<P>) -> Result<BoundedVec<P, T::ItemLimit>, DispatchError> {
+		let result: BoundedVec<P, T::ItemLimit> = param.try_into().expect("too long");
+		Ok(result)
+	}
+
+	// fn veclist_to_bounde(param: Vec<Vec<u8>>) -> Result<StringList<T>, DispatchError> {
+	// 	let mut result: StringList<T> = Vec::new().try_into().expect("...");
+
+	// 	for v in param {
+	// 		let string: BoundedVec<u8, T::StringLimit> = v.try_into().expect("keywords too long");
+	// 		result.try_push(string).expect("keywords too long");
+	// 	}
+
+	// 	Ok(result)
+	// }
+}
+
+impl<T: Config> OnUnbalanced<NegativeImbalanceOf<T>> for Pallet<T> {
+	fn on_nonzero_unbalanced(amount: NegativeImbalanceOf<T>) {
+		let numeric_amount = amount.peek();
+
+		// Must resolve into existing but better to be safe.
+		let _ = T::Currency::resolve_creating(&T::PalletId::get().into_account(), amount);
+
+		Self::deposit_event(Event::Deposit{balance: numeric_amount});
+	}
+}
+
+pub trait MinerControl {
+	fn add_temp_power(peer_id: u64, power: u128) -> DispatchResult;
+
+	fn clear_temp_power(peer_id: u64) -> DispatchResult;
+
+	fn punish_miner(peer_id: u64, file_size: u64) -> DispatchResult;
+}
+
+impl<T: Config> MinerControl for Pallet<T> {
+	fn add_temp_power(peer_id: u64, power: u128) -> DispatchResult {
+		<MinerDetails<T>>::try_mutate(peer_id, |opt| -> DispatchResult {
+			let o = opt.as_mut().unwrap();
+			o.temp_power = o.temp_power.checked_add(power).ok_or(Error::<T>::Overflow)?;
+			Ok(())
+		})?;
+
+		Ok(())
+	}
+
+	fn clear_temp_power(peer_id: u64) -> DispatchResult {
+		<MinerDetails<T>>::try_mutate(peer_id, |opt| -> DispatchResult {
+			let o = opt.as_mut().unwrap();
+			o.temp_power = 0;
+
+			Ok(())
+		})?;
+
+		Ok(())
+	}
+
+	fn punish_miner(peer_id: u64, file_size: u64) -> DispatchResult {
+		let acc = Pallet::<T>::get_acc(peer_id)?;
+		Pallet::<T>::punish(acc, file_size.into())?;
+		Ok(())
+	}
 }