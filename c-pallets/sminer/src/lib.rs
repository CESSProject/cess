//! # Sminer Module
//!
//! Contain operations related storage miners.
//!
//! ### Terminology
//!
//! * **Collateral:** The Staking amount when registering storage miner.
//! * **Earnings:** Store the storage miner's earnings during mining.
//! * **Locked:** Store the locked amount of the storage miner during mining.
//!
//! ### Interface
//!
//! ### Dispatchable Functions
//!
//! * `regnstk` - Staking and register for storage miner.
//! * `redeem` - Redeem and exit for storage miner.
//! * `claim` - Claim the rewards from storage miner's earnings.

#![cfg_attr(not(feature = "std"), no_std)]

#[cfg(test)]
mod mock;

#[cfg(test)]
mod tests;

use frame_support::{
	storage::bounded_vec::BoundedVec,
	traits::{
		schedule::{Anon as ScheduleAnon, DispatchTime, Named as ScheduleNamed},
		Currency,
		ExistenceRequirement::AllowDeath,
		Get, Imbalance, LockIdentifier, OnUnbalanced, ReservableCurrency,
	},
};

#[cfg(feature = "runtime-benchmarks")]
mod benchmarking;

mod types;
pub mod weights;
use codec::{Decode, Encode};
use frame_support::{
	dispatch::{DispatchResult, Dispatchable},
	pallet_prelude::DispatchError,
	PalletId,
};
use frame_system::{self as system};
pub use pallet::*;
use scale_info::TypeInfo;
use sp_runtime::{
	traits::{AccountIdConversion, CheckedAdd, CheckedSub, SaturatedConversion},
	RuntimeDebug,
};
use sp_std::{convert::TryInto, prelude::*};
use types::*;
pub use weights::WeightInfo;

type AccountOf<T> = <T as frame_system::Config>::AccountId;
type BalanceOf<T> =
	<<T as pallet::Config>::Currency as Currency<<T as frame_system::Config>::AccountId>>::Balance;
type NegativeImbalanceOf<T> = <<T as pallet::Config>::Currency as Currency<
	<T as frame_system::Config>::AccountId,
>>::NegativeImbalance;
type BlockNumberOf<T> = <T as frame_system::Config>::BlockNumber;

const M_BYTE: u128 = 1_048_576;
const STATE_POSITIVE: &str = "positive";
const STATE_FROZEN: &str = "frozen";
const STATE_EXIT_FROZEN: &str = "e_frozen";
const STATE_EXIT: &str = "exit";
const LOCK_IN_PERIOD: u8 = 2;
const MAX_AWARD: u128 = 1_306_849_000_000_000_000;
const FAUCET_VALUE: u128 = 10000000000000000;

#[frame_support::pallet]
pub mod pallet {
	use super::*;
	use frame_support::{
		ensure,
		pallet_prelude::{ValueQuery, *},
		traits::Get,
	};
	use frame_system::{ensure_root, ensure_signed, pallet_prelude::*};

	const DEMOCRACY_IDA: LockIdentifier = *b"msminerA";
	const DEMOCRACY_IDB: LockIdentifier = *b"msminerB";
	const DEMOCRACY_IDC: LockIdentifier = *b"msminerC";

	// const DEMOCRACY_IDD: LockIdentifier = *b"msminerD";

	#[pallet::config]
	pub trait Config: pallet_timestamp::Config + frame_system::Config {
		/// The overarching event type.
		type Event: From<Event<Self>> + IsType<<Self as frame_system::Config>::Event>;
		/// The currency trait.
		type Currency: ReservableCurrency<Self::AccountId>;
		/// The treasury's pallet id, used for deriving its sovereign account ID.
		#[pallet::constant]
		type PalletId: Get<PalletId>;

		#[pallet::constant]
		type ItemLimit: Get<u32>;
		#[pallet::constant]
		type MultipleFines: Get<u8>;
		#[pallet::constant]
		type DepositBufferPeriod: Get<u32>;
		#[pallet::constant]
		type OneDayBlock: Get<BlockNumberOf<Self>>;
		/// The Scheduler.
		type SScheduler: ScheduleNamed<Self::BlockNumber, Self::SProposal, Self::SPalletsOrigin>;

		type AScheduler: ScheduleAnon<Self::BlockNumber, Self::SProposal, Self::SPalletsOrigin>;
		/// Overarching type of all pallets origins.
		type SPalletsOrigin: From<system::RawOrigin<Self::AccountId>>;
		/// The SProposal.
		type SProposal: Parameter + Dispatchable<Origin = Self::Origin> + From<Call<Self>>;
		/// The WeightInfo.
		type WeightInfo: WeightInfo;

		type CalculFailureFee: CalculFailureFee<Self>;
	}

	#[pallet::event]
	#[pallet::generate_deposit(pub(super) fn deposit_event)]
	pub enum Event<T: Config> {
		/// A new account was set.
		Registered {
			acc: AccountOf<T>,
			staking_val: BalanceOf<T>,
		},
		/// An account was redeemed.
		Redeemed {
			acc: AccountOf<T>,
			deposit: BalanceOf<T>,
		},
		/// An account was claimed.
		Claimed {
			acc: AccountOf<T>,
			deposit: BalanceOf<T>,
		},
		/// Storage space is triggered periodically.
		TimingStorageSpace(),
		/// Scheduled Task Execution
		TimedTask(),
		/// Users to withdraw faucet money
		DrawFaucetMoney(),
		/// User recharges faucet
		FaucetTopUpMoney {
			acc: AccountOf<T>,
		},
		/// Prompt time
		LessThan24Hours {
			last: BlockNumberOf<T>,
			now: BlockNumberOf<T>,
		},
		//The miners have been frozen
		AlreadyFrozen {
			acc: AccountOf<T>,
		},
		//Miner exit event
		MinerExit {
			acc: AccountOf<T>,
		},

		MinerClaim {
			acc: AccountOf<T>,
		},

		IncreaseCollateral {
			acc: AccountOf<T>,
			balance: BalanceOf<T>,
		},
		/// Some funds have been deposited. \[deposit\]
		Deposit {
			balance: BalanceOf<T>,
		},
		UpdataBeneficiary {
			acc: AccountOf<T>,
			new: AccountOf<T>,
		},
		UpdataIp {
			acc: AccountOf<T>,
			old: Vec<u8>,
			new: Vec<u8>,
		},
		StartOfBufferPeriod {
			when: BlockNumberOf<T>,
		},
		EndOfBufferPeriod {
			when: BlockNumberOf<T>,
		},
	}

	/// Error for the sminer pallet.
	#[pallet::error]
	pub enum Error<T> {
		NotMiner,
		/// An account doesn't registered.
		UnregisteredAccountId,
		/// An account has locked balances.
		LockedNotEmpty,
		/// An account already registered.
		AlreadyRegistered,
		/// An account's earnings is empty.
		EarningsIsEmpty,
		/// An operation would lead to an overflow.
		Overflow,
		/// No owner.
		// NotOwner,
		/// User does not exist.
		NotExisted,
		/// Lack of permissions.
		LackOfPermissions,
		/// Beyond the requirements.
		BeyondClaim,
		/// The duration is less than 24 hours.
		LessThan24Hours,
		/// Numerical conversion error.
		ConversionError,
		/// You can't divide by zero
		DivideByZero,

		InsufficientAvailableSpace,
		//The account has been frozen
		AlreadyFrozen,

		LockInNotOver,

		NotpositiveState,

		StorageLimitReached,

		BoundedVecError,

		DataNotExist,
		//haven't bought space at all
		NotPurchasedPackage,
	}

	#[pallet::storage]
	#[pallet::getter(fn miner_cooling)]
	pub(super) type MinerLockIn<T: Config> =
		StorageMap<_, Blake2_128Concat, T::AccountId, BlockNumberOf<T>>;

	/// The hashmap for info of storage miners.
	#[pallet::storage]
	#[pallet::getter(fn miner_items)]
	pub(super) type MinerItems<T: Config> = StorageMap<
		_,
		Blake2_128Concat,
		T::AccountId,
		MinerInfo<T::AccountId, BalanceOf<T>, BoundedVec<u8, T::ItemLimit>>,
	>;

	/// The hashmap for index of storage miners, it's unique to whole system.
	#[pallet::storage]
	#[pallet::getter(fn peer_index)]
	pub(super) type PeerIndex<T: Config> = StorageValue<_, u64, ValueQuery>;

	/// The total power of all storage miners.
	#[pallet::storage]
	#[pallet::getter(fn total_power)]
	pub(super) type TotalIdleSpace<T: Config> = StorageValue<_, u128, ValueQuery>;

	/// The total storage space to fill of all storage miners.
	#[pallet::storage]
	#[pallet::getter(fn total_space)]
	pub(super) type TotalServiceSpace<T: Config> = StorageValue<_, u128, ValueQuery>;
	/// Store all miner information
	#[pallet::storage]
	#[pallet::getter(fn miner_info)]
	pub(super) type AllMiner<T: Config> =
		StorageValue<_, BoundedVec<AccountOf<T>, T::ItemLimit>, ValueQuery>;

	#[pallet::storage]
	#[pallet::getter(fn purchased_space)]
	pub(super) type PurchasedSpace<T: Config> = StorageValue<_, u128, ValueQuery>;

	#[pallet::storage]
	#[pallet::getter(fn dad_miner)]
	pub(super) type BadMiner<T: Config> =
		StorageMap<_, Blake2_128Concat, T::AccountId, BlockNumberOf<T>, ValueQuery>;

	#[pallet::storage]
	#[pallet::getter(fn buffer_period)]
	pub(super) type BufferPeriod<T: Config> = StorageMap<
		_,
		Blake2_128Concat,
		BlockNumberOf<T>,
		BoundedVec<AccountOf<T>, T::ItemLimit>,
		ValueQuery,
	>;

	/// The hashmap for info of storage miners.
	#[pallet::storage]
	#[pallet::getter(fn calculate_reward_order)]
	pub(super) type CalculateRewardOrderMap<T: Config> = StorageMap<
		_,
		Blake2_128Concat,
		T::AccountId,
		BoundedVec<CalculateRewardOrder<T>, T::ItemLimit>,
		ValueQuery,
	>;

	/// The hashmap for checking registered or not.
	#[pallet::storage]
	#[pallet::getter(fn reward_claim)]
	pub(super) type RewardClaimMap<T: Config> =
		StorageMap<_, Blake2_128Concat, T::AccountId, RewardClaim<T::AccountId, BalanceOf<T>>>;

	/// The hashmap for checking registered or not.
	#[pallet::storage]
	#[pallet::getter(fn faucet_record)]
	pub(super) type FaucetRecordMap<T: Config> =
		StorageMap<_, Blake2_128Concat, T::AccountId, FaucetRecord<BlockNumberOf<T>>>;

	#[pallet::storage]
	#[pallet::getter(fn currency_reward)]
	pub(super) type CurrencyReward<T: Config> = StorageValue<_, BalanceOf<T>, ValueQuery>;

	#[pallet::pallet]
	#[pallet::generate_store(pub(super) trait Store)]
	pub struct Pallet<T>(_);

	#[pallet::call]
	impl<T: Config> Pallet<T> {
		/// Staking and register for storage miner.
		///
		/// The dispatch origin of this call must be _Signed_.
		///
		/// Parameters:
		/// - `beneficiary`: The beneficiary related to signer account.
		/// - `ip`: The registered IP of storage miner.
		/// - `staking_val`: The number of staking.
		#[pallet::weight(<T as pallet::Config>::WeightInfo::regnstk())]
		pub fn regnstk(
			origin: OriginFor<T>,
			beneficiary: AccountOf<T>,
			ip: Vec<u8>,
			staking_val: BalanceOf<T>,
		) -> DispatchResult {
			let sender = ensure_signed(origin)?;
			ensure!(!(<MinerItems<T>>::contains_key(&sender)), Error::<T>::AlreadyRegistered);
			T::Currency::reserve(&sender, staking_val.clone())?;
			let cur_idx = PeerIndex::<T>::get();
			let peer_id = cur_idx.checked_add(1).ok_or(Error::<T>::Overflow)?;
			<MinerItems<T>>::insert(
				&sender,
				MinerInfo::<T::AccountId, BalanceOf<T>, BoundedVec<u8, T::ItemLimit>> {
					peer_id,
					beneficiary: beneficiary.clone(),
					ip: Self::vec_to_bound::<u8>(ip.clone())?,
					collaterals: staking_val.clone(),
					state: Self::vec_to_bound::<u8>(STATE_POSITIVE.as_bytes().to_vec())?,
					power: 0,
					space: 0,
					reward_info: RewardInfo::<BalanceOf<T>> {
						total_reward: BalanceOf::<T>::from(0u32),
						total_rewards_currently_available: BalanceOf::<T>::from(0u32),
						total_not_receive: BalanceOf::<T>::from(0u32),
					},
				},
			);
			<PeerIndex<T>>::put(peer_id);
			AllMiner::<T>::try_mutate(|all_miner| -> DispatchResult {
				all_miner
					.try_push(sender.clone())
					.map_err(|_e| Error::<T>::StorageLimitReached)?;
				Ok(())
			})?;

			Self::deposit_event(Event::<T>::Registered {
				acc: sender.clone(),
				staking_val: staking_val.clone(),
			});
			Ok(())
		}

		/// Increase the miner collateral.
		///
		/// Parameters:
		/// - `collaterals`: Miner's TCESS.
		#[pallet::weight(1_000_000)]
		pub fn increase_collateral(
			origin: OriginFor<T>,
			#[pallet::compact] collaterals: BalanceOf<T>,
		) -> DispatchResult {
			let sender = ensure_signed(origin)?;
			ensure!(MinerItems::<T>::contains_key(&sender), Error::<T>::NotMiner);

			T::Currency::reserve(&sender, collaterals)?;
			let mut balance: BalanceOf<T> = 0u32.saturated_into();
			<MinerItems<T>>::try_mutate(&sender, |miner_info_opt| -> DispatchResult {
				let miner_info = miner_info_opt.as_mut().ok_or(Error::<T>::ConversionError)?;
				miner_info.collaterals =
					miner_info.collaterals.checked_add(&collaterals).ok_or(Error::<T>::Overflow)?;
				balance = miner_info.collaterals;
				if miner_info.state == STATE_FROZEN.as_bytes().to_vec()
					|| miner_info.state == STATE_EXIT_FROZEN.as_bytes().to_vec()
				{
					let limit = Self::check_collateral_limit(miner_info.power)?;
					if miner_info.collaterals > limit {
						if miner_info.state.to_vec() == STATE_FROZEN.as_bytes().to_vec() {
							miner_info.state =
								Self::vec_to_bound(STATE_POSITIVE.as_bytes().to_vec())?;
						} else {
							miner_info.state = Self::vec_to_bound(STATE_EXIT.as_bytes().to_vec())?;
						}
						BadMiner::<T>::remove(&sender);
					}
				}
				Ok(())
			})?;

			Self::deposit_event(Event::<T>::IncreaseCollateral { acc: sender, balance });
			Ok(())
		}

		/// updata miner beneficiary.
		///
		/// Parameters:
		/// - `beneficiary`: The beneficiary related to signer account.
		#[pallet::weight(1_000_000)]
		pub fn update_beneficiary(
			origin: OriginFor<T>,
			beneficiary: AccountOf<T>,
		) -> DispatchResult {
			let sender = ensure_signed(origin)?;
			ensure!(MinerItems::<T>::contains_key(&sender), Error::<T>::NotMiner);

			<MinerItems<T>>::try_mutate(&sender, |miner_info_opt| -> DispatchResult {
				let miner_info = miner_info_opt.as_mut().ok_or(Error::<T>::ConversionError)?;
				miner_info.beneficiary = beneficiary.clone();
				Ok(())
			})?;

			Self::deposit_event(Event::<T>::UpdataBeneficiary { acc: sender, new: beneficiary });
			Ok(())
		}

		/// updata miner IP.
		///
		/// Parameters:
		/// - `ip`: The registered IP of storage miner.
		#[pallet::weight(1_000_000)]
		pub fn update_ip(origin: OriginFor<T>, ip: Vec<u8>) -> DispatchResult {
			let sender = ensure_signed(origin)?;
			ensure!(MinerItems::<T>::contains_key(&sender), Error::<T>::NotMiner);

			let mut old: Vec<u8> = Vec::new();
			<MinerItems<T>>::try_mutate(&sender, |miner_info_opt| -> DispatchResult {
				let miner_info = miner_info_opt.as_mut().ok_or(Error::<T>::ConversionError)?;
				old = miner_info.ip.clone().to_vec();
				miner_info.ip = Self::vec_to_bound::<u8>(ip.clone())?;
				Ok(())
			})?;

			Self::deposit_event(Event::<T>::UpdataIp { acc: sender, old, new: ip });
			Ok(())
		}

		//Miner exit method, Irreversible process.
		#[pallet::weight(1_000_000)]
		pub fn exit_miner(origin: OriginFor<T>) -> DispatchResult {
			let sender = ensure_signed(origin)?;
			ensure!(MinerItems::<T>::contains_key(&sender), Error::<T>::NotMiner);

			let state = Self::check_state(&sender)?;
			if state != STATE_POSITIVE.as_bytes().to_vec() {
				Err(Error::<T>::NotpositiveState)?;
			}
			MinerItems::<T>::try_mutate(&sender, |miner_info_opt| -> DispatchResult {
				let miner_info = miner_info_opt.as_mut().ok_or(Error::<T>::ConversionError)?;

				Self::sub_space(&sender, miner_info.space)?;
				Self::sub_power(&sender, miner_info.power)?;
				miner_info.state = Self::vec_to_bound(STATE_EXIT.as_bytes().to_vec())?;
				Ok(())
			})?;
			let now_block = <frame_system::Pallet<T>>::block_number();
			MinerLockIn::<T>::insert(&sender, now_block);

			Self::deposit_event(Event::<T>::MinerExit { acc: sender });
			Ok(())
		}

		//Method for miners to redeem deposit
		#[pallet::weight(200_000)]
		pub fn withdraw(origin: OriginFor<T>) -> DispatchResult {
			let sender = ensure_signed(origin)?;
			ensure!(MinerItems::<T>::contains_key(&sender), Error::<T>::NotMiner);

			let state = Self::check_state(&sender)?;
			if state != STATE_EXIT.as_bytes().to_vec() {
				Err(Error::<T>::NotExisted)?;
			}
			let now_block: u128 = <frame_system::Pallet<T>>::block_number().saturated_into();
			let lock_in_strat: u128 = MinerLockIn::<T>::try_get(&sender)
				.map_err(|_e| Error::<T>::LockInNotOver)?
				.saturated_into();
			let mut lock_in_period: u128 = T::OneDayBlock::get().saturated_into();
			lock_in_period = lock_in_period * LOCK_IN_PERIOD as u128;
			if lock_in_strat + lock_in_period > now_block {
				Err(Error::<T>::LockInNotOver)?;
			}
			let collaterals = MinerItems::<T>::try_get(&sender)
				.map_err(|_e| Error::<T>::NotMiner)?
				.collaterals;
			T::Currency::unreserve(&sender, collaterals);
			Self::delete_miner_info(&sender)?;
			MinerLockIn::<T>::remove(&sender);

			Self::deposit_event(Event::<T>::MinerClaim { acc: sender });
			Ok(())
		}
		// 	storage_info_vec.append(&mut info1);

		// 	<StorageInfoVec<T>>::put(storage_info_vec);
		// 	Self::deposit_event(Event::<T>::TimingStorageSpace());
		// 	Ok(())
		// }
		/// Add reward orders.
		#[pallet::weight(<T as pallet::Config>::WeightInfo::timed_increase_rewards())]
		pub fn timed_increase_rewards(origin: OriginFor<T>) -> DispatchResult {
			let _ = ensure_root(origin)?;
			let total_power = <TotalIdleSpace<T>>::get().checked_add(<TotalServiceSpace<T>>::get()).ok_or(Error::<T>::Overflow)?;
			ensure!(total_power != 0, Error::<T>::DivideByZero);

			// let reward_pot = T::PalletId::get().into_account();
			let mut award: u128 =
				<CurrencyReward<T>>::get().try_into().map_err(|_| Error::<T>::Overflow)?;
			if award > MAX_AWARD {
				<CurrencyReward<T>>::try_mutate(|currency_reward| -> DispatchResult {
					*currency_reward = currency_reward
						.checked_sub(&MAX_AWARD.try_into().map_err(|_| Error::<T>::Overflow)?)
						.ok_or(Error::<T>::Overflow)?;
					Ok(())
				})?;
				award = MAX_AWARD;
			} else {
				<CurrencyReward<T>>::try_mutate(|currency_reward| -> DispatchResult {
					*currency_reward = 0u128.try_into().map_err(|_| Error::<T>::Overflow)?;
					Ok(())
				})?;
			}
			for (acc, detail) in <MinerItems<T>>::iter() {
				let miner_total_power = detail.power.checked_add(detail.space).ok_or(Error::<T>::Overflow)?;
				if miner_total_power == 0 {
					continue;
				}

				let tmp1: u128 = award.checked_mul(miner_total_power).ok_or(Error::<T>::Overflow)?;
				let tmp2: u128 = tmp1.checked_div(total_power).ok_or(Error::<T>::Overflow)?;
				let _ = Self::add_reward_order1(&acc, tmp2);

				// Give 20% reward to users in advance
				// let reward_20_percent: BalanceOf<T> =
				// (tmp2.checked_mul(2).ok_or(Error::<T>::Overflow)?.checked_div(10).ok_or(Error::
				// <T>::Overflow)?) .try_into()
				// .map_err(|_e| Error::<T>::ConversionError)?;

				// <T as pallet::Config>::Currency::transfer(&reward_pot, &detail.beneficiary,
				// reward_20_percent, AllowDeath)?;
			}

			Self::deposit_event(Event::<T>::TimedTask());
			Ok(())
		}

		/// Added timed tasks for reward orders.
		///
		/// The dispatch origin of this call must be _root_.
		#[pallet::weight(<T as pallet::Config>::WeightInfo::timing_task_increase_power_rewards())]
		pub fn timing_task_increase_power_rewards(
			origin: OriginFor<T>,
			when: BlockNumberOf<T>,
			cycle: BlockNumberOf<T>,
			degree: u32,
		) -> DispatchResult {
			let _ = ensure_root(origin)?;

			if T::SScheduler::schedule_named(
				(DEMOCRACY_IDA).encode(),
				DispatchTime::At(when),
				Some((cycle, degree)),
				60,
				frame_system::RawOrigin::Root.into(),
				Call::timed_increase_rewards {}.into(),
			)
			.is_err()
			{
				frame_support::print("LOGIC ERROR: timed_increase_rewards/schedule_named failed");
			}

			// Self::deposit_event(Event::<T>::Add(sender.clone()));
			Ok(())
		}
		/// Delete reward orders.
		///
		/// The dispatch origin of this call must be _root_.
		#[pallet::weight(<T as pallet::Config>::WeightInfo::del_reward_order())]
		pub fn del_reward_order(
			origin: OriginFor<T>,
			acc: AccountOf<T>,
			order_num: u128,
		) -> DispatchResult {
			let _ = ensure_root(origin)?;

			ensure!(CalculateRewardOrderMap::<T>::contains_key(&acc), Error::<T>::NotExisted);
			let mut order_vec = CalculateRewardOrderMap::<T>::get(&acc);
			order_vec.remove(order_num.try_into().map_err(|_e| Error::<T>::BoundedVecError)?);
			<CalculateRewardOrderMap<T>>::insert(acc, order_vec);

			// Self::deposit_event(Event::<T>::Del(sender.clone()));
			Ok(())
		}

		/// Users receive rewards for scheduled tasks.
		#[pallet::weight(<T as pallet::Config>::WeightInfo::timed_user_receive_award1())]
		pub fn timed_user_receive_award1(origin: OriginFor<T>) -> DispatchResult {
			let _ = ensure_root(origin)?;

			for (sender, info) in <RewardClaimMap<T>>::iter() {
				let acc = info.clone().beneficiary;
				let state =
					<MinerItems<T>>::try_get(&sender).map_err(|_e| Error::<T>::NotMiner)?.state;
				if state == STATE_FROZEN.as_bytes().to_vec()
					|| state == STATE_EXIT_FROZEN.as_bytes().to_vec()
				{
					Self::deposit_event(Event::<T>::AlreadyFrozen { acc: acc.clone() });
					continue;
				}

				let reward_pot = T::PalletId::get().into_account();

				let reward_claim1 =
					RewardClaimMap::<T>::try_get(&sender).map_err(|_e| Error::<T>::NotMiner)?;

				let award = reward_claim1.current_availability;
				let total = reward_claim1.total_reward;

				ensure!(
					reward_claim1
						.have_to_receive
						.checked_add(&award)
						.ok_or(Error::<T>::Overflow)?
						<= reward_claim1.total_reward,
					Error::<T>::BeyondClaim
				);

				<T as pallet::Config>::Currency::transfer(&reward_pot, &acc, award, AllowDeath)?;

				RewardClaimMap::<T>::try_mutate(&sender, |reward_claim_opt| -> DispatchResult {
					let reward_claim =
						reward_claim_opt.as_mut().ok_or(Error::<T>::ConversionError)?;
					let have_to_receive = reward_claim
						.have_to_receive
						.checked_add(&award)
						.ok_or(Error::<T>::Overflow)?;
					reward_claim.have_to_receive = have_to_receive;
					reward_claim.current_availability = 0u32.into();
					reward_claim.total_not_receive =
						total.checked_sub(&award).ok_or(Error::<T>::Overflow)?;
					Ok(())
				})?;
				MinerItems::<T>::try_mutate(&sender, |miner_info_opt| -> DispatchResult {
					let miner_info = miner_info_opt.as_mut().ok_or(Error::<T>::ConversionError)?;
					let total_not_receive = info.total_not_receive;
					miner_info.reward_info.total_not_receive = total_not_receive;
					Ok(())
				})?;

				if Self::check_exist_miner_reward(&sender)? {
					Self::clean_reward_map(&sender)
				}
			}

			Ok(())
		}
		/// Users receive rewards for scheduled tasks.
		///
		/// The dispatch origin of this call must be _root_.
		#[pallet::weight(<T as pallet::Config>::WeightInfo::timing_user_receive_award())]
		pub fn timing_user_receive_award(
			origin: OriginFor<T>,
			when: BlockNumberOf<T>,
			cycle: BlockNumberOf<T>,
			degree: u32,
		) -> DispatchResult {
			let _ = ensure_root(origin)?;

			if T::SScheduler::schedule_named(
				(DEMOCRACY_IDC).encode(),
				DispatchTime::At(when),
				Some((cycle, degree)),
				63,
				frame_system::RawOrigin::Root.into(),
				Call::timed_user_receive_award1 {}.into(),
			)
			.is_err()
			{
				frame_support::print(
					"LOGIC ERROR: timed_user_receive_award1/schedule_named failed",
				);
			}

			// Self::deposit_event(Event::<T>::Add(sender.clone()));
			Ok(())
		}
		/// Update the user reward table for scheduled tasks.
		#[pallet::weight(<T as pallet::Config>::WeightInfo::timed_task_award_table())]
		pub fn timed_task_award_table(origin: OriginFor<T>) -> DispatchResult {
			let _ = ensure_root(origin)?;

			for (acc, order_vec) in <CalculateRewardOrderMap<T>>::iter() {
				if !<MinerItems<T>>::contains_key(&acc) {
					Self::clean_reward_map(&acc);
					continue;
				}

				let mut total: u128 = 0;

				let now = <frame_system::Pallet<T>>::block_number();
				let mut avail: BalanceOf<T> =
					0u128.try_into().map_err(|_e| Error::<T>::ConversionError)?;

				for i in &order_vec.to_vec() {
					total = total.checked_add(i.calculate_reward).ok_or(Error::<T>::Overflow)?;
					if i.deadline > now {
						// let tmp1 =
						// TryInto::<u128>::try_into(now.checked_sub(&i.start_t).ok_or(Error::<T>::
						// Overflow)?).ok().unwrap(); let day:u128 = tmp/28800+1;
						// // test 5 minutes
						// let day:u128 = tmp/100+1;
						// test 6 hours
						// let day:u128 =
						// tmp1.checked_div(7200).ok_or(Error::<T>::Overflow)?.checked_add(1).
						// ok_or(Error::<T>::Overflow)?;
						let tmp2: BalanceOf<T> = (i.calculate_reward * 8 / 10 / 180)
							.try_into()
							.map_err(|_e| Error::<T>::ConversionError)?;
						avail = avail.checked_add(&tmp2).ok_or(Error::<T>::Overflow)?;
					}
					// else {
					// 	let tmp1:BalanceOf<T> = (i.calculate_reward*8/10).try_into().map_err(|_e|
					// Error::<T>::ConversionError)?; 	avail = avail.checked_add(&tmp1).ok_or(Error::
					// <T>::Overflow)?; 	// Call::del_order(_acc,i);
					// }
				}

				let mut order_clone = order_vec.clone();
				order_clone.retain(|item| if item.deadline > now { true } else { false });

				let total_20_percent: BalanceOf<T> = total
					.checked_mul(2)
					.ok_or(Error::<T>::Overflow)?
					.checked_div(10)
					.ok_or(Error::<T>::Overflow)?
					.try_into()
					.map_err(|_e| Error::<T>::ConversionError)?;

				let currently_available: BalanceOf<T> = avail;

				let reward2: BalanceOf<T> =
					total.try_into().map_err(|_e| Error::<T>::ConversionError)?;

				let miner = MinerItems::<T>::try_get(&acc).map_err(|_e| Error::<T>::NotMiner)?;

				if !<RewardClaimMap<T>>::contains_key(&acc) {
					<RewardClaimMap<T>>::insert(
						&acc,
						RewardClaim::<T::AccountId, BalanceOf<T>> {
							beneficiary: miner.beneficiary,
							total_reward: reward2,
							have_to_receive: 0u32.into(),
							current_availability: currently_available
								.checked_add(&total_20_percent)
								.ok_or(Error::<T>::Overflow)?,
							total_not_receive: reward2,
						},
					);

					if <MinerItems<T>>::contains_key(&acc) {
						MinerItems::<T>::try_mutate(&acc, |miner_info_opt| -> DispatchResult {
							let miner_info =
								miner_info_opt.as_mut().ok_or(Error::<T>::ConversionError)?;
							miner_info.reward_info.total_reward = reward2;
							miner_info.reward_info.total_rewards_currently_available =
								currently_available
									.checked_add(&total_20_percent)
									.ok_or(Error::<T>::Overflow)?;
							miner_info.reward_info.total_not_receive = reward2;
							Ok(())
						})?;
					}
				} else {
					RewardClaimMap::<T>::try_mutate(&acc, |reward_claim_opt| -> DispatchResult {
						//Convert balance to U128 for multiplication and division
						let reward_claim =
							reward_claim_opt.as_mut().ok_or(Error::<T>::ConversionError)?;
						let diff = reward2
							.checked_sub(&reward_claim.total_reward)
							.ok_or(Error::<T>::Overflow)?;
						let diff128 =
							TryInto::<u128>::try_into(diff).map_err(|_e| Error::<T>::Overflow)?;
						let diff_20_percent: BalanceOf<T> = diff128
							.checked_mul(2)
							.ok_or(Error::<T>::Overflow)?
							.checked_div(10)
							.ok_or(Error::<T>::Overflow)?
							.try_into()
							.map_err(|_e| Error::<T>::ConversionError)?;
						//Before switching back to balance
						//Plus 20% of the new share
						reward_claim.total_reward = reward2;
						reward_claim.current_availability = reward_claim
							.current_availability
							.checked_add(&currently_available)
							.ok_or(Error::<T>::Overflow)?
							.checked_add(&diff_20_percent)
							.ok_or(Error::<T>::Overflow)?;
						reward_claim.total_not_receive = reward2
							.checked_sub(&reward_claim.have_to_receive)
							.ok_or(Error::<T>::Overflow)?;
						Ok(())
					})?;

					if <MinerItems<T>>::contains_key(&acc) {
						MinerItems::<T>::try_mutate(&acc, |miner_info_opt| -> DispatchResult {
							let miner_info =
								miner_info_opt.as_mut().ok_or(Error::<T>::ConversionError)?;
							miner_info.reward_info.total_reward = reward2;

							let reward_claim_map = RewardClaimMap::<T>::try_get(&acc)
								.map_err(|_e| Error::<T>::NotMiner)?;
							miner_info.reward_info.total_rewards_currently_available =
								reward_claim_map
									.have_to_receive
									.checked_add(&reward_claim_map.current_availability)
									.ok_or(Error::<T>::Overflow)?;

							let total_not_receive = RewardClaimMap::<T>::try_get(&acc)
								.map_err(|_e| Error::<T>::NotMiner)?
								.total_not_receive;
							miner_info.reward_info.total_not_receive = total_not_receive;
							Ok(())
						})?;
					}
				}
				<CalculateRewardOrderMap<T>>::insert(acc, order_clone);
			}

			Self::deposit_event(Event::<T>::TimedTask());
			Ok(())
		}
		/// Update the user reward table for scheduled tasks.
		///
		/// The dispatch origin of this call must be _root_.
		#[pallet::weight(<T as pallet::Config>::WeightInfo::timing_task_award_table())]
		pub fn timing_task_award_table(
			origin: OriginFor<T>,
			when: BlockNumberOf<T>,
			cycle: BlockNumberOf<T>,
			degree: u32,
		) -> DispatchResult {
			let _ = ensure_root(origin)?;

			if T::SScheduler::schedule_named(
				(DEMOCRACY_IDB).encode(),
				DispatchTime::At(when),
				Some((cycle, degree)),
				61,
				frame_system::RawOrigin::Root.into(),
				Call::timed_task_award_table {}.into(),
			)
			.is_err()
			{
				frame_support::print("LOGIC ERROR: timed_task_receive_award/schedule_named failed");
			}

			// Self::deposit_event(Event::<T>::Add(sender.clone()));
			Ok(())
		}

		/// A buffer period has expired.
		///
		/// Parameters:
		/// - `when`: The block when the buffer period starts.
		#[pallet::weight(1_000_000)]
		pub fn buffer_end(origin: OriginFor<T>, when: BlockNumberOf<T>) -> DispatchResult {
			let _ = ensure_root(origin)?;

			let miner_vec = <BufferPeriod<T>>::get(&when);
			for dad_miner in miner_vec.iter() {
				if MinerItems::<T>::contains_key(&dad_miner)
					&& BadMiner::<T>::contains_key(&dad_miner)
				{
					let mr =
						MinerItems::<T>::try_get(&dad_miner).map_err(|_e| Error::<T>::NotMiner)?;
					T::Currency::unreserve(&dad_miner, mr.collaterals);
					Self::delete_miner_info(&dad_miner)?;
					Self::clean_reward_map(&dad_miner);
				}
			}
			Self::deposit_event(Event::<T>::EndOfBufferPeriod { when });

			Ok(())
		}

		/// Punish offline miners.
		///
		/// The dispatch origin of this call must be _root_.
		///
		/// Parameters:
		/// - `acc`: miner .
		/// The faucet top up.
		///
		/// The dispatch origin of this call must be _Signed_.
		///
		/// Parameters:
		/// - `acc`: Top-up account .
		/// - `acc`: Top-up amount .
		#[pallet::weight(<T as pallet::Config>::WeightInfo::faucet_top_up())]
		pub fn faucet_top_up(origin: OriginFor<T>, award: BalanceOf<T>) -> DispatchResult {
			let sender = ensure_signed(origin)?;

			let reward_pot = T::PalletId::get().into_account();
			<T as pallet::Config>::Currency::transfer(&sender, &reward_pot, award, AllowDeath)?;

			Self::deposit_event(Event::<T>::FaucetTopUpMoney { acc: sender.clone() });
			Ok(())
		}

		/// Users receive money through the faucet.
		///
		/// The dispatch origin of this call must be _Signed_.
		///
		/// Parameters:
		/// - `acc`: Withdraw money account.
		#[pallet::weight(<T as pallet::Config>::WeightInfo::faucet())]
		pub fn faucet(origin: OriginFor<T>, to: AccountOf<T>) -> DispatchResult {
			let _ = ensure_signed(origin)?;

			if !<FaucetRecordMap<T>>::contains_key(&to) {
				<FaucetRecordMap<T>>::insert(
					&to,
					FaucetRecord::<BlockNumberOf<T>> {
						last_claim_time: BlockNumberOf::<T>::from(0u32),
					},
				);

				let now = <frame_system::Pallet<T>>::block_number();
				let reward_pot = T::PalletId::get().into_account();
				<T as pallet::Config>::Currency::transfer(
					&reward_pot,
					&to,
					FAUCET_VALUE.try_into().map_err(|_e| Error::<T>::ConversionError)?,
					AllowDeath,
				)?;
				<FaucetRecordMap<T>>::insert(
					&to,
					FaucetRecord::<BlockNumberOf<T>> { last_claim_time: now },
				);
			} else {
				let faucet_record = FaucetRecordMap::<T>::try_get(&to).map_err(|e| {
					log::error!("faucet error is: {:?}", e);
					Error::<T>::DataNotExist
				})?;
				let now = <frame_system::Pallet<T>>::block_number();

				let mut flag: bool = true;
				if now >= BlockNumberOf::<T>::from(28800u32) {
					if !(faucet_record.last_claim_time
						<= now
							.checked_sub(&BlockNumberOf::<T>::from(28800u32))
							.ok_or(Error::<T>::Overflow)?)
					{
						Self::deposit_event(Event::<T>::LessThan24Hours {
							last: faucet_record.last_claim_time,
							now,
						});
						flag = false;
					}
				} else {
					if !(faucet_record.last_claim_time <= BlockNumberOf::<T>::from(0u32)) {
						Self::deposit_event(Event::<T>::LessThan24Hours {
							last: faucet_record.last_claim_time,
							now,
						});
						flag = false;
					}
				}
				ensure!(flag, Error::<T>::LessThan24Hours);

				let reward_pot = T::PalletId::get().into_account();
				<T as pallet::Config>::Currency::transfer(
					&reward_pot,
					&to,
					FAUCET_VALUE.try_into().map_err(|_e| Error::<T>::ConversionError)?,
					AllowDeath,
				)?;
				<FaucetRecordMap<T>>::insert(
					&to,
					FaucetRecord::<BlockNumberOf<T>> { last_claim_time: now },
				);
			}

			Self::deposit_event(Event::<T>::DrawFaucetMoney());
			Ok(())
		}
	}
}

impl<T: Config> Pallet<T> {
	/// Add computing power to corresponding miners.
	///
	/// Parameters:
	/// - `peerid`: peerid.
	/// - `increment`: computing power.
	pub fn add_power(acc: &AccountOf<T>, increment: u128) -> DispatchResult {
		//check exist
		if !<MinerItems<T>>::contains_key(acc) {
			Err(Error::<T>::NotMiner)?;
		}

		let state = Self::check_state(acc)?;
		if state == STATE_EXIT.as_bytes().to_vec() {
			return Ok(());
		}
		MinerItems::<T>::try_mutate(acc, |miner_info_opt| -> DispatchResult {
			let miner_info = miner_info_opt.as_mut().ok_or(Error::<T>::ConversionError)?;
			miner_info.power =
				miner_info.power.checked_add(increment).ok_or(Error::<T>::Overflow)?;
			Ok(())
		})?;

		TotalIdleSpace::<T>::try_mutate(|total_power| -> DispatchResult {
			*total_power = total_power.checked_add(increment).ok_or(Error::<T>::Overflow)?;
			Ok(())
		})?;

		Ok(())
	}
	/// Sub computing power to corresponding miners.
	///
	/// Parameters:
	/// - `peerid`: peerid.
	/// - `increment`: computing power.
	pub fn sub_power(acc: &AccountOf<T>, increment: u128) -> DispatchResult {
		//check exist
		if !<MinerItems<T>>::contains_key(acc) {
			return Ok(());
		}

		let state = Self::check_state(acc)?;
		if state == STATE_EXIT.as_bytes().to_vec() {
			return Ok(());
		}
		MinerItems::<T>::try_mutate(acc, |miner_info_opt| -> DispatchResult {
			let miner_info = miner_info_opt.as_mut().ok_or(Error::<T>::ConversionError)?;
			miner_info.power =
				miner_info.power.checked_sub(increment).ok_or(Error::<T>::Overflow)?;
			Ok(())
		})?;

		TotalIdleSpace::<T>::try_mutate(|total_power| -> DispatchResult {
			*total_power = total_power.checked_sub(increment).ok_or(Error::<T>::Overflow)?;
			Ok(())
		})?;

		Ok(())
	}

	/// Add space calculation power to corresponding miners.
	///
	/// Parameters:
	/// - `peerid`: peerid.
	/// - `increment`: computing power.
	pub fn add_space(acc: &AccountOf<T>, increment: u128) -> DispatchResult {
		//check exist
		if !<MinerItems<T>>::contains_key(acc) {
			return Ok(());
		}

		let state = Self::check_state(acc)?;
		if state == STATE_EXIT.as_bytes().to_vec() {
			return Ok(());
		}
		MinerItems::<T>::try_mutate(acc, |miner_info_opt| -> DispatchResult {
			let miner_info = miner_info_opt.as_mut().ok_or(Error::<T>::ConversionError)?;
			miner_info.space =
				miner_info.space.checked_add(increment).ok_or(Error::<T>::Overflow)?;
			Ok(())
		})?;
		TotalServiceSpace::<T>::try_mutate(|total_space| -> DispatchResult {
			*total_space = total_space.checked_add(increment).ok_or(Error::<T>::Overflow)?;
			Ok(())
		})?;

		Ok(())
	}
	/// Sub space calculation power to corresponding miners.
	///
	/// Parameters:
	/// - `peerid`: peerid.
	/// - `increment`: computing power.
	pub fn sub_space(acc: &AccountOf<T>, increment: u128) -> DispatchResult {
		//check exist
		if !<MinerItems<T>>::contains_key(acc) {
			return Ok(());
		}

		let state = Self::check_state(acc)?;
		if state == STATE_EXIT.as_bytes().to_vec() {
			return Ok(());
		}
		MinerItems::<T>::try_mutate(acc, |miner_info_opt| -> DispatchResult {
			let miner_info = miner_info_opt.as_mut().ok_or(Error::<T>::ConversionError)?;
			miner_info.space =
				miner_info.space.checked_sub(increment).ok_or(Error::<T>::Overflow)?;
			Ok(())
		})?;
		TotalServiceSpace::<T>::mutate(|total_space| -> DispatchResult {
			*total_space = total_space.checked_sub(increment).ok_or(Error::<T>::Overflow)?;
			Ok(())
		})?;

		Ok(())
	}
	/// According to aid to punish.
	///
	/// Parameters:
	/// - `aid`: aid.
	/// - `failure_num`: Times miner failed to submit the proof in one challenge.
	/// - `total_proof`: The number of proofs a miner needs.
	/// - `consecutive_fines`: Number of successive penalties in multiple challenges.
	pub fn punish(
		aid: AccountOf<T>,
		failure_num: u8,
		total_proof: u8,
		consecutive_fines: u8,
	) -> DispatchResult {
		if !<MinerItems<T>>::contains_key(&aid) {
			return Ok(());
		}

		//There is a judgment on whether the primary key exists above
		let mr = MinerItems::<T>::try_get(&aid).map_err(|_e| Error::<T>::NotMiner)?;
		let acc = T::PalletId::get().into_account();

		let calcu_failure_fee =
			T::CalculFailureFee::calcu_failure_fee(aid.clone(), failure_num, total_proof)?;

		if consecutive_fines >= T::MultipleFines::get() {
			calcu_failure_fee.checked_div(2u128).ok_or(Error::<T>::Overflow)?;
		}

		let mut punish_amount: BalanceOf<T> = 0u128
			.checked_add(calcu_failure_fee.into())
			.ok_or(Error::<T>::Overflow)?
			.try_into()
			.map_err(|_e| Error::<T>::ConversionError)?;

		if mr.collaterals < punish_amount {
			punish_amount = mr.collaterals;
		}

		T::Currency::unreserve(&aid, punish_amount);
		MinerItems::<T>::try_mutate(&aid, |miner_info_opt| -> DispatchResult {
			let miner_info = miner_info_opt.as_mut().ok_or(Error::<T>::ConversionError)?;
			miner_info.collaterals =
				miner_info.collaterals.checked_sub(&punish_amount).ok_or(Error::<T>::Overflow)?;
			let limit = Self::check_collateral_limit(miner_info.power)?;
			if mr.collaterals < limit {
				Self::join_buffer_period(aid.clone())?;
			}
			Ok(())
		})?;
		T::Currency::transfer(&aid, &acc, punish_amount, AllowDeath)?;

		Ok(())
	}

	/// A buffer period begins and miners are required to make a sufficient deposit before the buffer period ends.
	///
	pub fn open_buffer_schedule() -> DispatchResult {
		let now_block = <frame_system::Pallet<T>>::block_number();
		if BufferPeriod::<T>::contains_key(&now_block) {
			let mut buffer: u32 = T::OneDayBlock::get().saturated_into();
			buffer = buffer * T::DepositBufferPeriod::get();
			let buffer_period =
				now_block.checked_add(&buffer.saturated_into()).ok_or(Error::<T>::Overflow)?;

			T::AScheduler::schedule(
				DispatchTime::At(buffer_period),
				None,
				59,
				frame_system::RawOrigin::Root.into(),
				Call::buffer_end { when: now_block.clone() }.into(),
			)?;
		}
		Self::deposit_event(Event::<T>::StartOfBufferPeriod { when: now_block });

		Ok(())
	}

	/// Add miners with insufficient deposits to the buffer pool.
	///
	/// Parameters:
	/// - `acc`: miner account.
	fn join_buffer_period(acc: AccountOf<T>) -> DispatchResult {
		let now = <frame_system::Pallet<T>>::block_number();

		<BadMiner<T>>::insert(&acc, &now);
		if BufferPeriod::<T>::contains_key(&now) {
			BufferPeriod::<T>::try_mutate(&now, |bad_miner_vec| -> DispatchResult {
				bad_miner_vec
					.try_push(acc.clone())
					.map_err(|_e| Error::<T>::StorageLimitReached)?;
				Ok(())
			})?;
		} else {
			let mut new_vec: Vec<AccountOf<T>> = Vec::new();
			new_vec.push(acc.clone());
			let new_dad_vec = Self::vec_to_bound::<AccountOf<T>>(new_vec)?;
			<BufferPeriod<T>>::insert(now, new_dad_vec);
		}

		MinerItems::<T>::try_mutate(&acc, |miner_info_opt| -> DispatchResult {
			let miner_info = miner_info_opt.as_mut().ok_or(Error::<T>::ConversionError)?;
			if miner_info.state != STATE_FROZEN.as_bytes().to_vec()
				&& miner_info.state != STATE_EXIT_FROZEN.as_bytes().to_vec()
			{
				if miner_info.state.to_vec() == STATE_POSITIVE.as_bytes().to_vec() {
					miner_info.state = Self::vec_to_bound::<u8>(STATE_FROZEN.as_bytes().to_vec())?;
				} else if miner_info.state.to_vec() == STATE_EXIT.as_bytes().to_vec() {
					miner_info.state =
						Self::vec_to_bound::<u8>(STATE_EXIT_FROZEN.as_bytes().to_vec())?;
				}
			}
			Ok(())
		})?;

		Ok(())
	}

	fn delete_miner_info(acc: &AccountOf<T>) -> DispatchResult {
		//There is a judgment on whether the primary key exists above
<<<<<<< HEAD
		let miner = MinerItems::<T>::try_get(&acc).map_err(|_e| Error::<T>::NotMiner)?;
		TotalIdleSpace::<T>::try_mutate(|total_power| -> DispatchResult {
=======
		let miner = MinerItems::<T>::try_get(acc).map_err(|_e| Error::<T>::NotMiner)?;
		TotalPower::<T>::try_mutate(|total_power| -> DispatchResult {
>>>>>>> 15b66d50
			*total_power = total_power.checked_sub(miner.power).ok_or(Error::<T>::Overflow)?;
			Ok(())
		})?;

		TotalServiceSpace::<T>::try_mutate(|total_space| -> DispatchResult {
			*total_space = total_space.checked_sub(miner.space).ok_or(Error::<T>::Overflow)?;
			Ok(())
		})?;

		let mut miner_list = AllMiner::<T>::get();
		miner_list.retain(|s| *s != acc.clone());
		AllMiner::<T>::put(miner_list);

		BadMiner::<T>::remove(acc);
		<MinerItems<T>>::remove(acc);

		Ok(())
	}

	//Check whether the rewards for exited miners have been paid out.
	//true is Distribution completed. false is Unfinished
	fn check_exist_miner_reward(acc: &AccountOf<T>) -> Result<bool, Error<T>> {
		if !<MinerItems<T>>::contains_key(acc) {
			let order_vec = <CalculateRewardOrderMap<T>>::get(acc);
			if order_vec.len() == 0 {
				let reward_map =
					<RewardClaimMap<T>>::try_get(acc).map_err(|_e| Error::<T>::NotMiner)?;
				if reward_map.have_to_receive == reward_map.total_reward {
					return Ok(true);
				}
			}
		}

		Ok(false)
	}

	fn clean_reward_map(acc: &AccountOf<T>) {
		<CalculateRewardOrderMap<T>>::remove(acc);
		<RewardClaimMap<T>>::remove(acc);
	}

	/// Add reward orders for corresponding accounts.
	///
	/// Parameters:
	/// - `acc`: Rewards account.
	/// - `calculate_reward`: Calculate the reward.
	pub fn add_reward_order1(acc: &AccountOf<T>, calculate_reward: u128) -> DispatchResult {
		let now_block = <frame_system::Pallet<T>>::block_number();
		// With block timing, 180 days =5184000 blocks
		// let deadline = now + T::BlockNumber::from(5184000u32);
		// // test 5 minutes
		// let deadline = now + T::BlockNumber::from(18000u32);
		// test 6 hours
		// test 1 hours
		let deadline = now_block
			.checked_add(&T::BlockNumber::from(5184000u32))
			.ok_or(Error::<T>::Overflow)?;

		if !<CalculateRewardOrderMap<T>>::contains_key(acc) {
			let order: CalculateRewardOrder<T> =
				CalculateRewardOrder::<T> { calculate_reward, start_t: now_block, deadline };
			let mut order_vec: Vec<CalculateRewardOrder<T>> = Vec::new();
			order_vec.push(order);
			let bounded_order_vec = Self::vec_to_bound::<CalculateRewardOrder<T>>(order_vec)?;
			<CalculateRewardOrderMap<T>>::insert(acc, bounded_order_vec);
		} else {
			let order1: CalculateRewardOrder<T> =
				CalculateRewardOrder::<T> { calculate_reward, start_t: now_block, deadline };
			let mut order_vec = CalculateRewardOrderMap::<T>::get(acc);
			order_vec.try_push(order1).map_err(|_e| Error::<T>::StorageLimitReached)?;
			<CalculateRewardOrderMap<T>>::insert(acc, order_vec);
		}

		Ok(())
	}

	//Get the available space on the current chain.
	pub fn get_space() -> Result<u128, DispatchError> {
		let purchased_space = <PurchasedSpace<T>>::get();
		let total_space = <TotalIdleSpace<T>>::get() + <TotalServiceSpace<T>>::get();
		//If the total space on the current chain is less than the purchased space, 0 will be
		// returned.
		if total_space < purchased_space {
			return Ok(0);
		}
		//Calculate available space.
		let value = total_space.checked_sub(purchased_space).ok_or(Error::<T>::Overflow)?;

		Ok(value)
	}

	pub fn add_purchased_space(size: u128) -> DispatchResult {
		<PurchasedSpace<T>>::try_mutate(|purchased_space| -> DispatchResult {
			let total_space = <TotalServiceSpace<T>>::get() + <TotalIdleSpace<T>>::get();
			if *purchased_space + size > total_space {
				Err(<Error<T>>::InsufficientAvailableSpace)?;
			}
			*purchased_space = purchased_space.checked_add(size).ok_or(Error::<T>::Overflow)?;
			Ok(())
		})?;

		Ok(())
	}

	pub fn sub_purchased_space(size: u128) -> DispatchResult {
		<PurchasedSpace<T>>::try_mutate(|purchased_space| -> DispatchResult {
			*purchased_space = purchased_space.checked_sub(size).ok_or(Error::<T>::Overflow)?;
			Ok(())
		})?;

		Ok(())
	}

	fn check_collateral_limit(power: u128) -> Result<BalanceOf<T>, Error<T>> {
		let mut current_power_num: u128 = 1;
		current_power_num += power.checked_div(1024 * 1024 * M_BYTE).ok_or(Error::<T>::Overflow)?;
		//2000TCESS/TB(space)
		let limit: BalanceOf<T> = (current_power_num
			.checked_mul(2_000_000_000_000_000u128)
			.ok_or(Error::<T>::Overflow)?)
		.try_into()
		.map_err(|_e| Error::<T>::ConversionError)?;

		Ok(limit)
	}

	fn check_state(acc: &AccountOf<T>) -> Result<Vec<u8>, Error<T>> {
		Ok(<MinerItems<T>>::try_get(acc).map_err(|_e| Error::<T>::NotMiner)?.state.to_vec())
	}

	fn vec_to_bound<P>(param: Vec<P>) -> Result<BoundedVec<P, T::ItemLimit>, DispatchError> {
		let result: BoundedVec<P, T::ItemLimit> =
			param.try_into().map_err(|_e| Error::<T>::StorageLimitReached)?;

		Ok(result)
	}
}

impl<T: Config> OnUnbalanced<NegativeImbalanceOf<T>> for Pallet<T> {
	fn on_nonzero_unbalanced(amount: NegativeImbalanceOf<T>) {
		let numeric_amount = amount.peek();

		// Must resolve into existing but better to be safe.
		let _ = T::Currency::resolve_creating(&T::PalletId::get().into_account(), amount);
		<CurrencyReward<T>>::mutate(|v| {
			*v = *v + numeric_amount;
		});

		Self::deposit_event(Event::Deposit { balance: numeric_amount });
	}
}

pub trait MinerControl<AccountId> {
	fn add_power(acc: &AccountId, power: u128) -> DispatchResult;
	fn sub_power(acc: AccountId, power: u128) -> DispatchResult;
	fn add_space(acc: &AccountId, power: u128) -> DispatchResult;
	fn sub_space(acc: &AccountId, power: u128) -> DispatchResult;
	fn get_power_and_space(acc: AccountId) -> Result<(u128, u128), DispatchError>;
	fn get_miner_id(acc: AccountId) -> Result<u64, DispatchError>;
	fn punish_miner(
		acc: AccountId,
		failure_num: u8,
		total_proof: u8,
		consecutive_fines: u8,
	) -> DispatchResult;
	fn miner_is_exist(acc: AccountId) -> bool;
	fn get_miner_state(acc: AccountId) -> Result<Vec<u8>, DispatchError>;
	fn add_purchased_space(size: u128) -> DispatchResult;
	fn sub_purchased_space(size: u128) -> DispatchResult;
	fn open_buffer_schedule() -> DispatchResult;
}

impl<T: Config> MinerControl<<T as frame_system::Config>::AccountId> for Pallet<T> {
	fn add_power(acc: &<T as frame_system::Config>::AccountId, power: u128) -> DispatchResult {
		Pallet::<T>::add_power(acc, power)?;
		Ok(())
	}

	fn sub_power(acc: <T as frame_system::Config>::AccountId, power: u128) -> DispatchResult {
		Pallet::<T>::sub_power(&acc, power)?;
		Ok(())
	}

	fn add_space(acc: &<T as frame_system::Config>::AccountId, power: u128) -> DispatchResult {
		Pallet::<T>::add_space(acc, power)?;
		Ok(())
	}

	fn sub_space(acc: &<T as frame_system::Config>::AccountId, power: u128) -> DispatchResult {
		Pallet::<T>::sub_space(&acc, power)?;
		Ok(())
	}

	fn punish_miner(
		acc: <T as frame_system::Config>::AccountId,
		failure_num: u8,
		total_proof: u8,
		consecutive_fines: u8,
	) -> DispatchResult {
		Pallet::<T>::punish(acc, failure_num.into(), total_proof.into(), consecutive_fines.into())?;
		Ok(())
	}

	fn open_buffer_schedule() -> DispatchResult {
		Pallet::<T>::open_buffer_schedule()?;
		Ok(())
	}

	fn get_power_and_space(
		acc: <T as frame_system::Config>::AccountId,
	) -> Result<(u128, u128), DispatchError> {
		if !<MinerItems<T>>::contains_key(&acc) {
			Err(Error::<T>::NotMiner)?;
		}
		//There is a judgment on whether the primary key exists above
		let miner = <MinerItems<T>>::try_get(&acc).map_err(|_| Error::<T>::NotMiner)?;
		Ok((miner.power, miner.space))
	}

	fn miner_is_exist(acc: <T as frame_system::Config>::AccountId) -> bool {
		if <MinerItems<T>>::contains_key(&acc) {
			return true;
		}
		false
	}

	fn get_miner_id(acc: AccountOf<T>) -> Result<u64, DispatchError> {
		let miner = <MinerItems<T>>::try_get(&acc).map_err(|_| Error::<T>::NotMiner)?;
		Ok(miner.peer_id)
	}

	fn get_miner_state(acc: AccountOf<T>) -> Result<Vec<u8>, DispatchError> {
		let miner = <MinerItems<T>>::try_get(&acc).map_err(|_| Error::<T>::NotMiner)?;
		Ok(miner.state.to_vec())
	}

	fn add_purchased_space(size: u128) -> DispatchResult {
		Self::add_purchased_space(size)?;
		Ok(())
	}

	fn sub_purchased_space(size: u128) -> DispatchResult {
		Self::sub_purchased_space(size)?;
		Ok(())
	}
}

pub trait CalculFailureFee<T: Config> {
	fn calcu_failure_fee(
		acc: AccountOf<T>,
		failure_num: u8,
		total_proof: u8,
	) -> Result<u128, Error<T>>;
}

impl<T: Config> CalculFailureFee<T> for Pallet<T> {
	fn calcu_failure_fee(
		acc: AccountOf<T>,
		failure_num: u8,
		total_proof: u8,
	) -> Result<u128, Error<T>> {
		let order_vec =
			<CalculateRewardOrderMap<T>>::try_get(&acc).map_err(|_e| Error::<T>::NotExisted)?;

		match order_vec.len() {
			0 => Err(Error::<T>::Overflow),
			n => {
				let calculate_reward = order_vec[n - 1].calculate_reward;
				let failure_rate = failure_num
					.checked_mul(100)
					.ok_or(Error::<T>::Overflow)?
					.checked_div(total_proof)
					.ok_or(Error::<T>::Overflow)?;
				Ok(calculate_reward
					.checked_mul(failure_rate.into())
					.ok_or(Error::<T>::Overflow)?
					.checked_div(100)
					.ok_or(Error::<T>::Overflow)?)
			},
		}
	}
}<|MERGE_RESOLUTION|>--- conflicted
+++ resolved
@@ -1247,13 +1247,8 @@
 
 	fn delete_miner_info(acc: &AccountOf<T>) -> DispatchResult {
 		//There is a judgment on whether the primary key exists above
-<<<<<<< HEAD
 		let miner = MinerItems::<T>::try_get(&acc).map_err(|_e| Error::<T>::NotMiner)?;
 		TotalIdleSpace::<T>::try_mutate(|total_power| -> DispatchResult {
-=======
-		let miner = MinerItems::<T>::try_get(acc).map_err(|_e| Error::<T>::NotMiner)?;
-		TotalPower::<T>::try_mutate(|total_power| -> DispatchResult {
->>>>>>> 15b66d50
 			*total_power = total_power.checked_sub(miner.power).ok_or(Error::<T>::Overflow)?;
 			Ok(())
 		})?;
