--- conflicted
+++ resolved
@@ -1,13 +1,8 @@
 [package]
 name = "pallet-audit"
 authors = ["CESS LAB"]
-<<<<<<< HEAD
 version = "0.7.0"
-edition = "2018"
-=======
-version = "0.6.0"
 edition = "2021"
->>>>>>> 2bad9418
 license = "Apache-2.0"
 repository = "https://github.com/CESSProject/cess"
 description = "FRAME pallet for segment management"
