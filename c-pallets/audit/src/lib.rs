//! # Audit Module
//!
//!  This file is the exclusive pallet of cess and the proof of podr2 adaptation
//!
//! ## OverView
//!
//!  The job of this audit pallet is to process the proof of miner's service file and filling
//! file,  and generate random challenges. Call some traits of Smith pallet to punish miners.
//!  Call the trail of file bank pallet to obtain random files or files with problems in handling
//! challenges.
//!
//! ### Terminology
//!
//! * **random_challenge:** The random time trigger initiates a challenge to the random documents.
//!   The miners need to complete the challenge within a limited time and submit the certificates of
//!   the corresponding documents.
//!
//! * **deadline:** 		Expiration time of challenge, stored in challengeduration
//! * **mu:**				Miner generated challenge related information
//! * **sigma:**			Miner generated challenge related information
//!
//! ### Interface
//!
//! ### Dispatchable Functions
//!
//! * `submit_challange_prove`   Miner submits challenge certificate.
//! * `verify_proof`             Consensus submission verification challenge proof results.
//!
//! ### Scenarios
//!
//! #### Punishment
//!
//!   When the verification result of the miner's certificate is false,
//!   or the miner fails to complete the challenge on time, the miner
//!   will be punished in both cases. Decide whether to reduce power
//!   or space according to the file type of punishment

#![cfg_attr(not(feature = "std"), no_std)]

// #[cfg(test)]
// mod mock;

// #[cfg(test)]
// mod tests;

mod types;
use types::*;

mod constants;
use constants::*;

// pub mod migrations;

pub use pallet::*;

#[cfg(feature = "runtime-benchmarks")]
pub mod benchmarking;

pub mod weights;

use sp_runtime::{
<<<<<<< HEAD
	RuntimeDebug,
=======
	offchain::storage::{StorageRetrievalError, StorageValueRef},
	traits::{CheckedAdd, SaturatedConversion},
	Permill, RuntimeDebug,
>>>>>>> a6e15a94
};

use codec::{Decode, Encode};
use cp_bloom_filter::BloomFilter;
use cp_cess_common::*;
use cp_enclave_verify::verify_rsa;
use cp_scheduler_credit::SchedulerCreditCounter;
use frame_support::{
<<<<<<< HEAD
	pallet_prelude::*, transactional,
	storage::bounded_vec::BoundedVec,
	traits::{
		StorageVersion, ReservableCurrency, Randomness, FindAuthor, 
		ValidatorSetWithIdentification, EstimateNextSessionRotation,
	},
	PalletId, WeakBoundedVec,
};
use sp_core::{
	crypto::KeyTypeId,
	offchain::OpaqueNetworkState,
};
use sp_runtime::{Saturating, app_crypto::RuntimeAppPublic, SaturatedConversion};
use frame_system::offchain::{CreateSignedTransaction};
=======
	dispatch::DispatchResult,
	pallet_prelude::*,
	storage::bounded_vec::BoundedVec,
	traits::{
		EstimateNextSessionRotation, FindAuthor, OneSessionHandler, Randomness, ReservableCurrency,
		StorageVersion, ValidatorSet, ValidatorSetWithIdentification,
	},
	transactional, BoundedSlice, PalletId, WeakBoundedVec,
};
use frame_system::offchain::{CreateSignedTransaction, SubmitTransaction};
>>>>>>> a6e15a94
use pallet_file_bank::RandomFileList;
use pallet_sminer::MinerControl;
use pallet_storage_handler::StorageHandle;
use pallet_tee_worker::TeeWorkerHandler;
use scale_info::TypeInfo;
<<<<<<< HEAD
use sp_core::H256;
use sp_std::{ 
		convert:: { TryFrom, TryInto },
		prelude::*,
	};
use cp_enclave_verify::verify_rsa;
use cp_cess_common::*;
=======
use sp_core::{crypto::KeyTypeId, offchain::OpaqueNetworkState, H256};
use sp_runtime::{app_crypto::RuntimeAppPublic, Saturating};
use sp_std::{
	collections::btree_map::BTreeMap,
	convert::{TryFrom, TryInto},
	prelude::*,
};
>>>>>>> a6e15a94
pub use weights::WeightInfo;

type AccountOf<T> = <T as frame_system::Config>::AccountId;
type BlockNumberOf<T> = <T as frame_system::Config>::BlockNumber;

pub const AUDIT: KeyTypeId = KeyTypeId(*b"cess");
// type FailureRate = u32;

const STORAGE_VERSION: StorageVersion = StorageVersion::new(1);

pub mod sr25519 {
	mod app_sr25519 {
		use crate::*;
		use sp_runtime::app_crypto::{app_crypto, sr25519};
		app_crypto!(sr25519, AUDIT);
	}

	sp_runtime::app_crypto::with_pair! {
		pub type AuthorityPair = app_sr25519::Pair;
	}

	pub type AuthoritySignature = app_sr25519::Signature;

	pub type AuthorityId = app_sr25519::Public;
}

enum AuditErr {
	RandomErr,
	QElementErr,
	SpaceParamErr,
}

impl sp_std::fmt::Debug for AuditErr {
	fn fmt(&self, fmt: &mut sp_std::fmt::Formatter) -> sp_std::fmt::Result {
		match *self {
			AuditErr::RandomErr => write!(fmt, "Unexpected error in generating random numbers!"),
			AuditErr::QElementErr => write!(fmt, ""),
			AuditErr::SpaceParamErr => write!(fmt, ""),
		}
	}
}

#[frame_support::pallet]
pub mod pallet {
	use super::*;
	// use frame_benchmarking::baseline::Config;
	use frame_support::traits::Get;
	use frame_system::{
		ensure_signed,
		pallet_prelude::{OriginFor, *},
	};

	///18446744073709551615
	pub const LIMIT: u64 = u64::MAX;

	#[pallet::config]
	pub trait Config:
		frame_system::Config + sp_std::fmt::Debug + CreateSignedTransaction<Call<Self>>
	{
		/// The overarching event type.
		type RuntimeEvent: From<Event<Self>> + IsType<<Self as frame_system::Config>::RuntimeEvent>;
		/// The currency trait.
		type Currency: ReservableCurrency<Self::AccountId>;
		//the weights
		type WeightInfo: WeightInfo;
		#[pallet::constant]
		/// The pallet id
		type MyPalletId: Get<PalletId>;

		#[pallet::constant]
		type SessionKeyMax: Get<u32> + Clone + Eq + PartialEq;

		#[pallet::constant]
		type ChallengeMinerMax: Get<u32> + Clone + Eq + PartialEq;

		#[pallet::constant]
		type VerifyMissionMax: Get<u32> + Clone + Eq + PartialEq;

		#[pallet::constant]
		type SigmaMax: Get<u32> + Clone + Eq + PartialEq;

		#[pallet::constant]
		type IdleTotalHashLength: Get<u32> + Clone + Eq + PartialEq;
		// one day block
		#[pallet::constant]
		type OneDay: Get<BlockNumberOf<Self>>;
		// one hours block
		#[pallet::constant]
		type OneHours: Get<BlockNumberOf<Self>>;
		// randomness for seeds.
		type MyRandomness: Randomness<Option<Self::Hash>, Self::BlockNumber>;
		//Find the consensus of the current block
		type FindAuthor: FindAuthor<Self::AccountId>;
		//Random files used to obtain this batch of challenges
		type File: RandomFileList<Self::AccountId>;
		//Judge whether it is the trait of the consensus node
		type TeeWorkerHandler: TeeWorkerHandler<Self::AccountId>;
		//It is used to increase or decrease the miners' computing power, space, and execute
		// punishment
		type MinerControl: MinerControl<Self::AccountId, Self::BlockNumber>;

		type StorageHandle: StorageHandle<Self::AccountId>;
		//Configuration to be used for offchain worker
		type AuthorityId: Member
			+ Parameter
			+ RuntimeAppPublic
			+ Ord
			+ MaybeSerializeDeserialize
			+ MaxEncodedLen;
		//Verifier of this round
		type ValidatorSet: ValidatorSetWithIdentification<Self::AccountId>;
		//Information for the next session
		type NextSessionRotation: EstimateNextSessionRotation<Self::BlockNumber>;
		/// A configuration for base priority of unsigned transactions.
		///
		/// This is exposed so that it can be tuned for particular runtime, when
		/// multiple pallets send unsigned transactions.
		#[pallet::constant]
		type UnsignedPriority: Get<TransactionPriority>;

		#[pallet::constant]
		type LockTime: Get<BlockNumberOf<Self>>;

		#[pallet::constant]
		type ReassignCeiling: Get<u8> + Clone + Eq + PartialEq;

		type CreditCounter: SchedulerCreditCounter<Self::AccountId>;
	}

	#[pallet::event]
	#[pallet::generate_deposit(pub(super) fn deposit_event)]
	pub enum Event<T: Config> {
		GenerateChallenge,

		SubmitIdleProof { miner: AccountOf<T> },

		SubmitServiceProof { miner: AccountOf<T> },

		SubmitIdleVerifyResult { tee: AccountOf<T>, miner: AccountOf<T>, result: bool },

		SubmitServiceVerifyResult { tee: AccountOf<T>, miner: AccountOf<T>, result: bool },

		VerifyProof { tee_worker: AccountOf<T>, miner: AccountOf<T> },
	}

	/// Error for the audit pallet.
	#[pallet::error]
	pub enum Error<T> {
		//Vec to BoundedVec Error.
		BoundedVecError,
		//Error that the storage has reached the upper LIMIT.
		StorageLimitReached,

		Overflow,
		//The miner submits a certificate, but there is no error in the challenge list
		NoChallenge,
		//Not a consensus node or not registered
		ScheduleNonExistent,
		//The certificate does not exist or the certificate is not verified by this dispatcher
		NonProof,
		//filetype error
		FileTypeError,
		//The user does not have permission to call this method
		NotQualified,
		//Error recording time
		RecordTimeError,

		OffchainSignedTxError,

		NoLocalAcctForSigning,

		LengthExceedsLimit,

		Locked,

		SystemError,

		NonExistentMission,

		UnexpectedError,

		Expired,

		VerifyTeeSigFailed,

		BloomFilterError,

		Submitted,

		Challenging,

		RandomErr,

		UnSubmitted,
	}

	//Relevant time nodes for storage challenges
	#[pallet::storage]
	#[pallet::getter(fn challenge_duration)]
	pub(super) type ChallengeDuration<T: Config> = StorageValue<_, BlockNumberOf<T>, ValueQuery>;

	//Relevant time nodes for storage challenges
	#[pallet::storage]
	#[pallet::getter(fn verify_duration)]
	pub(super) type VerifyDuration<T: Config> = StorageValue<_, BlockNumberOf<T>, ValueQuery>;

	#[pallet::storage]
	#[pallet::getter(fn cur_authority_index)]
	pub(super) type CurAuthorityIndex<T: Config> = StorageValue<_, u16, ValueQuery>;

	#[pallet::storage]
	#[pallet::getter(fn keys)]
	pub(super) type Keys<T: Config> =
		StorageValue<_, WeakBoundedVec<T::AuthorityId, T::SessionKeyMax>, ValueQuery>;

	#[pallet::storage]
	#[pallet::getter(fn challenge_proposal)]
	pub(super) type ChallengeProposal<T: Config> =
		CountedStorageMap<_, Blake2_128Concat, [u8; 32], (u32, ChallengeInfo<T>)>;

	#[pallet::storage]
	#[pallet::getter(fn counted_idle_failed)]
	pub(super) type CountedIdleFailed<T: Config> =
		StorageMap<_, Blake2_128Concat, AccountOf<T>, u32, ValueQuery>;

	#[pallet::storage]
	#[pallet::getter(fn counted_service_failed)]
	pub(super) type CountedServiceFailed<T: Config> =
		StorageMap<_, Blake2_128Concat, AccountOf<T>, u32, ValueQuery>;

	#[pallet::storage]
	#[pallet::getter(fn counted_clear)]
	pub(super) type CountedClear<T: Config> =
		StorageMap<_, Blake2_128Concat, AccountOf<T>, u8, ValueQuery>;

	#[pallet::storage]
	#[pallet::getter(fn challenge_era)]
	pub(super) type ChallengeEra<T: Config> = StorageValue<_, u32, ValueQuery>;

	#[pallet::storage]
	#[pallet::getter(fn unverify_idle_proof)]
	pub(super) type UnverifyIdleProof<T: Config> = StorageMap<
		_,
		Blake2_128Concat,
		AccountOf<T>,
		BoundedVec<IdleProveInfo<T>, T::VerifyMissionMax>,
		ValueQuery,
	>;

	#[pallet::storage]
	#[pallet::getter(fn unverify_service_proof)]
	pub(super) type UnverifyServiceProof<T: Config> = StorageMap<
		_,
		Blake2_128Concat,
		AccountOf<T>,
		BoundedVec<ServiceProveInfo<T>, T::VerifyMissionMax>,
		ValueQuery,
	>;

	#[pallet::storage]
	#[pallet::getter(fn verify_result)]
	pub(super) type VerifyResult<T: Config> =
		StorageMap<_, Blake2_128Concat, AccountOf<T>, (Option<bool>, Option<bool>)>;

	#[pallet::storage]
	#[pallet::getter(fn verify_reassign_count)]
	pub(super) type VerifyReassignCount<T: Config> = StorageValue<_, u8, ValueQuery>;

	#[pallet::storage]
	#[pallet::getter(fn chllenge_snap_shot)]
	pub(super) type ChallengeSnapShot<T: Config> = StorageMap<_, Blake2_128Concat, AccountOf<T>, ChallengeInfo<T>>;

	#[pallet::storage]
	#[pallet::getter(fn challenge_slip)]
	pub(super) type ChallengeSlip<T: Config> = StorageDoubleMap<_, Blake2_128Concat, BlockNumberOf<T>, Blake2_128Concat, AccountOf<T>, bool>;
	
	#[pallet::storage]
	#[pallet::getter(fn verify_slip)]
	pub(super) type VerifySlip<T: Config> = StorageDoubleMap<_, Blake2_128Concat, BlockNumberOf<T>, Blake2_128Concat, AccountOf<T>, bool>;

	#[pallet::pallet]
	#[pallet::storage_version(STORAGE_VERSION)]
	pub struct Pallet<T>(_);

	#[pallet::hooks]
	impl<T: Config> Hooks<BlockNumberOf<T>> for Pallet<T> {
		fn on_initialize(now: BlockNumberOf<T>) -> Weight {
			let weight: Weight = Weight::zero();
			weight
				.saturating_add(Self::generate_challenge(now))
				.saturating_add(Self::clear_challenge(now))
				.saturating_add(Self::clear_verify_mission(now))
		}
<<<<<<< HEAD
=======

		fn offchain_worker(now: T::BlockNumber) {
			let deadline = Self::verify_duration();
			let lock = <Lock<T>>::get();
			if sp_io::offchain::is_validator() {
				if lock {
					if now > deadline {
						//Determine whether to trigger a challenge
						// if Self::trigger_challenge(now) {
						let exec_block = <ExecBlock<T>>::get();
						if now == exec_block {
							log::info!("offchain worker random challenge start");
							if let Err(e) = Self::offchain_work_start(now) {
								match e {
									OffchainErr::Working => log::info!(
										"offchain working, Unable to perform a new round of work."
									),
									_ => log::info!(
										"offchain worker generation challenge failed:{:?}",
										e
									),
								};
							}
							log::info!("offchain worker random challenge end");
						}
						// }
					}
				}
			}
		}
>>>>>>> a6e15a94
	}

	#[pallet::call]
	impl<T: Config> Pallet<T> {
<<<<<<< HEAD
=======
		#[pallet::call_index(0)]
		#[transactional]
		#[pallet::weight(0)]
		pub fn save_challenge_info(
			origin: OriginFor<T>,
			challenge_info: ChallengeInfo<T>,
			_key: T::AuthorityId,
			_seg_digest: SegDigest<BlockNumberOf<T>>,
			_signature: <T::AuthorityId as RuntimeAppPublic>::Signature,
		) -> DispatchResult {
			ensure_none(origin)?;

			let encode_info: Vec<u8> = challenge_info.encode();

			let hash = sp_io::hashing::sha2_256(&encode_info);

			let count: u32 = Keys::<T>::get().len() as u32;
			let limit = count
				.checked_mul(2)
				.ok_or(Error::<T>::Overflow)?
				.checked_div(3)
				.ok_or(Error::<T>::Overflow)?;
			let now = <frame_system::Pallet<T>>::block_number();

			let cur_block = <VerifyDuration<T>>::get();

			if now <= cur_block {
				return Ok(())
			}

			if ChallengeProposal::<T>::contains_key(&hash) {
				let mut proposal = ChallengeProposal::<T>::get(&hash).unwrap();
				proposal.0 += 1;
				if proposal.0 >= limit {
					let duration = now
						.checked_add(&proposal.1.net_snap_shot.life)
						.ok_or(Error::<T>::Overflow)?;
					<ChallengeDuration<T>>::put(duration);
					let idle_duration = duration;
					let one_hour = T::OneHours::get();
					let tee_length = T::TeeWorkerHandler::get_controller_list().len();
					let duration: u32 = (proposal
						.1
						.net_snap_shot
						.total_idle_space
						.checked_add(proposal.1.net_snap_shot.total_service_space)
						.ok_or(Error::<T>::Overflow)?
						.checked_div(IDLE_VERIFY_RATE)
						.ok_or(Error::<T>::Overflow)?
						.checked_div(tee_length as u128)
						.ok_or(Error::<T>::Overflow)?) as u32;
					let v_duration = idle_duration
						.checked_add(&duration.saturated_into())
						.ok_or(Error::<T>::Overflow)?
						.checked_add(&one_hour)
						.ok_or(Error::<T>::Overflow)?;
					<VerifyDuration<T>>::put(v_duration);
					<ChallengeSnapShot<T>>::put(proposal.1);
					let _ = ChallengeProposal::<T>::clear(ChallengeProposal::<T>::count(), None);
					Self::deposit_event(Event::<T>::GenerateChallenge);
				} else {
					ChallengeProposal::<T>::insert(&hash, proposal);
				}
			} else {
				if ChallengeProposal::<T>::count() > count {
					// Proposal Generally Less
					let _ = ChallengeProposal::<T>::clear(ChallengeProposal::<T>::count(), None);
				} else {
					ChallengeProposal::<T>::insert(&hash, (1, challenge_info));
				}
			}

			Ok(())
		}

>>>>>>> a6e15a94
		#[pallet::call_index(1)]
		#[transactional]
		#[pallet::weight(<T as pallet::Config>::WeightInfo::submit_idle_proof())]
		pub fn submit_idle_proof(
			origin: OriginFor<T>,
			idle_prove: BoundedVec<u8, T::IdleTotalHashLength>,
		) -> DispatchResult {
			let sender = ensure_signed(origin)?;

			<ChallengeSnapShot<T>>::try_mutate(&sender, |challenge_info_opt| -> DispatchResult {
				let challenge_info = challenge_info_opt.as_mut().ok_or(Error::<T>::NoChallenge)?;
				let now = <frame_system::Pallet<T>>::block_number();
				if now > challenge_info.challenge_element.idle_slip {
					return Err(Error::<T>::Expired)?;
				}

				if challenge_info.prove_info.idle_prove.is_none() {
					let tee_acc = Self::random_select_tee_acc(0)?;

					let idle_prove_info = IdleProveInfo::<T> {
						tee_acc: tee_acc.clone(),
						idle_prove,
						verify_result: None,
					};

<<<<<<< HEAD
					challenge_info.prove_info.idle_prove = Some(idle_prove_info);
				} else {
					return Err(Error::<T>::Submitted)?;
				}
=======
			let prove_info = IdleProveInfo::<T> { snap_shot: miner_snapshot, idle_prove };
>>>>>>> a6e15a94

				Ok(())
			})?;

			Self::deposit_event(Event::<T>::SubmitIdleProof { miner: sender });

			Ok(())
		}

		#[pallet::call_index(2)]
		#[transactional]
		#[pallet::weight(<T as pallet::Config>::WeightInfo::submit_service_proof())]
		pub fn submit_service_proof(
			origin: OriginFor<T>,
			service_prove: BoundedVec<u8, T::SigmaMax>,
		) -> DispatchResult {
			let sender = ensure_signed(origin)?;

<<<<<<< HEAD
			<ChallengeSnapShot<T>>::try_mutate(&sender, |challenge_info_opt| -> DispatchResult {
				let challenge_info = challenge_info_opt.as_mut().ok_or(Error::<T>::NoChallenge)?;
				let now = <frame_system::Pallet<T>>::block_number();
				if now > challenge_info.challenge_element.service_slip {
					return Err(Error::<T>::Expired)?;
=======
			let miner_snapshot = <ChallengeSnapShot<T>>::try_mutate(|challenge_opt| -> Result<MinerSnapShot<AccountOf<T>, BlockNumberOf<T>>, DispatchError> {
				let challenge_info = challenge_opt.as_mut().ok_or(Error::<T>::NoChallenge)?;

				for (index, miner_snapshot) in challenge_info.miner_snapshot_list.iter_mut().enumerate() {
					if miner_snapshot.miner == sender {
						ensure!(!miner_snapshot.service_submitted, Error::<T>::Submitted);
						let now = <frame_system::Pallet<T>>::block_number();
						let service_life = challenge_info.net_snap_shot.start.checked_add(&miner_snapshot.service_life).ok_or(Error::<T>::Overflow)?;
						ensure!(now < service_life, Error::<T>::Expired);
						let temp_miner_snap = miner_snapshot.clone();

						miner_snapshot.service_submitted = true;
						if miner_snapshot.idle_submitted && miner_snapshot.service_submitted {
							<CountedClear<T>>::insert(&sender, u8::MIN);
							challenge_info.miner_snapshot_list.remove(index);
						}
						return Ok(temp_miner_snap);
					}
>>>>>>> a6e15a94
				}

				if challenge_info.prove_info.service_prove.is_none() {
					let tee_acc = Self::random_select_tee_acc(0)?;

<<<<<<< HEAD
					let service_prove_info = ServiceProveInfo::<T> {
						tee_acc: tee_acc.clone(),
						service_prove,
						verify_result: None,
					};
=======
			let prove_info = ServiceProveInfo::<T> { snap_shot: miner_snapshot, service_prove };
>>>>>>> a6e15a94

					challenge_info.prove_info.service_prove = Some(service_prove_info);
				} else {
					return Err(Error::<T>::Submitted)?;
				}

				Ok(())
			})?;

			Self::deposit_event(Event::<T>::SubmitServiceProof { miner: sender });

			Ok(())
		}

		#[pallet::call_index(3)]
		#[transactional]
		#[pallet::weight(<T as pallet::Config>::WeightInfo::submit_verify_idle_result())]
		pub fn submit_verify_idle_result(
			origin: OriginFor<T>,
			total_prove_hash: BoundedVec<u8, T::IdleTotalHashLength>,
			front: u64,
			rear: u64,
			accumulator: Accumulator,
			idle_result: bool,
			signature: TeeRsaSignature,
			tee_acc: AccountOf<T>,
		) -> DispatchResult {
			let sender = ensure_signed(origin)?;

<<<<<<< HEAD
			<ChallengeSnapShot<T>>::try_mutate(&sender, |challenge_info_opt| -> DispatchResult {
				let challenge_info = challenge_info_opt.as_mut().ok_or(Error::<T>::NoChallenge)?;

				let idle_prove = challenge_info.prove_info.idle_prove.as_mut().ok_or(Error::<T>::UnSubmitted)?;
=======
			<UnverifyIdleProof<T>>::try_mutate(&tee_acc, |unverify_list| -> DispatchResult {
				for (index, miner_info) in unverify_list.iter().enumerate() {
					if &miner_info.snap_shot.miner == &sender {
						let snap_shot = <ChallengeSnapShot<T>>::try_get()
							.map_err(|_| Error::<T>::UnexpectedError)?;

						let verify_idle_result = VerifyIdleResultInfo::<T> {
							miner: sender.clone(),
							miner_prove: total_prove_hash.clone(),
							front: miner_info.snap_shot.space_proof_info.front,
							rear: miner_info.snap_shot.space_proof_info.rear,
							accumulator: miner_info.snap_shot.space_proof_info.accumulator,
							space_challenge_param: snap_shot.net_snap_shot.space_challenge_param,
							result: idle_result,
							tee_acc: tee_acc.clone(),
						};

						let tee_puk = T::TeeWorkerHandler::get_tee_publickey()?;
						let encoding = verify_idle_result.encode();
						let hashing = sp_io::hashing::sha2_256(&encoding);
						ensure!(
							verify_rsa(&tee_puk, &hashing, &signature),
							Error::<T>::VerifyTeeSigFailed
						);

						let idle_result = Self::check_idle_verify_param(
							idle_result,
							front,
							rear,
							&total_prove_hash,
							&accumulator,
							&miner_info,
						);

						if let Ok((_, service_result_opt)) = <VerifyResult<T>>::try_get(&sender)
							.map_err(|_| Error::<T>::UnexpectedError)
						{
							let service_result =
								service_result_opt.ok_or(Error::<T>::UnexpectedError)?;
							if idle_result && service_result {
								T::MinerControl::calculate_miner_reward(
									&sender,
									snap_shot.net_snap_shot.total_reward,
									snap_shot.net_snap_shot.total_idle_space,
									snap_shot.net_snap_shot.total_service_space,
									miner_info.snap_shot.idle_space,
									miner_info.snap_shot.service_space,
								)?;
							}
>>>>>>> a6e15a94

				if tee_acc != idle_prove.tee_acc {
					return Err(Error::<T>::NonExistentMission)?;
				}

<<<<<<< HEAD
				if let Some(_) = idle_prove.verify_result {
					return Err(Error::<T>::Submitted)?;
				}

				let MinerSnapShot {
					idle_space,
					service_space,
					service_bloom_filter: _,
					space_proof_info,
					tee_signature: _,
				} = &challenge_info.miner_snapshot;

				let verify_idle_info = VerifyIdleResultInfo::<T>{
					miner: sender.clone(),
					miner_prove: total_prove_hash.clone(),
					front: space_proof_info.front,
					rear: space_proof_info.rear,
					accumulator: space_proof_info.accumulator,
					space_challenge_param: challenge_info.challenge_element.space_param,
					result: idle_result,
					tee_acc: tee_acc.clone(),
				};

				let tee_puk = T::TeeWorkerHandler::get_tee_publickey()?;
				let encoding = verify_idle_info.encode();
				let hashing = sp_io::hashing::sha2_256(&encoding);
				ensure!(verify_rsa(&tee_puk, &hashing, &signature), Error::<T>::VerifyTeeSigFailed);
=======
						if idle_result {
							<CountedIdleFailed<T>>::insert(&sender, u32::MIN);
						} else {
							let count = <CountedIdleFailed<T>>::get(&sender)
								.checked_add(1)
								.unwrap_or(IDLE_FAULT_TOLERANT as u32);
							if count >= IDLE_FAULT_TOLERANT as u32 {
								T::MinerControl::idle_punish(
									&sender,
									miner_info.snap_shot.idle_space,
									miner_info.snap_shot.service_space,
								)?;
							}
							<CountedIdleFailed<T>>::insert(&sender, count);
						}

						let count = miner_info
							.snap_shot
							.space_proof_info
							.rear
							.checked_sub(miner_info.snap_shot.space_proof_info.front)
							.ok_or(Error::<T>::Overflow)?;
						T::CreditCounter::record_proceed_block_size(&tee_acc, count)?;
						unverify_list.remove(index);

						Self::deposit_event(Event::<T>::SubmitIdleVerifyResult {
							tee: tee_acc.clone(),
							miner: sender,
							result: idle_result,
						});
>>>>>>> a6e15a94

				let idle_result = Self::check_idle_verify_param(idle_result, front, rear, &total_prove_hash, &accumulator, &challenge_info.miner_snapshot, &idle_prove.idle_prove);

				idle_prove.verify_result = Some(idle_result);
			
				if let Some(service_prove) = &challenge_info.prove_info.service_prove {
					if let Some(service_result) = service_prove.verify_result {
						if idle_result && service_result {
							let total_idle_space = T::StorageHandle::get_total_idle_space();
							let total_service_space = T::StorageHandle::get_total_service_space();
	
							T::MinerControl::calculate_miner_reward(
								&sender,
								total_idle_space,
								total_service_space,
								*idle_space,
								*service_space,
							)?;
						}
					}
				}

				if idle_result {
					<CountedIdleFailed<T>>::insert(&sender, u32::MIN);
				} else {
					let count = <CountedIdleFailed<T>>::get(&sender).checked_add(1).unwrap_or(IDLE_FAULT_TOLERANT as u32);
					if count >= IDLE_FAULT_TOLERANT as u32 {
						T::MinerControl::idle_punish(&sender, *idle_space, *service_space)?;
					}
					<CountedIdleFailed<T>>::insert(&sender, count);
				}

				let count = challenge_info.miner_snapshot.space_proof_info.rear
					.checked_sub(challenge_info.miner_snapshot.space_proof_info.front).ok_or(Error::<T>::Overflow)?;
				T::CreditCounter::record_proceed_block_size(&tee_acc, count)?;

				Self::deposit_event(Event::<T>::SubmitIdleVerifyResult { tee: tee_acc.clone(), miner: sender.clone(), result: idle_result });

				Ok(())
			})
		}

		#[pallet::call_index(4)]
		#[transactional]
		#[pallet::weight(<T as pallet::Config>::WeightInfo::submit_verify_service_result())]
		pub fn submit_verify_service_result(
			origin: OriginFor<T>,
			service_result: bool,
			signature: TeeRsaSignature,
			service_bloom_filter: BloomFilter,
			tee_acc: AccountOf<T>,
		) -> DispatchResult {
			let sender = ensure_signed(origin)?;

<<<<<<< HEAD
			<ChallengeSnapShot<T>>::try_mutate(&sender, |challenge_info_opt| -> DispatchResult {
				let challenge_info = challenge_info_opt.as_mut().ok_or(Error::<T>::NoChallenge)?;

				let service_prove = challenge_info.prove_info.service_prove.as_mut().ok_or(Error::<T>::UnSubmitted)?;
				if tee_acc != service_prove.tee_acc {
					return Err(Error::<T>::NonExistentMission)?;
				}

				if let Some(_) = service_prove.verify_result {
					return Err(Error::<T>::Submitted)?;
				}
				
				let MinerSnapShot {
					idle_space,
					service_space,
					service_bloom_filter: s_service_bloom_filter,
					space_proof_info: _,
					tee_signature: _,
				} = challenge_info.miner_snapshot;

				let verify_service_info = VerifyServiceResultInfo::<T>{
					miner: sender.clone(),
					tee_acc: tee_acc.clone(),
					miner_prove: service_prove.service_prove.clone(),
					result: service_result,
					chal: QElement {
						random_index_list: challenge_info.challenge_element.service_param.random_index_list.clone(),
						random_list: challenge_info.challenge_element.service_param.random_list.clone(),
					},
					service_bloom_filter: s_service_bloom_filter,
				};

				let tee_puk = T::TeeWorkerHandler::get_tee_publickey()?;
				let encoding = verify_service_info.encode();
				let hashing = sp_io::hashing::sha2_256(&encoding);
				ensure!(verify_rsa(&tee_puk, &hashing, &signature), Error::<T>::VerifyTeeSigFailed);

				ensure!(
					service_bloom_filter == s_service_bloom_filter,
					Error::<T>::BloomFilterError,
				); 
=======
			<UnverifyServiceProof<T>>::try_mutate(&tee_acc, |unverify_list| -> DispatchResult {
				for (index, miner_info) in unverify_list.iter().enumerate() {
					if &miner_info.snap_shot.miner == &sender {
						let snap_shot = <ChallengeSnapShot<T>>::try_get()
							.map_err(|_| Error::<T>::UnexpectedError)?;

						let verify_service_result = VerifyServiceResultInfo::<T> {
							miner: sender.clone(),
							tee_acc: tee_acc.clone(),
							miner_prove: miner_info.service_prove.clone(),
							result: service_result,
							chal: QElement {
								random_index_list: snap_shot.net_snap_shot.random_index_list,
								random_list: snap_shot.net_snap_shot.random_list,
							},
							service_bloom_filter,
						};

						let tee_puk = T::TeeWorkerHandler::get_tee_publickey()?;
						let encoding = verify_service_result.encode();
						let hashing = sp_io::hashing::sha2_256(&encoding);
						ensure!(
							verify_rsa(&tee_puk, &hashing, &signature),
							Error::<T>::VerifyTeeSigFailed
						);

						ensure!(
							service_bloom_filter == miner_info.snap_shot.service_bloom_filter,
							Error::<T>::BloomFilterError,
						);

						// Determine whether both proofs have been verified.
						if let Ok((idle_result_opt, _)) = <VerifyResult<T>>::try_get(&sender)
							.map_err(|_| Error::<T>::UnexpectedError)
						{
							let idle_result = idle_result_opt.ok_or(Error::<T>::UnexpectedError)?;
							// Determine whether to distribute rewards to miners.
							if idle_result && service_result {
								T::MinerControl::calculate_miner_reward(
									&sender,
									snap_shot.net_snap_shot.total_reward,
									snap_shot.net_snap_shot.total_idle_space,
									snap_shot.net_snap_shot.total_service_space,
									miner_info.snap_shot.idle_space,
									miner_info.snap_shot.service_space,
								)?;
							}
							<VerifyResult<T>>::remove(&sender);
						} else {
							<VerifyResult<T>>::insert(
								&sender,
								(Option::<bool>::None, Some(service_result)),
							);
						}

						if service_result {
							<CountedIdleFailed<T>>::insert(&sender, u32::MIN);
						} else {
							let count = <CountedServiceFailed<T>>::get(&sender)
								.checked_add(1)
								.unwrap_or(SERVICE_FAULT_TOLERANT.into());
							if count >= SERVICE_FAULT_TOLERANT as u32 {
								T::MinerControl::service_punish(
									&sender,
									miner_info.snap_shot.idle_space,
									miner_info.snap_shot.service_space,
								)?;
							}
							<CountedServiceFailed<T>>::insert(&sender, count);
						}

						let count = miner_info
							.snap_shot
							.service_space
							.checked_div(IDLE_SEG_SIZE)
							.ok_or(Error::<T>::Overflow)?
							.checked_add(1)
							.ok_or(Error::<T>::Overflow)?;
						T::CreditCounter::record_proceed_block_size(&tee_acc, count as u64)?;
						unverify_list.remove(index);

						Self::deposit_event(Event::<T>::SubmitServiceVerifyResult {
							tee: tee_acc.clone(),
							miner: sender,
							result: service_result,
						});
>>>>>>> a6e15a94

				service_prove.verify_result = Some(service_result);
			
				if let Some(idle_prove) = &challenge_info.prove_info.idle_prove {
					if let Some(idle_result) = idle_prove.verify_result {
						if idle_result && service_result {
							let total_idle_space = T::StorageHandle::get_total_idle_space();
							let total_service_space = T::StorageHandle::get_total_service_space();
	
							T::MinerControl::calculate_miner_reward(
								&sender,
								total_idle_space,
								total_service_space,
								idle_space,
								service_space,
							)?;
						}
					}
				}

				if service_result {
					<CountedServiceFailed<T>>::insert(&sender, u32::MIN);
				} else {
					let count = <CountedServiceFailed<T>>::get(&sender).checked_add(1).unwrap_or(SERVICE_FAULT_TOLERANT as u32);
					if count >= SERVICE_FAULT_TOLERANT as u32 {
						T::MinerControl::service_punish(&sender, service_space, service_space)?;
					}
					<CountedServiceFailed<T>>::insert(&sender, count);
				}

<<<<<<< HEAD
				let count = challenge_info.miner_snapshot.service_space
							.checked_div(IDLE_SEG_SIZE).ok_or(Error::<T>::Overflow)?
							.checked_add(1).ok_or(Error::<T>::Overflow)?;
				T::CreditCounter::record_proceed_block_size(&tee_acc, count as u64)?;

				Self::deposit_event(Event::<T>::SubmitServiceVerifyResult { tee: tee_acc.clone(), miner: sender.clone(), result: service_result });

				Ok(())
			})
		}
=======
			Lock::<T>::mutate(|lock| *lock = !*lock);

			Ok(())
		}
		// FOR TESTING
		#[pallet::call_index(6)]
		#[transactional]
		#[pallet::weight(100_000_000)]
		pub fn update_verify_duration(
			origin: OriginFor<T>,
			new: BlockNumberOf<T>,
		) -> DispatchResult {
			let _ = ensure_root(origin)?;

			<VerifyDuration<T>>::put(new);
>>>>>>> a6e15a94

		#[pallet::call_index(7)]
		#[transactional]
		#[pallet::weight(100_000_000)]
		pub fn update_counted_clear(origin: OriginFor<T>, miner: AccountOf<T>) -> DispatchResult {
			let _ = ensure_root(origin)?;

			<CountedClear<T>>::insert(&miner, 0);

			Ok(())
		}
<<<<<<< HEAD
=======
		// FOR TESTING
		#[pallet::call_index(8)]
		#[transactional]
		#[pallet::weight(100_000_000)]
		pub fn update_challenge_duration(
			origin: OriginFor<T>,
			new: BlockNumberOf<T>,
		) -> DispatchResult {
			let _ = ensure_root(origin)?;

			<ChallengeDuration<T>>::put(new);

			Ok(())
		}

		#[pallet::call_index(9)]
		#[transactional]
		#[pallet::weight(100_000_000)]
		pub fn update_exec_block(origin: OriginFor<T>, target: BlockNumberOf<T>) -> DispatchResult {
			let _ = ensure_root(origin)?;

			<ExecBlock<T>>::put(target);

			Ok(())
		}
	}

	#[pallet::validate_unsigned]
	impl<T: Config> ValidateUnsigned for Pallet<T> {
		type Call = Call<T>;

		fn validate_unsigned(_source: TransactionSource, call: &Self::Call) -> TransactionValidity {
			if let Call::save_challenge_info { challenge_info: _, key, seg_digest, signature } =
				call
			{
				Self::check_unsign(key.clone(), &seg_digest, &signature)
			} else {
				InvalidTransaction::Call.into()
			}
		}
>>>>>>> a6e15a94
	}

	impl<T: Config> Pallet<T> {
		fn clear_challenge(now: BlockNumberOf<T>) -> Weight {
<<<<<<< HEAD
			let mut weight: Weight = Weight::zero();

			for (miner, _) in <ChallengeSlip<T>>::iter_prefix(&now) {
				if let Ok(challenge_info) = <ChallengeSnapShot<T>>::try_get(&miner) {
					weight = weight.saturating_add(T::DbWeight::get().reads(1));
					if challenge_info.prove_info.idle_prove.is_none() 
						|| challenge_info.prove_info.service_prove.is_none() {
							let count = <CountedClear<T>>::get(&miner).checked_add(1).unwrap_or(6);
							weight = weight.saturating_add(T::DbWeight::get().reads(1));
		
							let _ = T::MinerControl::clear_punish(
								&miner, 
								count, 
								challenge_info.miner_snapshot.idle_space, 
								challenge_info.miner_snapshot.service_space
							);
							weight = weight.saturating_add(T::DbWeight::get().reads_writes(1, 1));
							//For Testing
							if count >= 6 {
								let result = T::MinerControl::force_miner_exit(&miner);
								weight = weight.saturating_add(T::DbWeight::get().reads_writes(5, 5));
								if result.is_err() {
									log::info!("force clear miner: {:?} failed", miner);
								}
								<CountedClear<T>>::remove(&miner);
								weight = weight.saturating_add(T::DbWeight::get().writes(1));
							} else {
								<CountedClear<T>>::insert(
									&miner, 
									count,
								);
								weight = weight.saturating_add(T::DbWeight::get().writes(1));
							}
						}
=======
			let mut weight: Weight = Weight::from_ref_time(0);
			let duration = <ChallengeDuration<T>>::get();
			weight = weight.saturating_add(T::DbWeight::get().reads(1));
			if now == duration {
				let snap_shot = match <ChallengeSnapShot<T>>::get() {
					Some(snap_shot) => snap_shot,
					None => return weight,
				};
				weight = weight.saturating_add(T::DbWeight::get().reads(1));
				for miner_snapshot in snap_shot.miner_snapshot_list.iter() {
					// unwrap_or(3) 3 Need to match the maximum number of consecutive penalties.
					let count =
						<CountedClear<T>>::get(&miner_snapshot.miner).checked_add(1).unwrap_or(6);
					weight = weight.saturating_add(T::DbWeight::get().reads(1));

					let _ = T::MinerControl::clear_punish(
						&miner_snapshot.miner,
						count,
						miner_snapshot.idle_space,
						miner_snapshot.service_space,
					);
					weight = weight.saturating_add(T::DbWeight::get().reads_writes(1, 1));
					//For Testing
					if count >= 6 {
						let result = T::MinerControl::force_miner_exit(&miner_snapshot.miner);
						if result.is_err() {
							log::info!("force clear miner: {:?} failed", miner_snapshot.miner);
						}
						<CountedClear<T>>::remove(&miner_snapshot.miner);
					} else {
						<CountedClear<T>>::insert(&miner_snapshot.miner, count);
					}
>>>>>>> a6e15a94
				}

				<ChallengeSlip<T>>::remove(&now, &miner);
				weight = weight.saturating_add(T::DbWeight::get().writes(1));
			}

			weight
		}

		fn clear_verify_mission(now: BlockNumberOf<T>) -> Weight {
<<<<<<< HEAD
			let mut weight: Weight = Weight::zero();
=======
			let mut weight: Weight = Weight::from_ref_time(0);
			let duration = <VerifyDuration<T>>::get();
			if now == duration {
				let mut reassign_count = <VerifyReassignCount<T>>::get();
				let ceiling = T::ReassignCeiling::get();
				if reassign_count >= ceiling {
					for (acc, unverify_list) in UnverifyIdleProof::<T>::iter() {
						weight = weight.saturating_add(T::DbWeight::get().reads(1));
						if unverify_list.len() > 0 {
							UnverifyIdleProof::<T>::remove(acc);
							weight = weight.saturating_add(T::DbWeight::get().writes(1));
						}
					}
					for (acc, unverify_list) in UnverifyServiceProof::<T>::iter() {
						weight = weight.saturating_add(T::DbWeight::get().reads(1));
						if unverify_list.len() > 0 {
							UnverifyServiceProof::<T>::remove(acc);
							weight = weight.saturating_add(T::DbWeight::get().writes(1));
						}
					}
					<ChallengeSnapShot<T>>::kill();
					weight = weight.saturating_add(T::DbWeight::get().writes(1));
					<VerifyReassignCount<T>>::put(0);
					weight = weight.saturating_add(T::DbWeight::get().writes(1));
					for (miner, _) in VerifyResult::<T>::iter() {
						<VerifyResult<T>>::remove(miner);
						weight = weight.saturating_add(T::DbWeight::get().writes(1));
					}
					return weight
				} else {
					reassign_count = reassign_count.checked_add(1).unwrap_or(ceiling);
					<VerifyReassignCount<T>>::put(reassign_count);
				}

				let mut seed: u32 = 0;
				// Used to calculate the new validation period.
				let mut mission_count: u32 = 0;
				let mut max_count = 0;
				let tee_list = T::TeeWorkerHandler::get_controller_list();
				let mut reassign_list: BTreeMap<
					AccountOf<T>,
					BoundedVec<IdleProveInfo<T>, T::VerifyMissionMax>,
				> = Default::default();
>>>>>>> a6e15a94

			for (miner, _) in <VerifySlip<T>>::iter_prefix(&now) {
				weight = weight.saturating_add(T::DbWeight::get().reads(1));
				let mut flag = false;
				if let Ok(challenge_info) = <ChallengeSnapShot<T>>::try_get(&miner) {
					weight = weight.saturating_add(T::DbWeight::get().reads(1));
<<<<<<< HEAD
					if challenge_info.prove_info.assign == 2 {
						flag = true;
					}
=======
					if unverify_list.len() > 0 {
						// Count the number of verification tasks that need to be performed.
						mission_count = mission_count.saturating_add(unverify_list.len() as u32);

						let index = Self::random_number(seed) as u32;
						let mut index: u32 = index % (tee_list.len() as u32);
						let mut tee_acc = &tee_list[index as usize];

						if &acc == tee_acc {
							index += 1;
							index = index % (tee_list.len() as u32);
							tee_acc = &tee_list[index as usize];
						}

						if let Some(value) = reassign_list.get_mut(tee_acc) {
							let result = value.try_append(&mut unverify_list.to_vec());

							if result.is_err() {
								let new_block: BlockNumberOf<T> =
									now.saturating_add(10u32.saturated_into());
								<VerifyDuration<T>>::put(new_block);
								weight = weight.saturating_add(T::DbWeight::get().writes(1));
								return weight
							}
						} else {
							reassign_list.insert(tee_acc.clone(), unverify_list);
						}

						weight = weight.saturating_add(T::DbWeight::get().reads_writes(1, 1));

						UnverifyIdleProof::<T>::remove(acc);
					}
				}

				if mission_count != 0 {
					max_count = mission_count;
					for (acc, unverify_list) in reassign_list {
						let result = UnverifyIdleProof::<T>::mutate(
							acc,
							|tar_unverify_list| -> DispatchResult {
								tar_unverify_list
									.try_append(&mut unverify_list.to_vec())
									.map_err(|_| Error::<T>::Overflow)?;
								// tar_unverify_list.try_push(mission)
								Ok(())
							},
						);

						if result.is_err() {
							let new_block: BlockNumberOf<T> =
								now.saturating_add(5u32.saturated_into());
							<VerifyDuration<T>>::put(new_block);
							weight = weight.saturating_add(T::DbWeight::get().writes(1));
							return weight
						}
>>>>>>> a6e15a94

					if challenge_info.prove_info.idle_prove.is_none()
						&& challenge_info.prove_info.service_prove.is_none() 
					{
						flag = true;
					}
				}

<<<<<<< HEAD
				if flag {
					<VerifySlip<T>>::remove(&now, &miner);
					<ChallengeSnapShot<T>>::remove(&miner);
					weight = weight.saturating_add(T::DbWeight::get().writes(2));
				} else {
					if let Ok(mut challenge_info) = <ChallengeSnapShot<T>>::try_get(&miner) {
						challenge_info.prove_info.assign += 1;
						if challenge_info.prove_info.idle_prove.is_some() {
							if let Ok(new_tee) = Self::random_select_tee_acc(0) {
								let idle_prove = challenge_info.prove_info.idle_prove.as_mut().unwrap();
								idle_prove.tee_acc = new_tee;
							}
						}

						if challenge_info.prove_info.service_prove.is_some() {
							if let Ok(new_tee) = Self::random_select_tee_acc(0) {
								let service_prove = challenge_info.prove_info.service_prove.as_mut().unwrap();
								service_prove.tee_acc = new_tee;
=======
				let mut mission_count: u32 = 0;
				let mut reassign_list: BTreeMap<
					AccountOf<T>,
					BoundedVec<ServiceProveInfo<T>, T::VerifyMissionMax>,
				> = Default::default();

				for (acc, unverify_list) in UnverifyServiceProof::<T>::iter() {
					seed += 1;
					weight = weight.saturating_add(T::DbWeight::get().reads(1));
					if unverify_list.len() > 0 {
						// Count the number of verification tasks that need to be performed.
						mission_count = mission_count.saturating_add(unverify_list.len() as u32);

						let index = Self::random_number(seed) as u32;
						let mut index: u32 = index % (tee_list.len() as u32);
						let mut tee_acc = &tee_list[index as usize];

						if &acc == tee_acc {
							index += 1;
							index = index % (tee_list.len() as u32);
							tee_acc = &tee_list[index as usize];
						}

						if let Some(value) = reassign_list.get_mut(tee_acc) {
							let result = value.try_append(&mut unverify_list.to_vec());

							if result.is_err() {
								let new_block: BlockNumberOf<T> =
									now.saturating_add(10u32.saturated_into());
								<VerifyDuration<T>>::put(new_block);
								weight = weight.saturating_add(T::DbWeight::get().writes(1));
								return weight
>>>>>>> a6e15a94
							}
						}

<<<<<<< HEAD
						let max_space = {
							if challenge_info.miner_snapshot.idle_space > challenge_info.miner_snapshot.service_space {
								challenge_info.miner_snapshot.idle_space
							} else {
								challenge_info.miner_snapshot.service_space
							}
						};
=======
						weight = weight.saturating_add(T::DbWeight::get().reads_writes(1, 1));

						UnverifyServiceProof::<T>::remove(acc);
					}
				}

				if mission_count != 0 {
					max_count = mission_count;
					for (acc, unverify_list) in reassign_list {
						let result = UnverifyServiceProof::<T>::mutate(
							acc,
							|tar_unverify_list| -> DispatchResult {
								tar_unverify_list
									.try_append(&mut unverify_list.to_vec())
									.map_err(|_| Error::<T>::Overflow)?;
								// tar_unverify_list.try_push(mission)
								Ok(())
							},
						);

						if result.is_err() {
							let new_block: BlockNumberOf<T> =
								now.saturating_add(5u32.saturated_into());
							<VerifyDuration<T>>::put(new_block);
							weight = weight.saturating_add(T::DbWeight::get().writes(1));
							return weight
						}
>>>>>>> a6e15a94

						let one_hour: u32 = T::OneHours::get().saturated_into();
						let verify_life: u32 = max_space
							.saturating_add(one_hour as u128)
							.saturating_div(IDLE_VERIFY_RATE) as u32;
						
						let new_slip = now.saturating_add(verify_life.saturated_into());

						<VerifySlip<T>>::remove(&now, &miner);
						<VerifySlip<T>>::insert(&new_slip, &miner, true);
						<ChallengeSnapShot<T>>::insert(&miner, challenge_info);
						weight = weight.saturating_add(T::DbWeight::get().writes(3));
					}
<<<<<<< HEAD
=======
				} else {
					let new_block = max_count.checked_mul(50u32).unwrap_or(u32::MAX.into());
					let new_block =
						now.checked_add(&new_block.saturated_into()).unwrap_or(u32::MAX.into());
					<VerifyDuration<T>>::put(new_block);
>>>>>>> a6e15a94
				}
			}
			
			weight
		}

<<<<<<< HEAD
		fn generate_challenge(now: BlockNumberOf<T>) -> Weight {
			let mut weight: Weight = Weight::zero();
			
			weight = weight.saturating_add(T::DbWeight::get().reads(1));
			let miner_list = match T::MinerControl::get_all_miner() {
				Ok(miner_list) => miner_list,
				Err(_) => return weight,
			};

			let miner_count = miner_list.len() as u64;
			if miner_count == 0 {
				return weight;
=======
		fn check_unsign(
			key: T::AuthorityId,
			seg_digest: &SegDigest<BlockNumberOf<T>>,
			signature: &<T::AuthorityId as RuntimeAppPublic>::Signature,
		) -> TransactionValidity {
			let current_session = T::ValidatorSet::session_index();
			let keys = Keys::<T>::get();

			if !keys.contains(&key) {
				return InvalidTransaction::Stale.into()
			}

			let signature_valid = seg_digest
				.using_encoded(|encoded_seg_digest| key.verify(&encoded_seg_digest, &signature));

			if !signature_valid {
				log::error!("bad signature.");
				return InvalidTransaction::BadProof.into()
			}

			log::info!("build valid transaction");
			ValidTransaction::with_tag_prefix("Audit")
				.priority(T::UnsignedPriority::get())
				.and_provides((current_session, key, signature))
				.longevity(
					TryInto::<u64>::try_into(
						T::NextSessionRotation::average_session_length() / 2u32.into(),
					)
					.unwrap_or(64_u64),
				)
				.propagate(true)
				.build()
		}

		//Record challenge time
		fn _record_challenge_time(duration: BlockNumberOf<T>) -> DispatchResult {
			let now = <frame_system::Pallet<T>>::block_number();
			let verify_deadline = now
				.checked_add(&duration)
				.ok_or(Error::<T>::Overflow)?
				.checked_add(&2000u32.saturated_into())
				.ok_or(Error::<T>::Overflow)?;
			<VerifyDuration<T>>::try_mutate(|o| -> DispatchResult {
				*o = verify_deadline;
				Ok(())
			})?;
			<ChallengeDuration<T>>::try_mutate(|o| -> DispatchResult {
				*o = now.checked_add(&duration).ok_or(Error::<T>::Overflow)?;
				Ok(())
			})?;
			Ok(())
		}

		//Trigger: whether to trigger the challenge
		fn trigger_challenge(now: BlockNumberOf<T>) -> bool {
			const START_FINAL_PERIOD: Permill = Permill::from_percent(80);

			let time_point = Self::random_number(20220509);
			//The chance to trigger a challenge is once a day
			let probability: u32 = T::OneDay::get().saturated_into();
			// A fixed value that will not overflow.
			let range = LIMIT / probability as u64 * 10;
			if (time_point > 2190502) && (time_point < (range + 2190502)) {
				if let (Some(progress), _) =
					T::NextSessionRotation::estimate_current_session_progress(now)
				{
					if progress >= START_FINAL_PERIOD {
						log::error!("TooLate!");
						return false
					}
				}
				return true
			}
			false
		}

		fn offchain_work_start(now: BlockNumberOf<T>) -> Result<(), OffchainErr> {
			log::info!("get local authority...");
			let (authority_id, _validators_len) = Self::get_authority()?;
			log::info!("get local authority success!");
			if !Self::check_working(&now, &authority_id) {
				Self::unlock_offchain(&authority_id);
				return Err(OffchainErr::Working)
>>>>>>> a6e15a94
			}

<<<<<<< HEAD
			let factor = match Self::random_number(now.saturated_into()) {
				Ok(factor) => factor,
				Err(_) => return weight,
			};
			let index = factor % miner_count;
			let miner = &miner_list[index as usize];
=======
		fn check_working(now: &BlockNumberOf<T>, authority_id: &T::AuthorityId) -> bool {
			let key = &authority_id.encode();
			let storage = StorageValueRef::persistent(key);

			let res = storage.mutate(
				|status: Result<Option<BlockNumberOf<T>>, StorageRetrievalError>| {
					match status {
						// we are still waiting for inclusion.
						Ok(Some(last_block)) => {
							let lock_time = T::LockTime::get();
							// Based on human time, there is no possibility of overflow here
							if last_block + lock_time > *now {
								log::info!(
									"last_block: {:?}, lock_time: {:?}, now: {:?}",
									last_block,
									lock_time,
									now
								);
								Err(OffchainErr::Working)
							} else {
								Ok(*now)
							}
						},
						// attempt to set new status
						_ => Ok(*now),
					}
				},
			);
>>>>>>> a6e15a94

			if <ChallengeSnapShot<T>>::contains_key(miner) {
				return weight;
			}

<<<<<<< HEAD
			weight = weight.saturating_add(T::DbWeight::get().reads(1));
			let miner_snapshot = match T::MinerControl::get_miner_snapshot(miner) {
				Ok(miner_snapshot) => miner_snapshot,
				Err(_) => return weight,
			};
=======
			true
		}

		fn unlock_offchain(authority_id: &T::AuthorityId) {
			let key = &authority_id.encode();
			let mut storage = StorageValueRef::persistent(key);

			storage.clear();
		}

		fn get_authority() -> Result<(T::AuthorityId, usize), OffchainErr> {
			let validators = Keys::<T>::get();

			let mut local_keys = T::AuthorityId::all();

			if local_keys.len() == 0 {
				log::info!("no local_keys");
				return Err(OffchainErr::Ineligible)
			}
>>>>>>> a6e15a94

			let (idle_space, service_space, service_bloom_filter, space_proof_info, tee_signature) = miner_snapshot;

			let service_param = match Self::generate_miner_qelement(now.saturated_into()) {
				Ok(service_param) => service_param,
				Err(e) => {log::info!("audit: {:?}", e); return weight},
			};
			let space_param = match Self::generate_miner_space_param(now.saturated_into()) {
				Ok(space_param) => space_param,
				Err(e) => {log::info!("audit: {:?}", e); return weight},
			};

<<<<<<< HEAD
			let idle_life: u32 = (idle_space
				.saturating_div(IDLE_PROVE_RATE)
				.saturating_add(50)
			) as u32;
			let idle_slip = now.saturating_add(idle_life.saturated_into());

			let service_life: u32 = (service_space
				.saturating_div(SERVICE_PROVE_RATE)
				.saturating_add(50)
			) as u32;
			let service_slip = now.saturating_add(service_life.saturated_into());

			let max_slip = {
				if idle_slip > service_slip {
					idle_slip
				} else {
					service_slip
				}
			};
=======
				if let Some(authority_id) = authority_id {
					return Ok((authority_id.clone(), validators.len()))
				}
			}

			Err(OffchainErr::Ineligible)
		}

		fn generation_challenge(now: BlockNumberOf<T>) -> Result<ChallengeInfo<T>, OffchainErr> {
			// let miner_count = T::MinerControl::get_miner_count();
			let allminer =
				T::MinerControl::get_all_miner().map_err(|_| OffchainErr::GenerateInfoError)?;
			let miner_count = allminer.len() as u32;
			if miner_count == 0 {
				Err(OffchainErr::GenerateInfoError)?;
			}

			// FOR TESTING
			let need_miner_count = miner_count;
			// let need_miner_count = miner_count / 10 + 1;

			let mut miner_list: BoundedVec<
				MinerSnapShot<AccountOf<T>, BlockNumberOf<T>>,
				T::ChallengeMinerMax,
			> = Default::default();

			let mut valid_index_list: Vec<u32> = Default::default();

			let mut total_idle_space: u128 = u128::MIN;
			let mut total_service_space: u128 = u128::MIN;
			let mut max_life: u32 = 0;
			let mut max_space: u128 = 0;

			// TODO: need to set a maximum number of cycles
			let mut seed: u32 = 20230601;
			while ((miner_list.len() as u32) < need_miner_count) &&
				(valid_index_list.len() as u32 != miner_count)
			{
				seed = seed.saturating_add(1);
				let index_list = Self::random_select_miner(
					need_miner_count,
					miner_count,
					&valid_index_list,
					seed,
				);

				for index in index_list {
					valid_index_list.push(index);
					let miner = allminer[index as usize].clone();
					let state = T::MinerControl::get_miner_state(&miner)
						.map_err(|_| OffchainErr::GenerateInfoError)?;
					if state == "lock".as_bytes().to_vec() ||
						state == "offline".as_bytes().to_vec() ||
						state == "exit".as_bytes().to_vec()
					{
						continue
					}

					let (
						idle_space,
						service_space,
						service_bloom_filter,
						space_proof_info,
						tee_signature,
					) = T::MinerControl::get_miner_snapshot(&miner)
						.map_err(|_| OffchainErr::GenerateInfoError)?;

					if (idle_space == 0) && (service_space == 0) {
						continue
					}

					let idle_life: u32 = (idle_space
						.checked_div(IDLE_PROVE_RATE)
						.ok_or(OffchainErr::Overflow)?
						.checked_add(50)
						.ok_or(OffchainErr::Overflow)?) as u32;
>>>>>>> a6e15a94

			let one_hour = T::OneHours::get();
			weight = weight.saturating_add(T::DbWeight::get().reads(1));
			let tee_length = T::TeeWorkerHandler::get_controller_list().len();
			let verify_life: u32 = (idle_space
				.saturating_add(service_space)
				.saturating_div(IDLE_VERIFY_RATE)
				.saturating_div(tee_length as u128)
			) as u32;
			let verify_slip = max_slip
				.saturating_add(verify_life.saturated_into())
				.saturating_add(one_hour);

			let challenge_info = ChallengeInfo::<T> {
				miner_snapshot: MinerSnapShot::<T> {
					idle_space,
					service_space,
					service_bloom_filter,
					space_proof_info,
					tee_signature,
				},
				challenge_element: ChallengeElement::<T> {
					start: now,
					idle_slip,
					service_slip,
					verify_slip,
					space_param,
					service_param,
				},
				prove_info: ProveInfo::<T> {
					assign: u8::MIN,
					idle_prove: None,
					service_prove: None,
				}
			};

<<<<<<< HEAD
			weight = weight.saturating_add(T::DbWeight::get().writes(3));
			<ChallengeSnapShot<T>>::insert(&miner, challenge_info);
			<ChallengeSlip<T>>::insert(&max_slip, &miner, true);
			<VerifySlip<T>>::insert(&verify_slip, &miner, true);
=======
					let service_life: u32 = (service_space
						.checked_div(SERVICE_PROVE_RATE)
						.ok_or(OffchainErr::Overflow)?
						.checked_add(50)
						.ok_or(OffchainErr::Overflow)?) as u32;
>>>>>>> a6e15a94

			weight
		}

<<<<<<< HEAD
		fn random_select_tee_acc(mask: u32) -> Result<AccountOf<T>, DispatchError> {
			let tee_list = T::TeeWorkerHandler::get_controller_list();
			ensure!(tee_list.len() > 0, Error::<T>::SystemError);
		
			let seed: u32 = <frame_system::Pallet<T>>::block_number().saturated_into();
			let index = Self::random_number(seed + mask).map_err(|_| Error::<T>::RandomErr)? as u32;
			let index: u32 = index % (tee_list.len() as u32);
			let tee_acc = &tee_list[index as usize];

			Ok(tee_acc.clone())
		}

		fn generate_miner_qelement(seed: u32) -> Result<QElement, AuditErr> {
			let mut random_index_list: BoundedVec<u32, ConstU32<1024>> = Default::default();
			let mut random_list: BoundedVec<[u8; 20], ConstU32<1024>> = Default::default();
=======
					total_idle_space =
						total_idle_space.checked_add(idle_space).ok_or(OffchainErr::Overflow)?;
					total_service_space = total_service_space
						.checked_add(service_space)
						.ok_or(OffchainErr::Overflow)?;

					let miner_snapshot = MinerSnapShot::<AccountOf<T>, BlockNumberOf<T>> {
						miner,
						idle_life: idle_life.saturated_into(),
						service_life: service_life.saturated_into(),
						idle_space,
						service_space,
						idle_submitted: false,
						service_submitted: false,
						service_bloom_filter,
						space_proof_info,
						tee_signature,
					};

					if let Err(_e) = miner_list.try_push(miner_snapshot) {
						return Err(OffchainErr::GenerateInfoError)?
					};

					if (miner_list.len() as u32) >= need_miner_count {
						break
					}
				}
			}
>>>>>>> a6e15a94

			let need_count = CHUNK_COUNT * 46 / 1000;
			let mut seed = seed;
			let mut counter: u32 = 0;
			while random_index_list.len() < need_count as usize {
				seed = seed.checked_add(1).ok_or(AuditErr::QElementErr)?;
				counter = counter.checked_add(1).ok_or(AuditErr::QElementErr)?;
				let random_index = (Self::random_number(seed)? % CHUNK_COUNT as u64) as u32;
				if !random_index_list.contains(&random_index) {
					random_index_list.try_push(random_index).map_err(|_| AuditErr::QElementErr)?;
				}
				if counter > need_count * 3 {
					return Err(AuditErr::QElementErr);
				}
			}

			let mut counter: u32 = 0;
			while random_list.len() < random_index_list.len() {
				seed = seed.checked_add(1).ok_or(AuditErr::QElementErr)?;
				counter = counter.checked_add(1).ok_or(AuditErr::QElementErr)?;
				let random_number = Self::generate_challenge_random(seed)?;
				if !random_list.contains(&random_number) {
					random_list.try_push(random_number).map_err(|_| AuditErr::QElementErr)?;
				}
				if counter > need_count * 3 {
					return Err(AuditErr::QElementErr);
				}
			}

			Ok(QElement{random_index_list, random_list})
		}

		fn generate_miner_space_param(seed: u32) -> Result<SpaceChallengeParam, AuditErr> {
			// generate idle challenge param
<<<<<<< HEAD
			let (_, n, d) = T::MinerControl::get_expenders().map_err(|_| AuditErr::SpaceParamErr)?;
=======
			let (_, n, d) =
				T::MinerControl::get_expenders().map_err(|_| OffchainErr::GenerateInfoError)?;
>>>>>>> a6e15a94
			let mut space_challenge_param: SpaceChallengeParam = Default::default();
			let mut repeat_filter: Vec<u64> = Default::default();
			let seed_multi: u32 = 5;
			let mut seed: u32 = seed.checked_mul(seed_multi).ok_or(AuditErr::SpaceParamErr)?;
			for elem in &mut space_challenge_param {
				let mut counter: usize = 0;
				loop {
<<<<<<< HEAD
					let random = Self::random_number(seed.checked_add(1).ok_or(AuditErr::SpaceParamErr)?)? % n;
					counter = counter.checked_add(1).ok_or(AuditErr::SpaceParamErr)?;
					
					if counter > repeat_filter.len() * 3 {
						return Err(AuditErr::SpaceParamErr);
					}

					let random = n
						.checked_mul(d).ok_or(AuditErr::SpaceParamErr)?
						.checked_add(random).ok_or(AuditErr::SpaceParamErr)?;
=======
					let random = Self::random_number(
						seed.checked_add(seed_multi).ok_or(OffchainErr::Overflow)?,
					) % n;
					let random = n
						.checked_mul(d)
						.ok_or(OffchainErr::Overflow)?
						.checked_add(random)
						.ok_or(OffchainErr::Overflow)?;
>>>>>>> a6e15a94
					if repeat_filter.contains(&random) {
						continue
					}
					repeat_filter.push(random);
					*elem = random;
<<<<<<< HEAD
					seed = seed.checked_add(1).ok_or(AuditErr::SpaceParamErr)?;
					break;
				}
			}

			Ok(space_challenge_param)
=======
					seed = seed.checked_add(1).ok_or(OffchainErr::Overflow)?;
					break
				}
				seed_multi = seed_multi.checked_add(10000).ok_or(OffchainErr::Overflow)?;
			}

			let total_reward: u128 = T::MinerControl::get_reward() / 6;
			let snap_shot = NetSnapShot::<BlockNumberOf<T>> {
				start: now,
				life: max_life.into(),
				total_reward,
				total_idle_space,
				total_service_space,
				random_index_list: random_index_list
					.try_into()
					.map_err(|_| OffchainErr::GenerateInfoError)?,
				random_list: random_list.try_into().map_err(|_| OffchainErr::GenerateInfoError)?,
				space_challenge_param,
			};

			Ok(ChallengeInfo::<T> { net_snap_shot: snap_shot, miner_snapshot_list: miner_list })
		}

		// Ensure that the length is not 0
		fn random_select_miner(
			need: u32,
			length: u32,
			valid_index_list: &Vec<u32>,
			seed: u32,
		) -> Vec<u32> {
			let mut miner_index_list: Vec<u32> = Default::default();
			let mut seed: u32 = seed.saturating_mul(5000);
			// In theory, unless the number of registered miners reaches 400 million, there is no
			// possibility of overflow.
			while (miner_index_list.len() as u32) < need &&
				((valid_index_list.len() + miner_index_list.len()) as u32 != length)
			{
				seed += 1;
				let index = Self::random_number(seed);
				let index: u32 = (index % length as u64) as u32;

				if valid_index_list.contains(&index) {
					continue
				}

				if !miner_index_list.contains(&index) {
					miner_index_list.push(index);
				}
			}

			miner_index_list
		}

		fn offchain_call_extrinsic(
			now: BlockNumberOf<T>,
			authority_id: T::AuthorityId,
			challenge_info: ChallengeInfo<T>,
		) -> Result<(), OffchainErr> {
			let (signature, digest) = Self::offchain_sign_digest(now, &authority_id)?;

			let call = Call::save_challenge_info {
				challenge_info,
				seg_digest: digest,
				signature,
				key: authority_id,
			};

			let result = SubmitTransaction::<T, Call<T>>::submit_unsigned_transaction(call.into());

			if let Err(e) = result {
				log::error!("{:?}", e);
				return Err(OffchainErr::SubmitTransactionFailed)
			}

			Ok(())
		}

		fn offchain_sign_digest(
			now: BlockNumberOf<T>,
			authority_id: &T::AuthorityId,
		) -> Result<
			(
				<<T as pallet::Config>::AuthorityId as sp_runtime::RuntimeAppPublic>::Signature,
				SegDigest<BlockNumberOf<T>>,
			),
			OffchainErr,
		> {
			let network_state =
				sp_io::offchain::network_state().map_err(|_| OffchainErr::NetworkState)?;

			let author_len = Keys::<T>::get().len();

			let digest = SegDigest::<BlockNumberOf<T>> {
				validators_len: author_len as u32,
				block_num: now,
				network_state,
			};

			let signature =
				authority_id.sign(&digest.encode()).ok_or(OffchainErr::FailedSigning)?;

			Ok((signature, digest))
		}

		pub fn initialize_keys(keys: &[T::AuthorityId]) {
			if !keys.is_empty() {
				assert!(Keys::<T>::get().is_empty(), "Keys are already initialized!");
				let bounded_keys = <BoundedSlice<'_, _, T::SessionKeyMax>>::try_from(keys)
					.expect("More than the maximum number of keys provided");
				Keys::<T>::put(bounded_keys);
			}
>>>>>>> a6e15a94
		}

		// Generate a random number from a given seed.
		fn random_number(seed: u32) -> Result<u64, AuditErr> {
			let (random_seed, _) = T::MyRandomness::random(&(T::MyPalletId::get(), seed).encode());
			let random_seed = match random_seed {
				Some(v) => v,
				None => Default::default(),
			};
			let random_number = <u64>::decode(&mut random_seed.as_ref())
				.map_err(|_| AuditErr::RandomErr)?;
			Ok(random_number)
		}

		//The number of pieces generated is vec
		fn generate_challenge_random(seed: u32) -> Result<[u8; 20], AuditErr> {
			let mut increase = seed;
			loop {
				increase += 1;
				let (r_seed, _) =
					T::MyRandomness::random(&(T::MyPalletId::get(), increase).encode());
				let r_seed = match r_seed {
					Some(v) => v,
					None => Default::default(),
				};
				let random_seed = <H256>::decode(&mut r_seed.as_ref())
					.map_err(|_| AuditErr::RandomErr)?;
				let random_vec = random_seed.as_bytes().to_vec();
				if random_vec.len() >= 20 {
<<<<<<< HEAD
					let random = random_vec[0..20].try_into().map_err(|_| AuditErr::RandomErr)?;
					return Ok(random);
=======
					return random_vec[0..20].try_into().unwrap()
>>>>>>> a6e15a94
				}
			}
		}

		fn check_idle_verify_param(
			mut idle_result: bool,
			front: u64,
			rear: u64,
			total_prove_hash: &BoundedVec<u8, T::IdleTotalHashLength>,
<<<<<<< HEAD
			accumulator: &Accumulator, 
			miner_info: &MinerSnapShot<T>,
			m_total_prove_hash: &BoundedVec<u8, T::IdleTotalHashLength>,
		) -> bool {

			if accumulator != &miner_info.space_proof_info.accumulator {
=======
			accumulator: &Accumulator,
			miner_info: &IdleProveInfo<T>,
		) -> bool {
			if accumulator != &miner_info.snap_shot.space_proof_info.accumulator {
>>>>>>> a6e15a94
				idle_result = false
			}

			if rear != miner_info.space_proof_info.rear {
				idle_result = false
			}

			if front != miner_info.space_proof_info.front {
				idle_result = false
			}

			if total_prove_hash != m_total_prove_hash {
				idle_result = false
			}

			idle_result
		}
	}
}<|MERGE_RESOLUTION|>--- conflicted
+++ resolved
@@ -59,13 +59,7 @@
 pub mod weights;
 
 use sp_runtime::{
-<<<<<<< HEAD
 	RuntimeDebug,
-=======
-	offchain::storage::{StorageRetrievalError, StorageValueRef},
-	traits::{CheckedAdd, SaturatedConversion},
-	Permill, RuntimeDebug,
->>>>>>> a6e15a94
 };
 
 use codec::{Decode, Encode};
@@ -74,7 +68,6 @@
 use cp_enclave_verify::verify_rsa;
 use cp_scheduler_credit::SchedulerCreditCounter;
 use frame_support::{
-<<<<<<< HEAD
 	pallet_prelude::*, transactional,
 	storage::bounded_vec::BoundedVec,
 	traits::{
@@ -89,24 +82,11 @@
 };
 use sp_runtime::{Saturating, app_crypto::RuntimeAppPublic, SaturatedConversion};
 use frame_system::offchain::{CreateSignedTransaction};
-=======
-	dispatch::DispatchResult,
-	pallet_prelude::*,
-	storage::bounded_vec::BoundedVec,
-	traits::{
-		EstimateNextSessionRotation, FindAuthor, OneSessionHandler, Randomness, ReservableCurrency,
-		StorageVersion, ValidatorSet, ValidatorSetWithIdentification,
-	},
-	transactional, BoundedSlice, PalletId, WeakBoundedVec,
-};
-use frame_system::offchain::{CreateSignedTransaction, SubmitTransaction};
->>>>>>> a6e15a94
 use pallet_file_bank::RandomFileList;
 use pallet_sminer::MinerControl;
 use pallet_storage_handler::StorageHandle;
 use pallet_tee_worker::TeeWorkerHandler;
 use scale_info::TypeInfo;
-<<<<<<< HEAD
 use sp_core::H256;
 use sp_std::{ 
 		convert:: { TryFrom, TryInto },
@@ -114,15 +94,6 @@
 	};
 use cp_enclave_verify::verify_rsa;
 use cp_cess_common::*;
-=======
-use sp_core::{crypto::KeyTypeId, offchain::OpaqueNetworkState, H256};
-use sp_runtime::{app_crypto::RuntimeAppPublic, Saturating};
-use sp_std::{
-	collections::btree_map::BTreeMap,
-	convert::{TryFrom, TryInto},
-	prelude::*,
-};
->>>>>>> a6e15a94
 pub use weights::WeightInfo;
 
 type AccountOf<T> = <T as frame_system::Config>::AccountId;
@@ -416,121 +387,10 @@
 				.saturating_add(Self::clear_challenge(now))
 				.saturating_add(Self::clear_verify_mission(now))
 		}
-<<<<<<< HEAD
-=======
-
-		fn offchain_worker(now: T::BlockNumber) {
-			let deadline = Self::verify_duration();
-			let lock = <Lock<T>>::get();
-			if sp_io::offchain::is_validator() {
-				if lock {
-					if now > deadline {
-						//Determine whether to trigger a challenge
-						// if Self::trigger_challenge(now) {
-						let exec_block = <ExecBlock<T>>::get();
-						if now == exec_block {
-							log::info!("offchain worker random challenge start");
-							if let Err(e) = Self::offchain_work_start(now) {
-								match e {
-									OffchainErr::Working => log::info!(
-										"offchain working, Unable to perform a new round of work."
-									),
-									_ => log::info!(
-										"offchain worker generation challenge failed:{:?}",
-										e
-									),
-								};
-							}
-							log::info!("offchain worker random challenge end");
-						}
-						// }
-					}
-				}
-			}
-		}
->>>>>>> a6e15a94
 	}
 
 	#[pallet::call]
 	impl<T: Config> Pallet<T> {
-<<<<<<< HEAD
-=======
-		#[pallet::call_index(0)]
-		#[transactional]
-		#[pallet::weight(0)]
-		pub fn save_challenge_info(
-			origin: OriginFor<T>,
-			challenge_info: ChallengeInfo<T>,
-			_key: T::AuthorityId,
-			_seg_digest: SegDigest<BlockNumberOf<T>>,
-			_signature: <T::AuthorityId as RuntimeAppPublic>::Signature,
-		) -> DispatchResult {
-			ensure_none(origin)?;
-
-			let encode_info: Vec<u8> = challenge_info.encode();
-
-			let hash = sp_io::hashing::sha2_256(&encode_info);
-
-			let count: u32 = Keys::<T>::get().len() as u32;
-			let limit = count
-				.checked_mul(2)
-				.ok_or(Error::<T>::Overflow)?
-				.checked_div(3)
-				.ok_or(Error::<T>::Overflow)?;
-			let now = <frame_system::Pallet<T>>::block_number();
-
-			let cur_block = <VerifyDuration<T>>::get();
-
-			if now <= cur_block {
-				return Ok(())
-			}
-
-			if ChallengeProposal::<T>::contains_key(&hash) {
-				let mut proposal = ChallengeProposal::<T>::get(&hash).unwrap();
-				proposal.0 += 1;
-				if proposal.0 >= limit {
-					let duration = now
-						.checked_add(&proposal.1.net_snap_shot.life)
-						.ok_or(Error::<T>::Overflow)?;
-					<ChallengeDuration<T>>::put(duration);
-					let idle_duration = duration;
-					let one_hour = T::OneHours::get();
-					let tee_length = T::TeeWorkerHandler::get_controller_list().len();
-					let duration: u32 = (proposal
-						.1
-						.net_snap_shot
-						.total_idle_space
-						.checked_add(proposal.1.net_snap_shot.total_service_space)
-						.ok_or(Error::<T>::Overflow)?
-						.checked_div(IDLE_VERIFY_RATE)
-						.ok_or(Error::<T>::Overflow)?
-						.checked_div(tee_length as u128)
-						.ok_or(Error::<T>::Overflow)?) as u32;
-					let v_duration = idle_duration
-						.checked_add(&duration.saturated_into())
-						.ok_or(Error::<T>::Overflow)?
-						.checked_add(&one_hour)
-						.ok_or(Error::<T>::Overflow)?;
-					<VerifyDuration<T>>::put(v_duration);
-					<ChallengeSnapShot<T>>::put(proposal.1);
-					let _ = ChallengeProposal::<T>::clear(ChallengeProposal::<T>::count(), None);
-					Self::deposit_event(Event::<T>::GenerateChallenge);
-				} else {
-					ChallengeProposal::<T>::insert(&hash, proposal);
-				}
-			} else {
-				if ChallengeProposal::<T>::count() > count {
-					// Proposal Generally Less
-					let _ = ChallengeProposal::<T>::clear(ChallengeProposal::<T>::count(), None);
-				} else {
-					ChallengeProposal::<T>::insert(&hash, (1, challenge_info));
-				}
-			}
-
-			Ok(())
-		}
-
->>>>>>> a6e15a94
 		#[pallet::call_index(1)]
 		#[transactional]
 		#[pallet::weight(<T as pallet::Config>::WeightInfo::submit_idle_proof())]
@@ -556,14 +416,10 @@
 						verify_result: None,
 					};
 
-<<<<<<< HEAD
 					challenge_info.prove_info.idle_prove = Some(idle_prove_info);
 				} else {
 					return Err(Error::<T>::Submitted)?;
 				}
-=======
-			let prove_info = IdleProveInfo::<T> { snap_shot: miner_snapshot, idle_prove };
->>>>>>> a6e15a94
 
 				Ok(())
 			})?;
@@ -582,46 +438,21 @@
 		) -> DispatchResult {
 			let sender = ensure_signed(origin)?;
 
-<<<<<<< HEAD
 			<ChallengeSnapShot<T>>::try_mutate(&sender, |challenge_info_opt| -> DispatchResult {
 				let challenge_info = challenge_info_opt.as_mut().ok_or(Error::<T>::NoChallenge)?;
 				let now = <frame_system::Pallet<T>>::block_number();
 				if now > challenge_info.challenge_element.service_slip {
 					return Err(Error::<T>::Expired)?;
-=======
-			let miner_snapshot = <ChallengeSnapShot<T>>::try_mutate(|challenge_opt| -> Result<MinerSnapShot<AccountOf<T>, BlockNumberOf<T>>, DispatchError> {
-				let challenge_info = challenge_opt.as_mut().ok_or(Error::<T>::NoChallenge)?;
-
-				for (index, miner_snapshot) in challenge_info.miner_snapshot_list.iter_mut().enumerate() {
-					if miner_snapshot.miner == sender {
-						ensure!(!miner_snapshot.service_submitted, Error::<T>::Submitted);
-						let now = <frame_system::Pallet<T>>::block_number();
-						let service_life = challenge_info.net_snap_shot.start.checked_add(&miner_snapshot.service_life).ok_or(Error::<T>::Overflow)?;
-						ensure!(now < service_life, Error::<T>::Expired);
-						let temp_miner_snap = miner_snapshot.clone();
-
-						miner_snapshot.service_submitted = true;
-						if miner_snapshot.idle_submitted && miner_snapshot.service_submitted {
-							<CountedClear<T>>::insert(&sender, u8::MIN);
-							challenge_info.miner_snapshot_list.remove(index);
-						}
-						return Ok(temp_miner_snap);
-					}
->>>>>>> a6e15a94
 				}
 
 				if challenge_info.prove_info.service_prove.is_none() {
 					let tee_acc = Self::random_select_tee_acc(0)?;
 
-<<<<<<< HEAD
 					let service_prove_info = ServiceProveInfo::<T> {
 						tee_acc: tee_acc.clone(),
 						service_prove,
 						verify_result: None,
 					};
-=======
-			let prove_info = ServiceProveInfo::<T> { snap_shot: miner_snapshot, service_prove };
->>>>>>> a6e15a94
 
 					challenge_info.prove_info.service_prove = Some(service_prove_info);
 				} else {
@@ -651,68 +482,15 @@
 		) -> DispatchResult {
 			let sender = ensure_signed(origin)?;
 
-<<<<<<< HEAD
 			<ChallengeSnapShot<T>>::try_mutate(&sender, |challenge_info_opt| -> DispatchResult {
 				let challenge_info = challenge_info_opt.as_mut().ok_or(Error::<T>::NoChallenge)?;
 
 				let idle_prove = challenge_info.prove_info.idle_prove.as_mut().ok_or(Error::<T>::UnSubmitted)?;
-=======
-			<UnverifyIdleProof<T>>::try_mutate(&tee_acc, |unverify_list| -> DispatchResult {
-				for (index, miner_info) in unverify_list.iter().enumerate() {
-					if &miner_info.snap_shot.miner == &sender {
-						let snap_shot = <ChallengeSnapShot<T>>::try_get()
-							.map_err(|_| Error::<T>::UnexpectedError)?;
-
-						let verify_idle_result = VerifyIdleResultInfo::<T> {
-							miner: sender.clone(),
-							miner_prove: total_prove_hash.clone(),
-							front: miner_info.snap_shot.space_proof_info.front,
-							rear: miner_info.snap_shot.space_proof_info.rear,
-							accumulator: miner_info.snap_shot.space_proof_info.accumulator,
-							space_challenge_param: snap_shot.net_snap_shot.space_challenge_param,
-							result: idle_result,
-							tee_acc: tee_acc.clone(),
-						};
-
-						let tee_puk = T::TeeWorkerHandler::get_tee_publickey()?;
-						let encoding = verify_idle_result.encode();
-						let hashing = sp_io::hashing::sha2_256(&encoding);
-						ensure!(
-							verify_rsa(&tee_puk, &hashing, &signature),
-							Error::<T>::VerifyTeeSigFailed
-						);
-
-						let idle_result = Self::check_idle_verify_param(
-							idle_result,
-							front,
-							rear,
-							&total_prove_hash,
-							&accumulator,
-							&miner_info,
-						);
-
-						if let Ok((_, service_result_opt)) = <VerifyResult<T>>::try_get(&sender)
-							.map_err(|_| Error::<T>::UnexpectedError)
-						{
-							let service_result =
-								service_result_opt.ok_or(Error::<T>::UnexpectedError)?;
-							if idle_result && service_result {
-								T::MinerControl::calculate_miner_reward(
-									&sender,
-									snap_shot.net_snap_shot.total_reward,
-									snap_shot.net_snap_shot.total_idle_space,
-									snap_shot.net_snap_shot.total_service_space,
-									miner_info.snap_shot.idle_space,
-									miner_info.snap_shot.service_space,
-								)?;
-							}
->>>>>>> a6e15a94
 
 				if tee_acc != idle_prove.tee_acc {
 					return Err(Error::<T>::NonExistentMission)?;
 				}
 
-<<<<<<< HEAD
 				if let Some(_) = idle_prove.verify_result {
 					return Err(Error::<T>::Submitted)?;
 				}
@@ -740,38 +518,6 @@
 				let encoding = verify_idle_info.encode();
 				let hashing = sp_io::hashing::sha2_256(&encoding);
 				ensure!(verify_rsa(&tee_puk, &hashing, &signature), Error::<T>::VerifyTeeSigFailed);
-=======
-						if idle_result {
-							<CountedIdleFailed<T>>::insert(&sender, u32::MIN);
-						} else {
-							let count = <CountedIdleFailed<T>>::get(&sender)
-								.checked_add(1)
-								.unwrap_or(IDLE_FAULT_TOLERANT as u32);
-							if count >= IDLE_FAULT_TOLERANT as u32 {
-								T::MinerControl::idle_punish(
-									&sender,
-									miner_info.snap_shot.idle_space,
-									miner_info.snap_shot.service_space,
-								)?;
-							}
-							<CountedIdleFailed<T>>::insert(&sender, count);
-						}
-
-						let count = miner_info
-							.snap_shot
-							.space_proof_info
-							.rear
-							.checked_sub(miner_info.snap_shot.space_proof_info.front)
-							.ok_or(Error::<T>::Overflow)?;
-						T::CreditCounter::record_proceed_block_size(&tee_acc, count)?;
-						unverify_list.remove(index);
-
-						Self::deposit_event(Event::<T>::SubmitIdleVerifyResult {
-							tee: tee_acc.clone(),
-							miner: sender,
-							result: idle_result,
-						});
->>>>>>> a6e15a94
 
 				let idle_result = Self::check_idle_verify_param(idle_result, front, rear, &total_prove_hash, &accumulator, &challenge_info.miner_snapshot, &idle_prove.idle_prove);
 
@@ -826,7 +572,6 @@
 		) -> DispatchResult {
 			let sender = ensure_signed(origin)?;
 
-<<<<<<< HEAD
 			<ChallengeSnapShot<T>>::try_mutate(&sender, |challenge_info_opt| -> DispatchResult {
 				let challenge_info = challenge_info_opt.as_mut().ok_or(Error::<T>::NoChallenge)?;
 
@@ -868,94 +613,6 @@
 					service_bloom_filter == s_service_bloom_filter,
 					Error::<T>::BloomFilterError,
 				); 
-=======
-			<UnverifyServiceProof<T>>::try_mutate(&tee_acc, |unverify_list| -> DispatchResult {
-				for (index, miner_info) in unverify_list.iter().enumerate() {
-					if &miner_info.snap_shot.miner == &sender {
-						let snap_shot = <ChallengeSnapShot<T>>::try_get()
-							.map_err(|_| Error::<T>::UnexpectedError)?;
-
-						let verify_service_result = VerifyServiceResultInfo::<T> {
-							miner: sender.clone(),
-							tee_acc: tee_acc.clone(),
-							miner_prove: miner_info.service_prove.clone(),
-							result: service_result,
-							chal: QElement {
-								random_index_list: snap_shot.net_snap_shot.random_index_list,
-								random_list: snap_shot.net_snap_shot.random_list,
-							},
-							service_bloom_filter,
-						};
-
-						let tee_puk = T::TeeWorkerHandler::get_tee_publickey()?;
-						let encoding = verify_service_result.encode();
-						let hashing = sp_io::hashing::sha2_256(&encoding);
-						ensure!(
-							verify_rsa(&tee_puk, &hashing, &signature),
-							Error::<T>::VerifyTeeSigFailed
-						);
-
-						ensure!(
-							service_bloom_filter == miner_info.snap_shot.service_bloom_filter,
-							Error::<T>::BloomFilterError,
-						);
-
-						// Determine whether both proofs have been verified.
-						if let Ok((idle_result_opt, _)) = <VerifyResult<T>>::try_get(&sender)
-							.map_err(|_| Error::<T>::UnexpectedError)
-						{
-							let idle_result = idle_result_opt.ok_or(Error::<T>::UnexpectedError)?;
-							// Determine whether to distribute rewards to miners.
-							if idle_result && service_result {
-								T::MinerControl::calculate_miner_reward(
-									&sender,
-									snap_shot.net_snap_shot.total_reward,
-									snap_shot.net_snap_shot.total_idle_space,
-									snap_shot.net_snap_shot.total_service_space,
-									miner_info.snap_shot.idle_space,
-									miner_info.snap_shot.service_space,
-								)?;
-							}
-							<VerifyResult<T>>::remove(&sender);
-						} else {
-							<VerifyResult<T>>::insert(
-								&sender,
-								(Option::<bool>::None, Some(service_result)),
-							);
-						}
-
-						if service_result {
-							<CountedIdleFailed<T>>::insert(&sender, u32::MIN);
-						} else {
-							let count = <CountedServiceFailed<T>>::get(&sender)
-								.checked_add(1)
-								.unwrap_or(SERVICE_FAULT_TOLERANT.into());
-							if count >= SERVICE_FAULT_TOLERANT as u32 {
-								T::MinerControl::service_punish(
-									&sender,
-									miner_info.snap_shot.idle_space,
-									miner_info.snap_shot.service_space,
-								)?;
-							}
-							<CountedServiceFailed<T>>::insert(&sender, count);
-						}
-
-						let count = miner_info
-							.snap_shot
-							.service_space
-							.checked_div(IDLE_SEG_SIZE)
-							.ok_or(Error::<T>::Overflow)?
-							.checked_add(1)
-							.ok_or(Error::<T>::Overflow)?;
-						T::CreditCounter::record_proceed_block_size(&tee_acc, count as u64)?;
-						unverify_list.remove(index);
-
-						Self::deposit_event(Event::<T>::SubmitServiceVerifyResult {
-							tee: tee_acc.clone(),
-							miner: sender,
-							result: service_result,
-						});
->>>>>>> a6e15a94
 
 				service_prove.verify_result = Some(service_result);
 			
@@ -986,7 +643,6 @@
 					<CountedServiceFailed<T>>::insert(&sender, count);
 				}
 
-<<<<<<< HEAD
 				let count = challenge_info.miner_snapshot.service_space
 							.checked_div(IDLE_SEG_SIZE).ok_or(Error::<T>::Overflow)?
 							.checked_add(1).ok_or(Error::<T>::Overflow)?;
@@ -997,23 +653,6 @@
 				Ok(())
 			})
 		}
-=======
-			Lock::<T>::mutate(|lock| *lock = !*lock);
-
-			Ok(())
-		}
-		// FOR TESTING
-		#[pallet::call_index(6)]
-		#[transactional]
-		#[pallet::weight(100_000_000)]
-		pub fn update_verify_duration(
-			origin: OriginFor<T>,
-			new: BlockNumberOf<T>,
-		) -> DispatchResult {
-			let _ = ensure_root(origin)?;
-
-			<VerifyDuration<T>>::put(new);
->>>>>>> a6e15a94
 
 		#[pallet::call_index(7)]
 		#[transactional]
@@ -1025,54 +664,10 @@
 
 			Ok(())
 		}
-<<<<<<< HEAD
-=======
-		// FOR TESTING
-		#[pallet::call_index(8)]
-		#[transactional]
-		#[pallet::weight(100_000_000)]
-		pub fn update_challenge_duration(
-			origin: OriginFor<T>,
-			new: BlockNumberOf<T>,
-		) -> DispatchResult {
-			let _ = ensure_root(origin)?;
-
-			<ChallengeDuration<T>>::put(new);
-
-			Ok(())
-		}
-
-		#[pallet::call_index(9)]
-		#[transactional]
-		#[pallet::weight(100_000_000)]
-		pub fn update_exec_block(origin: OriginFor<T>, target: BlockNumberOf<T>) -> DispatchResult {
-			let _ = ensure_root(origin)?;
-
-			<ExecBlock<T>>::put(target);
-
-			Ok(())
-		}
-	}
-
-	#[pallet::validate_unsigned]
-	impl<T: Config> ValidateUnsigned for Pallet<T> {
-		type Call = Call<T>;
-
-		fn validate_unsigned(_source: TransactionSource, call: &Self::Call) -> TransactionValidity {
-			if let Call::save_challenge_info { challenge_info: _, key, seg_digest, signature } =
-				call
-			{
-				Self::check_unsign(key.clone(), &seg_digest, &signature)
-			} else {
-				InvalidTransaction::Call.into()
-			}
-		}
->>>>>>> a6e15a94
 	}
 
 	impl<T: Config> Pallet<T> {
 		fn clear_challenge(now: BlockNumberOf<T>) -> Weight {
-<<<<<<< HEAD
 			let mut weight: Weight = Weight::zero();
 
 			for (miner, _) in <ChallengeSlip<T>>::iter_prefix(&now) {
@@ -1107,40 +702,6 @@
 								weight = weight.saturating_add(T::DbWeight::get().writes(1));
 							}
 						}
-=======
-			let mut weight: Weight = Weight::from_ref_time(0);
-			let duration = <ChallengeDuration<T>>::get();
-			weight = weight.saturating_add(T::DbWeight::get().reads(1));
-			if now == duration {
-				let snap_shot = match <ChallengeSnapShot<T>>::get() {
-					Some(snap_shot) => snap_shot,
-					None => return weight,
-				};
-				weight = weight.saturating_add(T::DbWeight::get().reads(1));
-				for miner_snapshot in snap_shot.miner_snapshot_list.iter() {
-					// unwrap_or(3) 3 Need to match the maximum number of consecutive penalties.
-					let count =
-						<CountedClear<T>>::get(&miner_snapshot.miner).checked_add(1).unwrap_or(6);
-					weight = weight.saturating_add(T::DbWeight::get().reads(1));
-
-					let _ = T::MinerControl::clear_punish(
-						&miner_snapshot.miner,
-						count,
-						miner_snapshot.idle_space,
-						miner_snapshot.service_space,
-					);
-					weight = weight.saturating_add(T::DbWeight::get().reads_writes(1, 1));
-					//For Testing
-					if count >= 6 {
-						let result = T::MinerControl::force_miner_exit(&miner_snapshot.miner);
-						if result.is_err() {
-							log::info!("force clear miner: {:?} failed", miner_snapshot.miner);
-						}
-						<CountedClear<T>>::remove(&miner_snapshot.miner);
-					} else {
-						<CountedClear<T>>::insert(&miner_snapshot.miner, count);
-					}
->>>>>>> a6e15a94
 				}
 
 				<ChallengeSlip<T>>::remove(&now, &miner);
@@ -1151,120 +712,16 @@
 		}
 
 		fn clear_verify_mission(now: BlockNumberOf<T>) -> Weight {
-<<<<<<< HEAD
 			let mut weight: Weight = Weight::zero();
-=======
-			let mut weight: Weight = Weight::from_ref_time(0);
-			let duration = <VerifyDuration<T>>::get();
-			if now == duration {
-				let mut reassign_count = <VerifyReassignCount<T>>::get();
-				let ceiling = T::ReassignCeiling::get();
-				if reassign_count >= ceiling {
-					for (acc, unverify_list) in UnverifyIdleProof::<T>::iter() {
-						weight = weight.saturating_add(T::DbWeight::get().reads(1));
-						if unverify_list.len() > 0 {
-							UnverifyIdleProof::<T>::remove(acc);
-							weight = weight.saturating_add(T::DbWeight::get().writes(1));
-						}
-					}
-					for (acc, unverify_list) in UnverifyServiceProof::<T>::iter() {
-						weight = weight.saturating_add(T::DbWeight::get().reads(1));
-						if unverify_list.len() > 0 {
-							UnverifyServiceProof::<T>::remove(acc);
-							weight = weight.saturating_add(T::DbWeight::get().writes(1));
-						}
-					}
-					<ChallengeSnapShot<T>>::kill();
-					weight = weight.saturating_add(T::DbWeight::get().writes(1));
-					<VerifyReassignCount<T>>::put(0);
-					weight = weight.saturating_add(T::DbWeight::get().writes(1));
-					for (miner, _) in VerifyResult::<T>::iter() {
-						<VerifyResult<T>>::remove(miner);
-						weight = weight.saturating_add(T::DbWeight::get().writes(1));
-					}
-					return weight
-				} else {
-					reassign_count = reassign_count.checked_add(1).unwrap_or(ceiling);
-					<VerifyReassignCount<T>>::put(reassign_count);
-				}
-
-				let mut seed: u32 = 0;
-				// Used to calculate the new validation period.
-				let mut mission_count: u32 = 0;
-				let mut max_count = 0;
-				let tee_list = T::TeeWorkerHandler::get_controller_list();
-				let mut reassign_list: BTreeMap<
-					AccountOf<T>,
-					BoundedVec<IdleProveInfo<T>, T::VerifyMissionMax>,
-				> = Default::default();
->>>>>>> a6e15a94
 
 			for (miner, _) in <VerifySlip<T>>::iter_prefix(&now) {
 				weight = weight.saturating_add(T::DbWeight::get().reads(1));
 				let mut flag = false;
 				if let Ok(challenge_info) = <ChallengeSnapShot<T>>::try_get(&miner) {
 					weight = weight.saturating_add(T::DbWeight::get().reads(1));
-<<<<<<< HEAD
 					if challenge_info.prove_info.assign == 2 {
 						flag = true;
 					}
-=======
-					if unverify_list.len() > 0 {
-						// Count the number of verification tasks that need to be performed.
-						mission_count = mission_count.saturating_add(unverify_list.len() as u32);
-
-						let index = Self::random_number(seed) as u32;
-						let mut index: u32 = index % (tee_list.len() as u32);
-						let mut tee_acc = &tee_list[index as usize];
-
-						if &acc == tee_acc {
-							index += 1;
-							index = index % (tee_list.len() as u32);
-							tee_acc = &tee_list[index as usize];
-						}
-
-						if let Some(value) = reassign_list.get_mut(tee_acc) {
-							let result = value.try_append(&mut unverify_list.to_vec());
-
-							if result.is_err() {
-								let new_block: BlockNumberOf<T> =
-									now.saturating_add(10u32.saturated_into());
-								<VerifyDuration<T>>::put(new_block);
-								weight = weight.saturating_add(T::DbWeight::get().writes(1));
-								return weight
-							}
-						} else {
-							reassign_list.insert(tee_acc.clone(), unverify_list);
-						}
-
-						weight = weight.saturating_add(T::DbWeight::get().reads_writes(1, 1));
-
-						UnverifyIdleProof::<T>::remove(acc);
-					}
-				}
-
-				if mission_count != 0 {
-					max_count = mission_count;
-					for (acc, unverify_list) in reassign_list {
-						let result = UnverifyIdleProof::<T>::mutate(
-							acc,
-							|tar_unverify_list| -> DispatchResult {
-								tar_unverify_list
-									.try_append(&mut unverify_list.to_vec())
-									.map_err(|_| Error::<T>::Overflow)?;
-								// tar_unverify_list.try_push(mission)
-								Ok(())
-							},
-						);
-
-						if result.is_err() {
-							let new_block: BlockNumberOf<T> =
-								now.saturating_add(5u32.saturated_into());
-							<VerifyDuration<T>>::put(new_block);
-							weight = weight.saturating_add(T::DbWeight::get().writes(1));
-							return weight
-						}
->>>>>>> a6e15a94
 
 					if challenge_info.prove_info.idle_prove.is_none()
 						&& challenge_info.prove_info.service_prove.is_none() 
@@ -1273,7 +730,6 @@
 					}
 				}
 
-<<<<<<< HEAD
 				if flag {
 					<VerifySlip<T>>::remove(&now, &miner);
 					<ChallengeSnapShot<T>>::remove(&miner);
@@ -1292,44 +748,9 @@
 							if let Ok(new_tee) = Self::random_select_tee_acc(0) {
 								let service_prove = challenge_info.prove_info.service_prove.as_mut().unwrap();
 								service_prove.tee_acc = new_tee;
-=======
-				let mut mission_count: u32 = 0;
-				let mut reassign_list: BTreeMap<
-					AccountOf<T>,
-					BoundedVec<ServiceProveInfo<T>, T::VerifyMissionMax>,
-				> = Default::default();
-
-				for (acc, unverify_list) in UnverifyServiceProof::<T>::iter() {
-					seed += 1;
-					weight = weight.saturating_add(T::DbWeight::get().reads(1));
-					if unverify_list.len() > 0 {
-						// Count the number of verification tasks that need to be performed.
-						mission_count = mission_count.saturating_add(unverify_list.len() as u32);
-
-						let index = Self::random_number(seed) as u32;
-						let mut index: u32 = index % (tee_list.len() as u32);
-						let mut tee_acc = &tee_list[index as usize];
-
-						if &acc == tee_acc {
-							index += 1;
-							index = index % (tee_list.len() as u32);
-							tee_acc = &tee_list[index as usize];
-						}
-
-						if let Some(value) = reassign_list.get_mut(tee_acc) {
-							let result = value.try_append(&mut unverify_list.to_vec());
-
-							if result.is_err() {
-								let new_block: BlockNumberOf<T> =
-									now.saturating_add(10u32.saturated_into());
-								<VerifyDuration<T>>::put(new_block);
-								weight = weight.saturating_add(T::DbWeight::get().writes(1));
-								return weight
->>>>>>> a6e15a94
 							}
 						}
 
-<<<<<<< HEAD
 						let max_space = {
 							if challenge_info.miner_snapshot.idle_space > challenge_info.miner_snapshot.service_space {
 								challenge_info.miner_snapshot.idle_space
@@ -1337,35 +758,6 @@
 								challenge_info.miner_snapshot.service_space
 							}
 						};
-=======
-						weight = weight.saturating_add(T::DbWeight::get().reads_writes(1, 1));
-
-						UnverifyServiceProof::<T>::remove(acc);
-					}
-				}
-
-				if mission_count != 0 {
-					max_count = mission_count;
-					for (acc, unverify_list) in reassign_list {
-						let result = UnverifyServiceProof::<T>::mutate(
-							acc,
-							|tar_unverify_list| -> DispatchResult {
-								tar_unverify_list
-									.try_append(&mut unverify_list.to_vec())
-									.map_err(|_| Error::<T>::Overflow)?;
-								// tar_unverify_list.try_push(mission)
-								Ok(())
-							},
-						);
-
-						if result.is_err() {
-							let new_block: BlockNumberOf<T> =
-								now.saturating_add(5u32.saturated_into());
-							<VerifyDuration<T>>::put(new_block);
-							weight = weight.saturating_add(T::DbWeight::get().writes(1));
-							return weight
-						}
->>>>>>> a6e15a94
 
 						let one_hour: u32 = T::OneHours::get().saturated_into();
 						let verify_life: u32 = max_space
@@ -1379,21 +771,12 @@
 						<ChallengeSnapShot<T>>::insert(&miner, challenge_info);
 						weight = weight.saturating_add(T::DbWeight::get().writes(3));
 					}
-<<<<<<< HEAD
-=======
-				} else {
-					let new_block = max_count.checked_mul(50u32).unwrap_or(u32::MAX.into());
-					let new_block =
-						now.checked_add(&new_block.saturated_into()).unwrap_or(u32::MAX.into());
-					<VerifyDuration<T>>::put(new_block);
->>>>>>> a6e15a94
 				}
 			}
 			
 			weight
 		}
 
-<<<<<<< HEAD
 		fn generate_challenge(now: BlockNumberOf<T>) -> Weight {
 			let mut weight: Weight = Weight::zero();
 			
@@ -1406,162 +789,24 @@
 			let miner_count = miner_list.len() as u64;
 			if miner_count == 0 {
 				return weight;
-=======
-		fn check_unsign(
-			key: T::AuthorityId,
-			seg_digest: &SegDigest<BlockNumberOf<T>>,
-			signature: &<T::AuthorityId as RuntimeAppPublic>::Signature,
-		) -> TransactionValidity {
-			let current_session = T::ValidatorSet::session_index();
-			let keys = Keys::<T>::get();
-
-			if !keys.contains(&key) {
-				return InvalidTransaction::Stale.into()
-			}
-
-			let signature_valid = seg_digest
-				.using_encoded(|encoded_seg_digest| key.verify(&encoded_seg_digest, &signature));
-
-			if !signature_valid {
-				log::error!("bad signature.");
-				return InvalidTransaction::BadProof.into()
-			}
-
-			log::info!("build valid transaction");
-			ValidTransaction::with_tag_prefix("Audit")
-				.priority(T::UnsignedPriority::get())
-				.and_provides((current_session, key, signature))
-				.longevity(
-					TryInto::<u64>::try_into(
-						T::NextSessionRotation::average_session_length() / 2u32.into(),
-					)
-					.unwrap_or(64_u64),
-				)
-				.propagate(true)
-				.build()
-		}
-
-		//Record challenge time
-		fn _record_challenge_time(duration: BlockNumberOf<T>) -> DispatchResult {
-			let now = <frame_system::Pallet<T>>::block_number();
-			let verify_deadline = now
-				.checked_add(&duration)
-				.ok_or(Error::<T>::Overflow)?
-				.checked_add(&2000u32.saturated_into())
-				.ok_or(Error::<T>::Overflow)?;
-			<VerifyDuration<T>>::try_mutate(|o| -> DispatchResult {
-				*o = verify_deadline;
-				Ok(())
-			})?;
-			<ChallengeDuration<T>>::try_mutate(|o| -> DispatchResult {
-				*o = now.checked_add(&duration).ok_or(Error::<T>::Overflow)?;
-				Ok(())
-			})?;
-			Ok(())
-		}
-
-		//Trigger: whether to trigger the challenge
-		fn trigger_challenge(now: BlockNumberOf<T>) -> bool {
-			const START_FINAL_PERIOD: Permill = Permill::from_percent(80);
-
-			let time_point = Self::random_number(20220509);
-			//The chance to trigger a challenge is once a day
-			let probability: u32 = T::OneDay::get().saturated_into();
-			// A fixed value that will not overflow.
-			let range = LIMIT / probability as u64 * 10;
-			if (time_point > 2190502) && (time_point < (range + 2190502)) {
-				if let (Some(progress), _) =
-					T::NextSessionRotation::estimate_current_session_progress(now)
-				{
-					if progress >= START_FINAL_PERIOD {
-						log::error!("TooLate!");
-						return false
-					}
-				}
-				return true
-			}
-			false
-		}
-
-		fn offchain_work_start(now: BlockNumberOf<T>) -> Result<(), OffchainErr> {
-			log::info!("get local authority...");
-			let (authority_id, _validators_len) = Self::get_authority()?;
-			log::info!("get local authority success!");
-			if !Self::check_working(&now, &authority_id) {
-				Self::unlock_offchain(&authority_id);
-				return Err(OffchainErr::Working)
->>>>>>> a6e15a94
-			}
-
-<<<<<<< HEAD
+			}
+
 			let factor = match Self::random_number(now.saturated_into()) {
 				Ok(factor) => factor,
 				Err(_) => return weight,
 			};
 			let index = factor % miner_count;
 			let miner = &miner_list[index as usize];
-=======
-		fn check_working(now: &BlockNumberOf<T>, authority_id: &T::AuthorityId) -> bool {
-			let key = &authority_id.encode();
-			let storage = StorageValueRef::persistent(key);
-
-			let res = storage.mutate(
-				|status: Result<Option<BlockNumberOf<T>>, StorageRetrievalError>| {
-					match status {
-						// we are still waiting for inclusion.
-						Ok(Some(last_block)) => {
-							let lock_time = T::LockTime::get();
-							// Based on human time, there is no possibility of overflow here
-							if last_block + lock_time > *now {
-								log::info!(
-									"last_block: {:?}, lock_time: {:?}, now: {:?}",
-									last_block,
-									lock_time,
-									now
-								);
-								Err(OffchainErr::Working)
-							} else {
-								Ok(*now)
-							}
-						},
-						// attempt to set new status
-						_ => Ok(*now),
-					}
-				},
-			);
->>>>>>> a6e15a94
 
 			if <ChallengeSnapShot<T>>::contains_key(miner) {
 				return weight;
 			}
 
-<<<<<<< HEAD
 			weight = weight.saturating_add(T::DbWeight::get().reads(1));
 			let miner_snapshot = match T::MinerControl::get_miner_snapshot(miner) {
 				Ok(miner_snapshot) => miner_snapshot,
 				Err(_) => return weight,
 			};
-=======
-			true
-		}
-
-		fn unlock_offchain(authority_id: &T::AuthorityId) {
-			let key = &authority_id.encode();
-			let mut storage = StorageValueRef::persistent(key);
-
-			storage.clear();
-		}
-
-		fn get_authority() -> Result<(T::AuthorityId, usize), OffchainErr> {
-			let validators = Keys::<T>::get();
-
-			let mut local_keys = T::AuthorityId::all();
-
-			if local_keys.len() == 0 {
-				log::info!("no local_keys");
-				return Err(OffchainErr::Ineligible)
-			}
->>>>>>> a6e15a94
 
 			let (idle_space, service_space, service_bloom_filter, space_proof_info, tee_signature) = miner_snapshot;
 
@@ -1574,7 +819,6 @@
 				Err(e) => {log::info!("audit: {:?}", e); return weight},
 			};
 
-<<<<<<< HEAD
 			let idle_life: u32 = (idle_space
 				.saturating_div(IDLE_PROVE_RATE)
 				.saturating_add(50)
@@ -1594,84 +838,6 @@
 					service_slip
 				}
 			};
-=======
-				if let Some(authority_id) = authority_id {
-					return Ok((authority_id.clone(), validators.len()))
-				}
-			}
-
-			Err(OffchainErr::Ineligible)
-		}
-
-		fn generation_challenge(now: BlockNumberOf<T>) -> Result<ChallengeInfo<T>, OffchainErr> {
-			// let miner_count = T::MinerControl::get_miner_count();
-			let allminer =
-				T::MinerControl::get_all_miner().map_err(|_| OffchainErr::GenerateInfoError)?;
-			let miner_count = allminer.len() as u32;
-			if miner_count == 0 {
-				Err(OffchainErr::GenerateInfoError)?;
-			}
-
-			// FOR TESTING
-			let need_miner_count = miner_count;
-			// let need_miner_count = miner_count / 10 + 1;
-
-			let mut miner_list: BoundedVec<
-				MinerSnapShot<AccountOf<T>, BlockNumberOf<T>>,
-				T::ChallengeMinerMax,
-			> = Default::default();
-
-			let mut valid_index_list: Vec<u32> = Default::default();
-
-			let mut total_idle_space: u128 = u128::MIN;
-			let mut total_service_space: u128 = u128::MIN;
-			let mut max_life: u32 = 0;
-			let mut max_space: u128 = 0;
-
-			// TODO: need to set a maximum number of cycles
-			let mut seed: u32 = 20230601;
-			while ((miner_list.len() as u32) < need_miner_count) &&
-				(valid_index_list.len() as u32 != miner_count)
-			{
-				seed = seed.saturating_add(1);
-				let index_list = Self::random_select_miner(
-					need_miner_count,
-					miner_count,
-					&valid_index_list,
-					seed,
-				);
-
-				for index in index_list {
-					valid_index_list.push(index);
-					let miner = allminer[index as usize].clone();
-					let state = T::MinerControl::get_miner_state(&miner)
-						.map_err(|_| OffchainErr::GenerateInfoError)?;
-					if state == "lock".as_bytes().to_vec() ||
-						state == "offline".as_bytes().to_vec() ||
-						state == "exit".as_bytes().to_vec()
-					{
-						continue
-					}
-
-					let (
-						idle_space,
-						service_space,
-						service_bloom_filter,
-						space_proof_info,
-						tee_signature,
-					) = T::MinerControl::get_miner_snapshot(&miner)
-						.map_err(|_| OffchainErr::GenerateInfoError)?;
-
-					if (idle_space == 0) && (service_space == 0) {
-						continue
-					}
-
-					let idle_life: u32 = (idle_space
-						.checked_div(IDLE_PROVE_RATE)
-						.ok_or(OffchainErr::Overflow)?
-						.checked_add(50)
-						.ok_or(OffchainErr::Overflow)?) as u32;
->>>>>>> a6e15a94
 
 			let one_hour = T::OneHours::get();
 			weight = weight.saturating_add(T::DbWeight::get().reads(1));
@@ -1708,23 +874,14 @@
 				}
 			};
 
-<<<<<<< HEAD
 			weight = weight.saturating_add(T::DbWeight::get().writes(3));
 			<ChallengeSnapShot<T>>::insert(&miner, challenge_info);
 			<ChallengeSlip<T>>::insert(&max_slip, &miner, true);
 			<VerifySlip<T>>::insert(&verify_slip, &miner, true);
-=======
-					let service_life: u32 = (service_space
-						.checked_div(SERVICE_PROVE_RATE)
-						.ok_or(OffchainErr::Overflow)?
-						.checked_add(50)
-						.ok_or(OffchainErr::Overflow)?) as u32;
->>>>>>> a6e15a94
 
 			weight
 		}
 
-<<<<<<< HEAD
 		fn random_select_tee_acc(mask: u32) -> Result<AccountOf<T>, DispatchError> {
 			let tee_list = T::TeeWorkerHandler::get_controller_list();
 			ensure!(tee_list.len() > 0, Error::<T>::SystemError);
@@ -1740,36 +897,6 @@
 		fn generate_miner_qelement(seed: u32) -> Result<QElement, AuditErr> {
 			let mut random_index_list: BoundedVec<u32, ConstU32<1024>> = Default::default();
 			let mut random_list: BoundedVec<[u8; 20], ConstU32<1024>> = Default::default();
-=======
-					total_idle_space =
-						total_idle_space.checked_add(idle_space).ok_or(OffchainErr::Overflow)?;
-					total_service_space = total_service_space
-						.checked_add(service_space)
-						.ok_or(OffchainErr::Overflow)?;
-
-					let miner_snapshot = MinerSnapShot::<AccountOf<T>, BlockNumberOf<T>> {
-						miner,
-						idle_life: idle_life.saturated_into(),
-						service_life: service_life.saturated_into(),
-						idle_space,
-						service_space,
-						idle_submitted: false,
-						service_submitted: false,
-						service_bloom_filter,
-						space_proof_info,
-						tee_signature,
-					};
-
-					if let Err(_e) = miner_list.try_push(miner_snapshot) {
-						return Err(OffchainErr::GenerateInfoError)?
-					};
-
-					if (miner_list.len() as u32) >= need_miner_count {
-						break
-					}
-				}
-			}
->>>>>>> a6e15a94
 
 			let need_count = CHUNK_COUNT * 46 / 1000;
 			let mut seed = seed;
@@ -1804,12 +931,7 @@
 
 		fn generate_miner_space_param(seed: u32) -> Result<SpaceChallengeParam, AuditErr> {
 			// generate idle challenge param
-<<<<<<< HEAD
 			let (_, n, d) = T::MinerControl::get_expenders().map_err(|_| AuditErr::SpaceParamErr)?;
-=======
-			let (_, n, d) =
-				T::MinerControl::get_expenders().map_err(|_| OffchainErr::GenerateInfoError)?;
->>>>>>> a6e15a94
 			let mut space_challenge_param: SpaceChallengeParam = Default::default();
 			let mut repeat_filter: Vec<u64> = Default::default();
 			let seed_multi: u32 = 5;
@@ -1817,7 +939,6 @@
 			for elem in &mut space_challenge_param {
 				let mut counter: usize = 0;
 				loop {
-<<<<<<< HEAD
 					let random = Self::random_number(seed.checked_add(1).ok_or(AuditErr::SpaceParamErr)?)? % n;
 					counter = counter.checked_add(1).ok_or(AuditErr::SpaceParamErr)?;
 					
@@ -1828,141 +949,17 @@
 					let random = n
 						.checked_mul(d).ok_or(AuditErr::SpaceParamErr)?
 						.checked_add(random).ok_or(AuditErr::SpaceParamErr)?;
-=======
-					let random = Self::random_number(
-						seed.checked_add(seed_multi).ok_or(OffchainErr::Overflow)?,
-					) % n;
-					let random = n
-						.checked_mul(d)
-						.ok_or(OffchainErr::Overflow)?
-						.checked_add(random)
-						.ok_or(OffchainErr::Overflow)?;
->>>>>>> a6e15a94
 					if repeat_filter.contains(&random) {
 						continue
 					}
 					repeat_filter.push(random);
 					*elem = random;
-<<<<<<< HEAD
 					seed = seed.checked_add(1).ok_or(AuditErr::SpaceParamErr)?;
 					break;
 				}
 			}
 
 			Ok(space_challenge_param)
-=======
-					seed = seed.checked_add(1).ok_or(OffchainErr::Overflow)?;
-					break
-				}
-				seed_multi = seed_multi.checked_add(10000).ok_or(OffchainErr::Overflow)?;
-			}
-
-			let total_reward: u128 = T::MinerControl::get_reward() / 6;
-			let snap_shot = NetSnapShot::<BlockNumberOf<T>> {
-				start: now,
-				life: max_life.into(),
-				total_reward,
-				total_idle_space,
-				total_service_space,
-				random_index_list: random_index_list
-					.try_into()
-					.map_err(|_| OffchainErr::GenerateInfoError)?,
-				random_list: random_list.try_into().map_err(|_| OffchainErr::GenerateInfoError)?,
-				space_challenge_param,
-			};
-
-			Ok(ChallengeInfo::<T> { net_snap_shot: snap_shot, miner_snapshot_list: miner_list })
-		}
-
-		// Ensure that the length is not 0
-		fn random_select_miner(
-			need: u32,
-			length: u32,
-			valid_index_list: &Vec<u32>,
-			seed: u32,
-		) -> Vec<u32> {
-			let mut miner_index_list: Vec<u32> = Default::default();
-			let mut seed: u32 = seed.saturating_mul(5000);
-			// In theory, unless the number of registered miners reaches 400 million, there is no
-			// possibility of overflow.
-			while (miner_index_list.len() as u32) < need &&
-				((valid_index_list.len() + miner_index_list.len()) as u32 != length)
-			{
-				seed += 1;
-				let index = Self::random_number(seed);
-				let index: u32 = (index % length as u64) as u32;
-
-				if valid_index_list.contains(&index) {
-					continue
-				}
-
-				if !miner_index_list.contains(&index) {
-					miner_index_list.push(index);
-				}
-			}
-
-			miner_index_list
-		}
-
-		fn offchain_call_extrinsic(
-			now: BlockNumberOf<T>,
-			authority_id: T::AuthorityId,
-			challenge_info: ChallengeInfo<T>,
-		) -> Result<(), OffchainErr> {
-			let (signature, digest) = Self::offchain_sign_digest(now, &authority_id)?;
-
-			let call = Call::save_challenge_info {
-				challenge_info,
-				seg_digest: digest,
-				signature,
-				key: authority_id,
-			};
-
-			let result = SubmitTransaction::<T, Call<T>>::submit_unsigned_transaction(call.into());
-
-			if let Err(e) = result {
-				log::error!("{:?}", e);
-				return Err(OffchainErr::SubmitTransactionFailed)
-			}
-
-			Ok(())
-		}
-
-		fn offchain_sign_digest(
-			now: BlockNumberOf<T>,
-			authority_id: &T::AuthorityId,
-		) -> Result<
-			(
-				<<T as pallet::Config>::AuthorityId as sp_runtime::RuntimeAppPublic>::Signature,
-				SegDigest<BlockNumberOf<T>>,
-			),
-			OffchainErr,
-		> {
-			let network_state =
-				sp_io::offchain::network_state().map_err(|_| OffchainErr::NetworkState)?;
-
-			let author_len = Keys::<T>::get().len();
-
-			let digest = SegDigest::<BlockNumberOf<T>> {
-				validators_len: author_len as u32,
-				block_num: now,
-				network_state,
-			};
-
-			let signature =
-				authority_id.sign(&digest.encode()).ok_or(OffchainErr::FailedSigning)?;
-
-			Ok((signature, digest))
-		}
-
-		pub fn initialize_keys(keys: &[T::AuthorityId]) {
-			if !keys.is_empty() {
-				assert!(Keys::<T>::get().is_empty(), "Keys are already initialized!");
-				let bounded_keys = <BoundedSlice<'_, _, T::SessionKeyMax>>::try_from(keys)
-					.expect("More than the maximum number of keys provided");
-				Keys::<T>::put(bounded_keys);
-			}
->>>>>>> a6e15a94
 		}
 
 		// Generate a random number from a given seed.
@@ -1992,12 +989,8 @@
 					.map_err(|_| AuditErr::RandomErr)?;
 				let random_vec = random_seed.as_bytes().to_vec();
 				if random_vec.len() >= 20 {
-<<<<<<< HEAD
 					let random = random_vec[0..20].try_into().map_err(|_| AuditErr::RandomErr)?;
 					return Ok(random);
-=======
-					return random_vec[0..20].try_into().unwrap()
->>>>>>> a6e15a94
 				}
 			}
 		}
@@ -2007,19 +1000,12 @@
 			front: u64,
 			rear: u64,
 			total_prove_hash: &BoundedVec<u8, T::IdleTotalHashLength>,
-<<<<<<< HEAD
 			accumulator: &Accumulator, 
 			miner_info: &MinerSnapShot<T>,
 			m_total_prove_hash: &BoundedVec<u8, T::IdleTotalHashLength>,
 		) -> bool {
 
 			if accumulator != &miner_info.space_proof_info.accumulator {
-=======
-			accumulator: &Accumulator,
-			miner_info: &IdleProveInfo<T>,
-		) -> bool {
-			if accumulator != &miner_info.snap_shot.space_proof_info.accumulator {
->>>>>>> a6e15a94
 				idle_result = false
 			}
 
