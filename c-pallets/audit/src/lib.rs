--- conflicted
+++ resolved
@@ -374,11 +374,7 @@
 				if lock {
 					if now > deadline {
 						//Determine whether to trigger a challenge
-<<<<<<< HEAD
 						// if Self::trigger_challenge(now) {
-=======
-						if Self::trigger_challenge(now) {
->>>>>>> 2bad9418
 							log::info!("offchain worker random challenge start");
 							if let Err(e) = Self::offchain_work_start(now) {
 								match e {
@@ -387,11 +383,7 @@
 								};
 							}
 							log::info!("offchain worker random challenge end");
-<<<<<<< HEAD
 						// }
-=======
-						}
->>>>>>> 2bad9418
 					}
 				}
 			}
@@ -1191,11 +1183,7 @@
 				Err(OffchainErr::GenerateInfoError)?;
 			}
 
-<<<<<<< HEAD
 			// FOR TESTING
-=======
-			// TEMP
->>>>>>> 2bad9418
 			let need_miner_count = miner_count;
 			// let need_miner_count = miner_count / 10 + 1;
 
@@ -1205,12 +1193,9 @@
 
 			let mut total_idle_space: u128 = u128::MIN;
 			let mut total_service_space: u128 = u128::MIN;
-<<<<<<< HEAD
 			let mut max_life: u32 = 0;
-=======
 			let mut max_space: u128 = 0;
 
->>>>>>> 2bad9418
 			// TODO: need to set a maximum number of cycles
 			let mut seed: u32 = 20230601;
 			while ((miner_list.len() as u32) < need_miner_count) && (valid_index_list.len() as u32 != miner_count) {
@@ -1225,11 +1210,7 @@
 						continue;
 					}
 
-<<<<<<< HEAD
 					let (idle_space, service_space, service_bloom_filter, space_proof_info, tee_signature) = T::MinerControl::get_miner_snapshot(&miner).map_err(|_| OffchainErr::GenerateInfoError)?;
-=======
-					let (idle_space, service_space) = T::MinerControl::get_power(&miner).map_err(|_| OffchainErr::GenerateInfoError)?;
->>>>>>> 2bad9418
 
 					if (idle_space == 0) && (service_space == 0) {
 						continue;
@@ -1343,10 +1324,7 @@
 		fn random_select_miner(need: u32, length: u32, valid_index_list: &Vec<u32>, seed: u32) -> Vec<u32> {
 			let mut miner_index_list: Vec<u32> = Default::default();
 			let mut seed: u32 = seed.saturating_mul(5000);
-<<<<<<< HEAD
 			// In theory, unless the number of registered miners reaches 400 million, there is no possibility of overflow.
-=======
->>>>>>> 2bad9418
 			while (miner_index_list.len() as u32) < need && ((valid_index_list.len() + miner_index_list.len()) as u32 != length) {
 				seed += 1;
 				let index = Self::random_number(seed);
