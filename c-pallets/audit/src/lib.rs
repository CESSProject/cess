--- conflicted
+++ resolved
@@ -689,8 +689,7 @@
 				Ok(())
 			})
 		}
-<<<<<<< HEAD
-
+		// FOR TEST
 		/// Update and reset the counted clear value for a specific miner.
 		///
 		/// This function is designed for administrative purposes and can only be called by a root user
@@ -700,9 +699,6 @@
 		///
 		/// - `origin`: The origin of the transaction, representing the caller (administrator).
 		/// - `miner`: The account of the miner whose `CountedClear` value will be reset to zero.
-=======
-		// FOR TEST
->>>>>>> 50df8f06
 		#[pallet::call_index(7)]
 		#[transactional]
 		#[pallet::weight(Weight::zero())]
