--- conflicted
+++ resolved
@@ -169,7 +169,6 @@
             Ok(())
         }
     }
-<<<<<<< HEAD
 }
 
 impl<T: Config> Pallet<T> {
@@ -204,6 +203,4 @@
         }
         false
     }
-=======
->>>>>>> 7c0dfc22
 }