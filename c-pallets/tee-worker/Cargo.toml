--- conflicted
+++ resolved
@@ -57,15 +57,6 @@
 branch = "cess-polkadot-v0.9.36"
 version = '7.0.0'
 
-<<<<<<< HEAD
-=======
-# local dependencies
-[dependencies.pallet-sminer]
-default-features = false
-path = '../sminer'
-version = '0.6.0'
-
->>>>>>> 08522e8e
 [dependencies.pallet-cess-staking]
 default-features = false
 path = '../staking'
