<<<<<<< HEAD
// This file is part of Substrate.

// Copyright (C) 2020-2021 Parity Technologies (UK) Ltd.
// SPDX-License-Identifier: Apache-2.0

// Licensed under the Apache License, Version 2.0 (the "License");
// you may not use this file except in compliance with the License.
// You may obtain a copy of the License at
//
// 	http://www.apache.org/licenses/LICENSE-2.0
//
// Unless required by applicable law or agreed to in writing, software
// distributed under the License is distributed on an "AS IS" BASIS,
// WITHOUT WARRANTIES OR CONDITIONS OF ANY KIND, either express or implied.
// See the License for the specific language governing permissions and
// limitations under the License.

//! Tests for the module.

use super::*;
use crate::{mock::*, Error};
use frame_support::{assert_ok, assert_noop};
use mock::{
	new_test_ext, Origin, FileBank,
};

pub struct FileInfoTest {
	filename: Vec<u8>,
	filehash: Vec<u8>,
	similarityhash: Vec<u8>,
	ispublic: u8,
	backups: u8,
	creator: Vec<u8>,
	filesize: u128,
	keywords: Vec<u8>,
	email: Vec<u8>,
	deadline: u128,
	
}

#[test]
fn upload_works() {
	new_test_ext().execute_with(|| {
		let fileid = vec![1];
		let address = vec![1];
		let uploadfee = 1;
		let downloadfee = 1;
		let fit = create();

		assert_eq!(File::<Test>::contains_key(&fileid), false);

		assert_ok!(FileBank::upload(
			Origin::signed(1),
			fit.filename,
			address,
			fileid.clone(),
			fit.filehash,
			fit.similarityhash,
			fit.ispublic,
			fit.backups,
			fit.creator,
			fit.filesize,
			fit.keywords,
			fit.email,
			uploadfee,
			downloadfee,
			fit.deadline
		));

		assert_eq!(File::<Test>::contains_key(&fileid), true);
	});
}

#[test]
fn upload_transfer_works() {
	new_test_ext().execute_with(|| {
		let fileid = vec![1];
		let address = vec![1];
		let uploadfee = 10;
		let downloadfee = 1;
		let fit = create();

		assert_eq!(Balances::free_balance(&2), 100);

		assert_ok!(FileBank::upload(
			Origin::signed(2),
			fit.filename,
			address,
			fileid.clone(),
			fit.filehash,
			fit.similarityhash,
			fit.ispublic,
			fit.backups,
			fit.creator,
			fit.filesize,
			fit.keywords,
			fit.email,
			uploadfee,
			downloadfee,
			fit.deadline
		));

		assert_eq!(Balances::free_balance(&2), 90);
	});
}

#[test]
fn update_works() {
	new_test_ext().execute_with(|| {
		let fileid = vec![1];
		let address = vec![1];
		let uploadfee = 10;
		let downloadfee = 1;
		let fit = create();

		assert_ok!(FileBank::upload(
			Origin::signed(2),
			fit.filename,
			address,
			fileid.clone(),
			fit.filehash,
			fit.similarityhash,
			fit.ispublic,
			fit.backups,
			fit.creator,
			fit.filesize,
			fit.keywords,
			fit.email,
			uploadfee,
			downloadfee,
			fit.deadline
		));

		let mut file_info = File::<Test>::get(&fileid).unwrap();
		assert_eq!(file_info.ispublic, 0);
		assert_eq!(file_info.similarityhash, vec![1]);

		let new_ispublic = 1;
		let new_similarityhash = vec![2];

		assert_ok!(FileBank::update(Origin::signed(2), fileid.clone(), new_ispublic, new_similarityhash));

		file_info = File::<Test>::get(&fileid).unwrap();
		assert_eq!(file_info.ispublic, 1);
		assert_eq!(file_info.similarityhash, vec![2]);
	});
}

#[test]
fn update_failed_when_file_non_exists() {
	new_test_ext().execute_with(|| {
		let fileid = vec![1];
		let new_ispublic = 1;
		let new_similarityhash = vec![2];

		assert_noop!(
			FileBank::update(Origin::signed(2), fileid.clone(), new_ispublic, new_similarityhash),
			Error::<Test>::FileNonExistent
		);
	});
}

#[test]
fn buyfile_works() {
	new_test_ext().execute_with(|| {
		let fileid = vec![1];
		let address = vec![1];
		let uploadfee = 10;
		let downloadfee = 1;
		let fit = create();

		assert_ok!(FileBank::upload(
			Origin::signed(1),
			fit.filename,
			address,
			fileid.clone(),
			fit.filehash,
			fit.similarityhash,
			fit.ispublic,
			fit.backups,
			fit.creator,
			fit.filesize,
			fit.keywords,
			fit.email,
			uploadfee,
			downloadfee,
			fit.deadline
		));

		let invoice = vec![1, 1];
		assert_eq!(Invoice::<Test>::contains_key(&invoice), true);

		let new_address = vec![2];
		assert_ok!(FileBank::buyfile(Origin::signed(2), fileid.clone(), new_address));

		let new_invoice = vec![1, 2];
		assert_eq!(Invoice::<Test>::contains_key(&new_invoice), true);
	});
}

#[test]
fn buyfile_failed_when_file_non_exists() {
	new_test_ext().execute_with(|| {
		let fileid = vec![1];
		let address = vec![1];

		assert_noop!(
			FileBank::buyfile(Origin::signed(2), fileid.clone(), address),
			Error::<Test>::FileNonExistent
		);
	});
}

pub fn create() -> FileInfoTest {
	FileInfoTest {
		filename: vec![1],
		filehash: vec![1],
		similarityhash: vec![1],
		ispublic: 0,
		backups: 3,
		creator: vec![1],
		filesize: 1,
		keywords: vec![1],
		email: vec![1],
		deadline: 100,
	}
=======
// This file is part of Substrate.

// Copyright (C) 2020-2021 Parity Technologies (UK) Ltd.
// SPDX-License-Identifier: Apache-2.0

// Licensed under the Apache License, Version 2.0 (the "License");
// you may not use this file except in compliance with the License.
// You may obtain a copy of the License at
//
// 	http://www.apache.org/licenses/LICENSE-2.0
//
// Unless required by applicable law or agreed to in writing, software
// distributed under the License is distributed on an "AS IS" BASIS,
// WITHOUT WARRANTIES OR CONDITIONS OF ANY KIND, either express or implied.
// See the License for the specific language governing permissions and
// limitations under the License.

//! Tests for the module.

use super::*;
use crate::{mock::*, Error};
use frame_support::{assert_ok, assert_noop};
use mock::{
	new_test_ext, Origin, FileBank,
};
use frame_benchmarking::account;
use pallet_sminer::Error as OtherError;
pub struct FileInfoTest {
	filename: Vec<u8>,
	filehash: Vec<u8>,
	backups: u8,
	filesize: u128,
}

#[test]
fn upload_works() {
	new_test_ext().execute_with(|| {
		let fileid = vec![1];
		let address = vec![1];
		let downloadfee = 1;
		let fit = create();

		init();
		add_space();
		assert_ok!(FileBank::buy_space(Origin::signed(1), 1, 0));
		assert_eq!(File::<Test>::contains_key(&fileid), false);

		assert_ok!(FileBank::upload(
			Origin::signed(1),
			address,
			fit.filename,
			fileid.clone(),
			fit.filehash,
			fit.backups,
			fit.filesize,
			downloadfee
		));

		assert_eq!(File::<Test>::contains_key(&fileid), true);
	});
}

#[test]
fn upload_works_when_not_buy_space() {
	new_test_ext().execute_with(|| {
		let fileid = vec![1];
		let address = vec![1];
		let downloadfee = 1;
		let fit = create();

		assert_noop!(
			FileBank::upload(
				Origin::signed(1), 
				address, 
				fit.filename, 
				fileid.clone(),
				fit.filehash,
				fit.backups,
				fit.filesize,
				downloadfee
			),
			Error::<Test>::NotPurchasedSpace
		);
	})
}

#[test]
fn upload_works_when_insufficient_storage() {
	new_test_ext().execute_with(|| {
		let fileid = vec![1];
		let address = vec![1];
		let downloadfee = 1;
		let fit = create();

		init();
		add_space();
		assert_ok!(FileBank::buy_space(Origin::signed(1), 1, 0));
		assert_eq!(File::<Test>::contains_key(&fileid), false);

		assert_noop!(
			FileBank::upload(
				Origin::signed(1),
				address,
				fit.filename,
				fileid.clone(),
				fit.filehash,
				fit.backups,
				171 * 1024,
				downloadfee
			),
			Error::<Test>::InsufficientStorage
		);
	})
}

#[test]
fn buy_space_works() {
	new_test_ext().execute_with(|| {
		init();
		add_space();
		assert_ok!(FileBank::buy_space(Origin::signed(1), 1, 0));
	})
}

#[test]
fn buy_space_works_when_exceed() {
	new_test_ext().execute_with(|| {
		init();
		add_space();
		assert_noop!(
			FileBank::buy_space(Origin::signed(1), 1, 1),
			Error::<Test>::ExceedExpectations
		);
	})
}

#[test]
fn buy_space_works_when_insufficient_space() {
	new_test_ext().execute_with(|| {
		init();
		add_space();
		assert_noop!(
			FileBank::buy_space(Origin::signed(1), 2, 0),
			OtherError::<Test>::InsufficientAvailableSpace
		);
	})
}

#[test]
fn buy_file_work() {
	new_test_ext().execute_with(|| {
		let fileid = vec![1];
		let address = vec![1];
		let address2 = vec![2];
		let downloadfee = 1;
		let fit = create();

		init();
		add_space();
		assert_ok!(FileBank::buy_space(Origin::signed(1), 1, 0));
		assert_eq!(File::<Test>::contains_key(&fileid), false);

		assert_ok!(FileBank::upload(
			Origin::signed(1),
			address,
			fit.filename,
			fileid.clone(),
			fit.filehash,
			fit.backups,
			fit.filesize,
			downloadfee
		));

		assert_eq!(File::<Test>::contains_key(&fileid), true);

		assert_ok!(FileBank::buyfile(Origin::signed(2), fileid, address2));
	})
}

#[test]
fn buy_file_when_file_none_exis() {
	new_test_ext().execute_with(|| {
		let fileid = vec![1];
		let address = vec![1];
		let address2 = vec![2];
		let downloadfee = 1;
		let fit = create();
		
		assert_noop!(
			FileBank::buyfile(Origin::signed(2), [2].to_vec(), address2),
			Error::<Test>::FileNonExistent
		);
	})
}

pub fn create() -> FileInfoTest {
	FileInfoTest {
		filename: vec![1],
		filehash: vec![1],
		backups: 3,
		filesize: 1,
	}
}

//Registered miners to submit certificates
pub fn init() {
	assert_ok!(Sminer::initi(Origin::root()));
	assert_ok!(Sminer::regnstk(Origin::signed(1),account("source", 0, 0),0,0,0,0));
}
//Only when the miner submits the certificate can the available space 
//be increased and later purchased by the user
pub fn add_space() {
	let value: Vec<u8> = [0].to_vec();
	let value1: Vec<u8> = [0].to_vec();
	let value2: Vec<u8> = [0].to_vec();
	let value3: Vec<u8> = [0].to_vec();
	let value4: Vec<u8> = [0].to_vec();
	let mut v: Vec<Vec<u8>> = vec![];
	v.push(value);
	assert_ok!(SegmentBook::intent_submit(Origin::signed(1), 2, 1, 1, v, value1, value4));
	assert_ok!(SegmentBook::submit_to_vpa(Origin::signed(1), 1, 1, value2, value3));
	assert_ok!(SegmentBook::verify_in_vpa(Origin::signed(1), 1, 1, true));
>>>>>>> 7aedb8d7
}<|MERGE_RESOLUTION|>--- conflicted
+++ resolved
@@ -1,452 +1,223 @@
-<<<<<<< HEAD
-// This file is part of Substrate.
-
-// Copyright (C) 2020-2021 Parity Technologies (UK) Ltd.
-// SPDX-License-Identifier: Apache-2.0
-
-// Licensed under the Apache License, Version 2.0 (the "License");
-// you may not use this file except in compliance with the License.
-// You may obtain a copy of the License at
-//
-// 	http://www.apache.org/licenses/LICENSE-2.0
-//
-// Unless required by applicable law or agreed to in writing, software
-// distributed under the License is distributed on an "AS IS" BASIS,
-// WITHOUT WARRANTIES OR CONDITIONS OF ANY KIND, either express or implied.
-// See the License for the specific language governing permissions and
-// limitations under the License.
-
-//! Tests for the module.
-
-use super::*;
-use crate::{mock::*, Error};
-use frame_support::{assert_ok, assert_noop};
-use mock::{
-	new_test_ext, Origin, FileBank,
-};
-
-pub struct FileInfoTest {
-	filename: Vec<u8>,
-	filehash: Vec<u8>,
-	similarityhash: Vec<u8>,
-	ispublic: u8,
-	backups: u8,
-	creator: Vec<u8>,
-	filesize: u128,
-	keywords: Vec<u8>,
-	email: Vec<u8>,
-	deadline: u128,
-	
-}
-
-#[test]
-fn upload_works() {
-	new_test_ext().execute_with(|| {
-		let fileid = vec![1];
-		let address = vec![1];
-		let uploadfee = 1;
-		let downloadfee = 1;
-		let fit = create();
-
-		assert_eq!(File::<Test>::contains_key(&fileid), false);
-
-		assert_ok!(FileBank::upload(
-			Origin::signed(1),
-			fit.filename,
-			address,
-			fileid.clone(),
-			fit.filehash,
-			fit.similarityhash,
-			fit.ispublic,
-			fit.backups,
-			fit.creator,
-			fit.filesize,
-			fit.keywords,
-			fit.email,
-			uploadfee,
-			downloadfee,
-			fit.deadline
-		));
-
-		assert_eq!(File::<Test>::contains_key(&fileid), true);
-	});
-}
-
-#[test]
-fn upload_transfer_works() {
-	new_test_ext().execute_with(|| {
-		let fileid = vec![1];
-		let address = vec![1];
-		let uploadfee = 10;
-		let downloadfee = 1;
-		let fit = create();
-
-		assert_eq!(Balances::free_balance(&2), 100);
-
-		assert_ok!(FileBank::upload(
-			Origin::signed(2),
-			fit.filename,
-			address,
-			fileid.clone(),
-			fit.filehash,
-			fit.similarityhash,
-			fit.ispublic,
-			fit.backups,
-			fit.creator,
-			fit.filesize,
-			fit.keywords,
-			fit.email,
-			uploadfee,
-			downloadfee,
-			fit.deadline
-		));
-
-		assert_eq!(Balances::free_balance(&2), 90);
-	});
-}
-
-#[test]
-fn update_works() {
-	new_test_ext().execute_with(|| {
-		let fileid = vec![1];
-		let address = vec![1];
-		let uploadfee = 10;
-		let downloadfee = 1;
-		let fit = create();
-
-		assert_ok!(FileBank::upload(
-			Origin::signed(2),
-			fit.filename,
-			address,
-			fileid.clone(),
-			fit.filehash,
-			fit.similarityhash,
-			fit.ispublic,
-			fit.backups,
-			fit.creator,
-			fit.filesize,
-			fit.keywords,
-			fit.email,
-			uploadfee,
-			downloadfee,
-			fit.deadline
-		));
-
-		let mut file_info = File::<Test>::get(&fileid).unwrap();
-		assert_eq!(file_info.ispublic, 0);
-		assert_eq!(file_info.similarityhash, vec![1]);
-
-		let new_ispublic = 1;
-		let new_similarityhash = vec![2];
-
-		assert_ok!(FileBank::update(Origin::signed(2), fileid.clone(), new_ispublic, new_similarityhash));
-
-		file_info = File::<Test>::get(&fileid).unwrap();
-		assert_eq!(file_info.ispublic, 1);
-		assert_eq!(file_info.similarityhash, vec![2]);
-	});
-}
-
-#[test]
-fn update_failed_when_file_non_exists() {
-	new_test_ext().execute_with(|| {
-		let fileid = vec![1];
-		let new_ispublic = 1;
-		let new_similarityhash = vec![2];
-
-		assert_noop!(
-			FileBank::update(Origin::signed(2), fileid.clone(), new_ispublic, new_similarityhash),
-			Error::<Test>::FileNonExistent
-		);
-	});
-}
-
-#[test]
-fn buyfile_works() {
-	new_test_ext().execute_with(|| {
-		let fileid = vec![1];
-		let address = vec![1];
-		let uploadfee = 10;
-		let downloadfee = 1;
-		let fit = create();
-
-		assert_ok!(FileBank::upload(
-			Origin::signed(1),
-			fit.filename,
-			address,
-			fileid.clone(),
-			fit.filehash,
-			fit.similarityhash,
-			fit.ispublic,
-			fit.backups,
-			fit.creator,
-			fit.filesize,
-			fit.keywords,
-			fit.email,
-			uploadfee,
-			downloadfee,
-			fit.deadline
-		));
-
-		let invoice = vec![1, 1];
-		assert_eq!(Invoice::<Test>::contains_key(&invoice), true);
-
-		let new_address = vec![2];
-		assert_ok!(FileBank::buyfile(Origin::signed(2), fileid.clone(), new_address));
-
-		let new_invoice = vec![1, 2];
-		assert_eq!(Invoice::<Test>::contains_key(&new_invoice), true);
-	});
-}
-
-#[test]
-fn buyfile_failed_when_file_non_exists() {
-	new_test_ext().execute_with(|| {
-		let fileid = vec![1];
-		let address = vec![1];
-
-		assert_noop!(
-			FileBank::buyfile(Origin::signed(2), fileid.clone(), address),
-			Error::<Test>::FileNonExistent
-		);
-	});
-}
-
-pub fn create() -> FileInfoTest {
-	FileInfoTest {
-		filename: vec![1],
-		filehash: vec![1],
-		similarityhash: vec![1],
-		ispublic: 0,
-		backups: 3,
-		creator: vec![1],
-		filesize: 1,
-		keywords: vec![1],
-		email: vec![1],
-		deadline: 100,
-	}
-=======
-// This file is part of Substrate.
-
-// Copyright (C) 2020-2021 Parity Technologies (UK) Ltd.
-// SPDX-License-Identifier: Apache-2.0
-
-// Licensed under the Apache License, Version 2.0 (the "License");
-// you may not use this file except in compliance with the License.
-// You may obtain a copy of the License at
-//
-// 	http://www.apache.org/licenses/LICENSE-2.0
-//
-// Unless required by applicable law or agreed to in writing, software
-// distributed under the License is distributed on an "AS IS" BASIS,
-// WITHOUT WARRANTIES OR CONDITIONS OF ANY KIND, either express or implied.
-// See the License for the specific language governing permissions and
-// limitations under the License.
-
-//! Tests for the module.
-
-use super::*;
-use crate::{mock::*, Error};
-use frame_support::{assert_ok, assert_noop};
-use mock::{
-	new_test_ext, Origin, FileBank,
-};
-use frame_benchmarking::account;
-use pallet_sminer::Error as OtherError;
-pub struct FileInfoTest {
-	filename: Vec<u8>,
-	filehash: Vec<u8>,
-	backups: u8,
-	filesize: u128,
-}
-
-#[test]
-fn upload_works() {
-	new_test_ext().execute_with(|| {
-		let fileid = vec![1];
-		let address = vec![1];
-		let downloadfee = 1;
-		let fit = create();
-
-		init();
-		add_space();
-		assert_ok!(FileBank::buy_space(Origin::signed(1), 1, 0));
-		assert_eq!(File::<Test>::contains_key(&fileid), false);
-
-		assert_ok!(FileBank::upload(
-			Origin::signed(1),
-			address,
-			fit.filename,
-			fileid.clone(),
-			fit.filehash,
-			fit.backups,
-			fit.filesize,
-			downloadfee
-		));
-
-		assert_eq!(File::<Test>::contains_key(&fileid), true);
-	});
-}
-
-#[test]
-fn upload_works_when_not_buy_space() {
-	new_test_ext().execute_with(|| {
-		let fileid = vec![1];
-		let address = vec![1];
-		let downloadfee = 1;
-		let fit = create();
-
-		assert_noop!(
-			FileBank::upload(
-				Origin::signed(1), 
-				address, 
-				fit.filename, 
-				fileid.clone(),
-				fit.filehash,
-				fit.backups,
-				fit.filesize,
-				downloadfee
-			),
-			Error::<Test>::NotPurchasedSpace
-		);
-	})
-}
-
-#[test]
-fn upload_works_when_insufficient_storage() {
-	new_test_ext().execute_with(|| {
-		let fileid = vec![1];
-		let address = vec![1];
-		let downloadfee = 1;
-		let fit = create();
-
-		init();
-		add_space();
-		assert_ok!(FileBank::buy_space(Origin::signed(1), 1, 0));
-		assert_eq!(File::<Test>::contains_key(&fileid), false);
-
-		assert_noop!(
-			FileBank::upload(
-				Origin::signed(1),
-				address,
-				fit.filename,
-				fileid.clone(),
-				fit.filehash,
-				fit.backups,
-				171 * 1024,
-				downloadfee
-			),
-			Error::<Test>::InsufficientStorage
-		);
-	})
-}
-
-#[test]
-fn buy_space_works() {
-	new_test_ext().execute_with(|| {
-		init();
-		add_space();
-		assert_ok!(FileBank::buy_space(Origin::signed(1), 1, 0));
-	})
-}
-
-#[test]
-fn buy_space_works_when_exceed() {
-	new_test_ext().execute_with(|| {
-		init();
-		add_space();
-		assert_noop!(
-			FileBank::buy_space(Origin::signed(1), 1, 1),
-			Error::<Test>::ExceedExpectations
-		);
-	})
-}
-
-#[test]
-fn buy_space_works_when_insufficient_space() {
-	new_test_ext().execute_with(|| {
-		init();
-		add_space();
-		assert_noop!(
-			FileBank::buy_space(Origin::signed(1), 2, 0),
-			OtherError::<Test>::InsufficientAvailableSpace
-		);
-	})
-}
-
-#[test]
-fn buy_file_work() {
-	new_test_ext().execute_with(|| {
-		let fileid = vec![1];
-		let address = vec![1];
-		let address2 = vec![2];
-		let downloadfee = 1;
-		let fit = create();
-
-		init();
-		add_space();
-		assert_ok!(FileBank::buy_space(Origin::signed(1), 1, 0));
-		assert_eq!(File::<Test>::contains_key(&fileid), false);
-
-		assert_ok!(FileBank::upload(
-			Origin::signed(1),
-			address,
-			fit.filename,
-			fileid.clone(),
-			fit.filehash,
-			fit.backups,
-			fit.filesize,
-			downloadfee
-		));
-
-		assert_eq!(File::<Test>::contains_key(&fileid), true);
-
-		assert_ok!(FileBank::buyfile(Origin::signed(2), fileid, address2));
-	})
-}
-
-#[test]
-fn buy_file_when_file_none_exis() {
-	new_test_ext().execute_with(|| {
-		let fileid = vec![1];
-		let address = vec![1];
-		let address2 = vec![2];
-		let downloadfee = 1;
-		let fit = create();
-		
-		assert_noop!(
-			FileBank::buyfile(Origin::signed(2), [2].to_vec(), address2),
-			Error::<Test>::FileNonExistent
-		);
-	})
-}
-
-pub fn create() -> FileInfoTest {
-	FileInfoTest {
-		filename: vec![1],
-		filehash: vec![1],
-		backups: 3,
-		filesize: 1,
-	}
-}
-
-//Registered miners to submit certificates
-pub fn init() {
-	assert_ok!(Sminer::initi(Origin::root()));
-	assert_ok!(Sminer::regnstk(Origin::signed(1),account("source", 0, 0),0,0,0,0));
-}
-//Only when the miner submits the certificate can the available space 
-//be increased and later purchased by the user
-pub fn add_space() {
-	let value: Vec<u8> = [0].to_vec();
-	let value1: Vec<u8> = [0].to_vec();
-	let value2: Vec<u8> = [0].to_vec();
-	let value3: Vec<u8> = [0].to_vec();
-	let value4: Vec<u8> = [0].to_vec();
-	let mut v: Vec<Vec<u8>> = vec![];
-	v.push(value);
-	assert_ok!(SegmentBook::intent_submit(Origin::signed(1), 2, 1, 1, v, value1, value4));
-	assert_ok!(SegmentBook::submit_to_vpa(Origin::signed(1), 1, 1, value2, value3));
-	assert_ok!(SegmentBook::verify_in_vpa(Origin::signed(1), 1, 1, true));
->>>>>>> 7aedb8d7
+// This file is part of Substrate.
+
+// Copyright (C) 2020-2021 Parity Technologies (UK) Ltd.
+// SPDX-License-Identifier: Apache-2.0
+
+// Licensed under the Apache License, Version 2.0 (the "License");
+// you may not use this file except in compliance with the License.
+// You may obtain a copy of the License at
+//
+// 	http://www.apache.org/licenses/LICENSE-2.0
+//
+// Unless required by applicable law or agreed to in writing, software
+// distributed under the License is distributed on an "AS IS" BASIS,
+// WITHOUT WARRANTIES OR CONDITIONS OF ANY KIND, either express or implied.
+// See the License for the specific language governing permissions and
+// limitations under the License.
+
+//! Tests for the module.
+
+use super::*;
+use crate::{mock::*, Error};
+use frame_support::{assert_ok, assert_noop};
+use mock::{
+	new_test_ext, Origin, FileBank,
+};
+use frame_benchmarking::account;
+use pallet_sminer::Error as OtherError;
+pub struct FileInfoTest {
+	filename: Vec<u8>,
+	filehash: Vec<u8>,
+	backups: u8,
+	filesize: u128,
+}
+
+#[test]
+fn upload_works() {
+	new_test_ext().execute_with(|| {
+		let fileid = vec![1];
+		let address = vec![1];
+		let downloadfee = 1;
+		let fit = create();
+
+		init();
+		add_space();
+		assert_ok!(FileBank::buy_space(Origin::signed(1), 1, 0));
+		assert_eq!(File::<Test>::contains_key(&fileid), false);
+
+		assert_ok!(FileBank::upload(
+			Origin::signed(1),
+			address,
+			fit.filename,
+			fileid.clone(),
+			fit.filehash,
+			fit.backups,
+			fit.filesize,
+			downloadfee
+		));
+
+		assert_eq!(File::<Test>::contains_key(&fileid), true);
+	});
+}
+
+#[test]
+fn upload_works_when_not_buy_space() {
+	new_test_ext().execute_with(|| {
+		let fileid = vec![1];
+		let address = vec![1];
+		let downloadfee = 1;
+		let fit = create();
+
+		assert_noop!(
+			FileBank::upload(
+				Origin::signed(1), 
+				address, 
+				fit.filename, 
+				fileid.clone(),
+				fit.filehash,
+				fit.backups,
+				fit.filesize,
+				downloadfee
+			),
+			Error::<Test>::NotPurchasedSpace
+		);
+	})
+}
+
+#[test]
+fn upload_works_when_insufficient_storage() {
+	new_test_ext().execute_with(|| {
+		let fileid = vec![1];
+		let address = vec![1];
+		let downloadfee = 1;
+		let fit = create();
+
+		init();
+		add_space();
+		assert_ok!(FileBank::buy_space(Origin::signed(1), 1, 0));
+		assert_eq!(File::<Test>::contains_key(&fileid), false);
+
+		assert_noop!(
+			FileBank::upload(
+				Origin::signed(1),
+				address,
+				fit.filename,
+				fileid.clone(),
+				fit.filehash,
+				fit.backups,
+				171 * 1024,
+				downloadfee
+			),
+			Error::<Test>::InsufficientStorage
+		);
+	})
+}
+
+#[test]
+fn buy_space_works() {
+	new_test_ext().execute_with(|| {
+		init();
+		add_space();
+		assert_ok!(FileBank::buy_space(Origin::signed(1), 1, 0));
+	})
+}
+
+#[test]
+fn buy_space_works_when_exceed() {
+	new_test_ext().execute_with(|| {
+		init();
+		add_space();
+		assert_noop!(
+			FileBank::buy_space(Origin::signed(1), 1, 1),
+			Error::<Test>::ExceedExpectations
+		);
+	})
+}
+
+#[test]
+fn buy_space_works_when_insufficient_space() {
+	new_test_ext().execute_with(|| {
+		init();
+		add_space();
+		assert_noop!(
+			FileBank::buy_space(Origin::signed(1), 2, 0),
+			OtherError::<Test>::InsufficientAvailableSpace
+		);
+	})
+}
+
+#[test]
+fn buy_file_work() {
+	new_test_ext().execute_with(|| {
+		let fileid = vec![1];
+		let address = vec![1];
+		let address2 = vec![2];
+		let downloadfee = 1;
+		let fit = create();
+
+		init();
+		add_space();
+		assert_ok!(FileBank::buy_space(Origin::signed(1), 1, 0));
+		assert_eq!(File::<Test>::contains_key(&fileid), false);
+
+		assert_ok!(FileBank::upload(
+			Origin::signed(1),
+			address,
+			fit.filename,
+			fileid.clone(),
+			fit.filehash,
+			fit.backups,
+			fit.filesize,
+			downloadfee
+		));
+
+		assert_eq!(File::<Test>::contains_key(&fileid), true);
+
+		assert_ok!(FileBank::buyfile(Origin::signed(2), fileid, address2));
+	})
+}
+
+#[test]
+fn buy_file_when_file_none_exis() {
+	new_test_ext().execute_with(|| {
+		let fileid = vec![1];
+		let address = vec![1];
+		let address2 = vec![2];
+		let downloadfee = 1;
+		let fit = create();
+		
+		assert_noop!(
+			FileBank::buyfile(Origin::signed(2), [2].to_vec(), address2),
+			Error::<Test>::FileNonExistent
+		);
+	})
+}
+
+pub fn create() -> FileInfoTest {
+	FileInfoTest {
+		filename: vec![1],
+		filehash: vec![1],
+		backups: 3,
+		filesize: 1,
+	}
+}
+
+//Registered miners to submit certificates
+pub fn init() {
+	assert_ok!(Sminer::initi(Origin::root()));
+	assert_ok!(Sminer::regnstk(Origin::signed(1),account("source", 0, 0),0,0,0,0));
+}
+//Only when the miner submits the certificate can the available space 
+//be increased and later purchased by the user
+pub fn add_space() {
+	let value: Vec<u8> = [0].to_vec();
+	let value1: Vec<u8> = [0].to_vec();
+	let value2: Vec<u8> = [0].to_vec();
+	let value3: Vec<u8> = [0].to_vec();
+	let value4: Vec<u8> = [0].to_vec();
+	let mut v: Vec<Vec<u8>> = vec![];
+	v.push(value);
+	assert_ok!(SegmentBook::intent_submit(Origin::signed(1), 2, 1, 1, v, value1, value4));
+	assert_ok!(SegmentBook::submit_to_vpa(Origin::signed(1), 1, 1, value2, value3));
+	assert_ok!(SegmentBook::verify_in_vpa(Origin::signed(1), 1, 1, true));
 }