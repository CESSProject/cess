--- conflicted
+++ resolved
@@ -148,7 +148,6 @@
 		#[pallet::constant]
 		type NameMinLength: Get<u32> + Clone + Eq + PartialEq;
 		// Maximum number of segments.
-<<<<<<< HEAD
 		#[pallet::constant]
 		type SegmentCount: Get<u32> + Clone + Eq + PartialEq;
 		// Set number of fragment redundancy.
@@ -160,16 +159,6 @@
 
 		#[pallet::constant]
 		type RestoralOrderLife: Get<u32> + Clone + Eq + PartialEq;
-=======
-		#[pallet::constant]
-		type SegmentCount: Get<u32> + Clone + Eq + PartialEq;
-		// Set number of fragment redundancy.
-		#[pallet::constant]
-		type FragmentCount: Get<u32> + Clone + Eq + PartialEq;
-		// Maximum number of holders of a file
-		#[pallet::constant]
-		type OwnerLimit: Get<u32> + Clone + Eq + PartialEq;
->>>>>>> d8d48d57
 
 		type CreditCounter: SchedulerCreditCounter<Self::AccountId>;
 		//Used to confirm whether the origin is authorized
@@ -203,15 +192,12 @@
 		DeleteBucket { operator: AccountOf<T>, owner: AccountOf<T>, bucket_name: Vec<u8>},
 
 		Withdraw { acc: AccountOf<T> },
-<<<<<<< HEAD
 
 		GenerateRestoralOrder { miner: AccountOf<T>, fragment_hash: Hash },
 
 		ClaimRestoralOrder { miner: AccountOf<T>, order_id: Hash },
 
 		RecoveryCompleted { miner: AccountOf<T>, order_id: Hash },
-=======
->>>>>>> d8d48d57
 	}
 
 	#[pallet::error]
@@ -275,11 +261,8 @@
 		Calculate,
 
 		MinerStateError,
-<<<<<<< HEAD
 
 		Expired,
-=======
->>>>>>> d8d48d57
 	}
 
 	
@@ -348,9 +331,6 @@
 	#[pallet::storage]
 	#[pallet::getter(fn user_bucket_list)]
 	pub(super) type UserBucketList<T: Config> = 
-<<<<<<< HEAD
-		StorageMap<_, Blake2_128Concat, AccountOf<T>, BoundedVec<BoundedVec<u8, T::NameStrLimit>, T::BucketLimit>, ValueQuery>;
-=======
 		StorageMap<
 			_,
 			Blake2_128Concat,
@@ -358,21 +338,16 @@
 			BoundedVec<BoundedVec<u8, T::NameStrLimit>, T::BucketLimit>,
 			ValueQuery,
 		>;
->>>>>>> d8d48d57
 	
 	#[pallet::storage]
 	#[pallet::getter(fn restoral_target)]
 	pub(super) type RestoralTarget<T: Config> = 
-<<<<<<< HEAD
 		StorageMap< _, Blake2_128Concat, AccountOf<T>, RestoralTargetInfo<BlockNumberOf<T>>>;
 	
 	#[pallet::storage]
 	#[pallet::getter(fn restoral_order)]
 	pub(super) type RestoralOrder<T: Config> = 
 		StorageMap<_, Blake2_128Concat, Hash, RestoralOrderInfo<T>>;
-=======
-		StorageMap< _, Blake2_128Concat, AccountOf<T>, RestoralInfo<BlockNumberOf<T>>>;
->>>>>>> d8d48d57
 
 	#[pallet::pallet]
 	#[pallet::storage_version(STORAGE_VERSION)]
@@ -383,7 +358,6 @@
 	impl<T: Config> Hooks<BlockNumberOf<T>> for Pallet<T> {
 		fn on_initialize(_now: BlockNumberOf<T>) -> Weight {
 			let (mut weight, acc_list) = T::StorageHandle::frozen_task();
-<<<<<<< HEAD
 			let mut count: u32 = 0; 
 			for acc in acc_list.iter() {
 				// todo! Delete in blocks, and delete a part of each block
@@ -395,13 +369,6 @@
 							<UserHoldFileList<T>>::insert(&acc, file_info_list);
 							return weight;
 						}
-=======
-			
-			for acc in acc_list.iter() {
-				// todo! Delete in blocks, and delete a part of each block
-				if let Ok(file_info_list) = <UserHoldFileList<T>>::try_get(&acc) {
-					for file_info in file_info_list.iter() {
->>>>>>> d8d48d57
 						if let Ok(file) = <File<T>>::try_get(&file_info.file_hash) {
 							weight = weight.saturating_add(T::DbWeight::get().reads(1));
 							if file.owner.len() > 1 {
@@ -418,11 +385,8 @@
 							log::error!("acc: {:?}, file_hash: {:?}", &acc, &file_info.file_hash);
 						}
 					}
-<<<<<<< HEAD
 					T::StorageHandle::delete_user_space_storage(&acc);
 
-=======
->>>>>>> d8d48d57
 					<UserHoldFileList<T>>::remove(&acc);
 					// todo! clear all
 					let _ = <Bucket<T>>::clear_prefix(&acc, 100000, None);
@@ -853,7 +817,6 @@
 			T::StorageHandle::add_total_idle_space(idle_space)?;
 			// TODO
 			// Self::record_uploaded_fillers_size(&sender, &filler_list)?;
-<<<<<<< HEAD
 
 			Self::deposit_event(Event::<T>::FillerUpload { acc: sender, file_size: idle_space as u64 });
 			Ok(())
@@ -880,34 +843,6 @@
 
 			<FillerMap<T>>::remove(&sender, &filler_hash);
 
-=======
-
-			Self::deposit_event(Event::<T>::FillerUpload { acc: sender, file_size: idle_space as u64 });
-			Ok(())
-		}
-
-		#[pallet::call_index(9)]
-		#[transactional]
-		#[pallet::weight(<T as pallet::Config>::WeightInfo::upload_filler(1))]
-		pub fn delete_filler(
-			origin: OriginFor<T>,
-			filler_hash: Hash,
-		) -> DispatchResult {
-			let sender = ensure_signed(origin)?;
-
-			let is_positive = T::MinerControl::is_positive(&sender)?;
-			ensure!(is_positive, Error::<T>::NotQualified);
-			ensure!(<FillerMap<T>>::contains_key(&sender, &filler_hash), Error::<T>::NonExistent);
-
-			let idle_space = M_BYTE
-				.checked_mul(8)
-				.ok_or(Error::<T>::Overflow)?;
-			T::MinerControl::sub_miner_idle_space(&sender, idle_space)?;
-			T::StorageHandle::sub_total_idle_space(idle_space)?;
-
-			<FillerMap<T>>::remove(&sender, &filler_hash);
-
->>>>>>> d8d48d57
 			Self::deposit_event(Event::<T>::FillerDelete { acc: sender, filler_hash: filler_hash });
 
 			Ok(())
@@ -943,11 +878,7 @@
 		) -> DispatchResult {
 			let sender = ensure_signed(origin)?;
 			ensure!(Self::check_permission(sender.clone(), owner.clone()), Error::<T>::NoPermission);
-<<<<<<< HEAD
 			ensure!(!<Bucket<T>>::contains_key(&owner, &name), Error::<T>::SameBucketName);
-=======
-			ensure!(!<Bucket<T>>::contains_key(&sender, &name), Error::<T>::SameBucketName);
->>>>>>> d8d48d57
 			ensure!(name.len() >= T::NameMinLength::get() as usize, Error::<T>::LessMinLength);
 			let bucket = BucketInfo::<T>{
 				object_list: Default::default(),
@@ -1005,7 +936,6 @@
 			Ok(())
 		}
 
-<<<<<<< HEAD
 		// restoral file
 		#[pallet::call_index(13)]
 		#[transactional]
@@ -1183,8 +1113,16 @@
 					Ok(())
 				})?;
 			}
-=======
-		#[pallet::call_index(13)]
+
+			<RestoralOrder<T>>::remove(fragment_hash);
+
+			Self::deposit_event(Event::<T>::RecoveryCompleted{ miner: sender, order_id: fragment_hash});
+		
+			Ok(())
+		}
+
+
+		#[pallet::call_index(17)]
 		#[transactional]
 		#[pallet::weight(100_000_000)]
 		pub fn miner_exit_prep(
@@ -1215,10 +1153,13 @@
                 Call::miner_exit{miner: sender}.into(), 
         	).map_err(|_| Error::<T>::Unexpected)?;
 
-			Ok(())
-		}
-
-		#[pallet::call_index(14)]
+		#[pallet::call_index(15)]
+		#[transactional]
+		#[pallet::weight(100_000_000)]
+		pub fn miner_withdaw(origin: OriginFor<T>) -> DispatchResult {
+			let sender = ensure_signed(origin)?;
+
+		#[pallet::call_index(18)]
 		#[transactional]
 		#[pallet::weight(100_000_000)]
 		pub fn miner_exit(
@@ -1238,77 +1179,6 @@
 			T::MinerControl::execute_exit(&miner)?;
 
 			Self::create_restoral_target(&miner, service_space)?;
->>>>>>> d8d48d57
-
-			<RestoralOrder<T>>::remove(fragment_hash);
-
-			Self::deposit_event(Event::<T>::RecoveryCompleted{ miner: sender, order_id: fragment_hash});
-		
-			Ok(())
-		}
-<<<<<<< HEAD
-
-
-		#[pallet::call_index(17)]
-		#[transactional]
-		#[pallet::weight(100_000_000)]
-		pub fn miner_exit_prep(
-			origin: OriginFor<T>,
-		) -> DispatchResult {
-			let sender = ensure_signed(origin)?;
-
-			if let Ok(lock_time) = <MinerLock<T>>::try_get(&sender) {
-				let now = <frame_system::Pallet<T>>::block_number();
-				ensure!(now > lock_time, Error::<T>::MinerStateError);
-			}
-
-			let result = T::MinerControl::is_positive(&sender)?;
-			ensure!(result, Error::<T>::MinerStateError);
-			T::MinerControl::update_miner_state(&sender, "lock")?;
-
-			let now = <frame_system::Pallet<T>>::block_number();
-			let lock_time = T::OneDay::get().checked_add(&now).ok_or(Error::<T>::Overflow)?;
-			<MinerLock<T>>::insert(&sender, lock_time);
-
-			let task_id: Vec<u8> = sender.encode();
-			T::FScheduler::schedule_named(
-                task_id,
-                DispatchTime::At(lock_time),
-                Option::None,
-                schedule::HARD_DEADLINE,
-                frame_system::RawOrigin::Root.into(),
-                Call::miner_exit{miner: sender}.into(), 
-        	).map_err(|_| Error::<T>::Unexpected)?;
-=======
->>>>>>> d8d48d57
-
-		#[pallet::call_index(15)]
-		#[transactional]
-		#[pallet::weight(100_000_000)]
-		pub fn miner_withdaw(origin: OriginFor<T>) -> DispatchResult {
-			let sender = ensure_signed(origin)?;
-
-<<<<<<< HEAD
-		#[pallet::call_index(18)]
-		#[transactional]
-		#[pallet::weight(100_000_000)]
-		pub fn miner_exit(
-			origin: OriginFor<T>,
-			miner: AccountOf<T>,
-		) -> DispatchResult {
-			let _ = ensure_root(origin)?;
-
-			// judge lock state.
-			let result = T::MinerControl::is_lock(&miner)?;
-			ensure!(result, Error::<T>::MinerStateError);
-			// sub network total idle space.
-			Self::clear_filler(&miner, None);
-			let (idle_space, service_space) = T::MinerControl::get_power(&miner)?;
-			T::StorageHandle::sub_total_idle_space(idle_space)?;
-
-			T::MinerControl::execute_exit(&miner)?;
-
-			Self::create_restoral_target(&miner, service_space)?;
 
 			Ok(())
 		}
@@ -1334,19 +1204,6 @@
 				acc: sender,
 			});
 
-=======
-			let restoral_info = <RestoralTarget<T>>::try_get(&sender).map_err(|_| Error::<T>::MinerStateError)?;
-			let now = <frame_system::Pallet<T>>::block_number();
-
-			ensure!(now >= restoral_info.cooling_block, Error::<T>::MinerStateError);
-
-			T::MinerControl::withdraw(&sender)?;
-
-			Self::deposit_event(Event::<T>::Withdraw {
-				acc: sender,
-			});
-
->>>>>>> d8d48d57
 			Ok(())
 		}
 	}
