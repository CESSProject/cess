//! # File Bank Module
//!
//! Contain operations related info of files on multi-direction.
//!
//! ### Terminology
//!
//! * **Is Public:** Public or private.
//! * **Backups:** Number of duplicate.
//! * **Deadline:** Expiration time.
//! 
//! 
//! ### Interface
//!
//! ### Dispatchable Functions
//!
//! * `upload` - Upload info of stored file.
//! * `update` - Update info of uploaded file.
//! * `buyfile` - Buy file with download fee.
#![cfg_attr(not(feature = "std"), no_std)]

#[cfg(test)]
mod mock;

#[cfg(test)]
mod tests;

use frame_support::traits::{Currency, ReservableCurrency, ExistenceRequirement::AllowDeath, Randomness, FindAuthor};
pub use pallet::*;
mod benchmarking;
pub mod weights;

mod types;
pub use types::*;

use scale_info::TypeInfo;
use sp_runtime::{
	RuntimeDebug,
	traits::{AccountIdConversion,SaturatedConversion, BlockNumberProvider, CheckedAdd, CheckedSub},
	offchain as rt_offchain,
};
use sp_std::{
	prelude::*,
	convert::TryInto,
	str,
};
use codec::{Encode, Decode};

use frame_support::{
	pallet_prelude::*,
	dispatch::DispatchResult, 
	PalletId,
};
use frame_system::{
	offchain::{
		AppCrypto, CreateSignedTransaction, SendSignedTransaction, Signer, SubmitTransaction,
	},
};
pub use weights::WeightInfo;
use sp_core::{crypto::KeyTypeId};

type AccountOf<T> = <T as frame_system::Config>::AccountId;
type BalanceOf<T> = <<T as pallet::Config>::Currency as Currency<<T as frame_system::Config>::AccountId>>::Balance;
type BlockNumberOf<T> = <T as frame_system::Config>::BlockNumber;
type BoundedString<T> = BoundedVec<u8, <T as Config>::StringLimit>;
type BoundedList<T> = BoundedVec<BoundedVec<u8, <T as Config>::StringLimit>, <T as Config>::StringLimit>;



#[frame_support::pallet]
pub mod pallet {
	use super::*;
	use frame_support::{
		ensure,
		traits::Get,
	};
	use pallet_file_map::ScheduleFind;
	use pallet_sminer::MinerControl;
	//pub use crate::weights::WeightInfo;
	use frame_system::{ensure_signed, pallet_prelude::*};
	

	const HTTP_REQUEST_STR: &str = "https://arweave.net/price/1048576";
		// const HTTP_REQUEST_STR: &str = "https://api.coincap.io/v2/assets/polkadot";
	pub const KEY_TYPE: KeyTypeId = KeyTypeId(*b"demo");
	const FETCH_TIMEOUT_PERIOD: u64 = 60_000; // in milli-seconds
	//1MB converted byte size
	const M_BYTE: u128 = 1_048_576;

	pub mod crypto {
		use super::KEY_TYPE;
		use sp_core::sr25519::Signature as Sr25519Signature;
		use sp_runtime::app_crypto::{app_crypto, sr25519};
		use sp_runtime::{traits::Verify, MultiSignature, MultiSigner};

		app_crypto!(sr25519, KEY_TYPE);

		pub struct TestAuthId;
		// implemented for ocw-runtime
		impl frame_system::offchain::AppCrypto<MultiSigner, MultiSignature> for TestAuthId {
			type RuntimeAppPublic = Public;
			type GenericSignature = sp_core::sr25519::Signature;
			type GenericPublic = sp_core::sr25519::Public;
		}

		// implemented for mock runtime in test
		impl frame_system::offchain::AppCrypto<<Sr25519Signature as Verify>::Signer, Sr25519Signature>
		for TestAuthId
		{
			type RuntimeAppPublic = Public;
			type GenericSignature = sp_core::sr25519::Signature;
			type GenericPublic = sp_core::sr25519::Public;
		}
	}

	#[pallet::validate_unsigned]
	impl<T: Config> ValidateUnsigned for Pallet<T> {
		type Call = Call<T>;

		/// Validate unsigned call to this module.
		///
		/// By default unsigned transactions are disallowed, but implementing the validator
		/// here we make sure that some particular calls (the ones produced by offchain worker)
		/// are being whitelisted and marked as valid.
		fn validate_unsigned(_source: TransactionSource, call: &Self::Call) -> TransactionValidity {
			// Firstly let's check that we call the right function.
			let block_number = <frame_system::Pallet<T>>::block_number();
			if let Call::update_price { price: new_price } = call {
				Self::validate_transaction_parameters(&block_number, new_price.to_vec())
			} else {
				InvalidTransaction::Call.into()
			}
		}
	}

	#[pallet::config]
	pub trait Config: frame_system::Config + pallet_sminer::Config + sp_std::fmt::Debug  + CreateSignedTransaction<Call<Self>> {
		/// The overarching event type.
		type Event: From<Event<Self>> + IsType<<Self as frame_system::Config>::Event>;
		/// The currency trait.
		type Currency: ReservableCurrency<Self::AccountId>;

		type WeightInfo: WeightInfo;

		type Call: From<Call<Self>>;

		//Find the consensus of the current block
		type FindAuthor: FindAuthor<Self::AccountId>;

		type AuthorityId: AppCrypto<Self::Public, Self::Signature>;
		//Used to find out whether the schedule exists
		type Scheduler: ScheduleFind<Self::AccountId>;
		//It is used to control the computing power and space of miners
		type MinerControl: MinerControl;
		//Interface that can generate random seeds
		type MyRandomness: Randomness<Self::Hash, Self::BlockNumber>;
		/// pallet address.
		#[pallet::constant]
		type FilbakPalletId: Get<PalletId>;

		#[pallet::constant]
		type StringLimit: Get<u32> + Clone + Eq + PartialEq;

		#[pallet::constant]
		type OneDay: Get<BlockNumberOf<Self>>;
	}

	#[pallet::event]
	#[pallet::generate_deposit(pub(super) fn deposit_event)]
	pub enum Event<T: Config> {
		//file uploaded.
		FileUpload{acc: AccountOf<T>},
		//file updated.
		FileUpdate{acc: AccountOf<T>, fileid: Vec<u8>},

		FileChangeState{acc: AccountOf<T>, fileid: Vec<u8>},
		//file bought.
		BuyFile{acc: AccountOf<T>, money: BalanceOf<T>, fileid: Vec<u8>},
		//file purchased before.
		Purchased{acc: AccountOf<T>, fileid: Vec<u8>},
		//Storage information of scheduling storage file slice
		InsertFileSlice{fileid: Vec<u8>},		
		//User purchase space
		BuySpace{acc: AccountOf<T>, size: u128, fee: BalanceOf<T>},
		//Expired storage space
		LeaseExpired{acc: AccountOf<T>, size: u128},
		//Storage space expiring within 24 hours
		LeaseExpireIn24Hours{acc: AccountOf<T>, size: u128},
		//File deletion event
		DeleteFile{acc: AccountOf<T>, fileid: Vec<u8>},
		//Filler chain success event
		FillerUpload{acc: AccountOf<T>, file_size: u64},
		//File recovery
		RecoverFile{acc: AccountOf<T>, file_id: Vec<u8>},
		//The miner cleaned up an invalid file event
		ClearInvalidFile{acc: AccountOf<T>, file_id: Vec<u8>},
		//Users receive free space events
		ReceiveSpace{acc: AccountOf<T>},
	}
	#[pallet::error]
	pub enum Error<T> {
		FileExistent,
		//file doesn't exist.
		FileNonExistent,
		//overflow.
		Overflow,
		//When the user uploads a file, the purchased space is not enough
		InsufficientStorage,
		//Internal developer usage error
		WrongOperation,
		//haven't bought space at all
		NotPurchasedSpace,
		//Expired storage space
		LeaseExpired,
		//Exceeded the maximum amount expected by the user
		ExceedExpectations,

		ConversionError,

		InsufficientAvailableSpace,

		AlreadyRepair,

		NotOwner,

		AlreadyReceive,

		NotUser,
		//HTTP interaction error of offline working machine
		HttpFetchingError,
		//Signature error of offline working machine
		OffchainSignedTxError,

		OffchainUnSignedTxError,
		//Signature error of offline working machine
		NoLocalAcctForSigning,
		//It is not an error message for scheduling operation
		ScheduleNonExistent,
		//Error reporting when boundedvec is converted to VEC
		BoundedVecError,
		//Error that the storage has reached the upper limit.
		StorageLimitReached,
		//The miner's calculation power is insufficient, resulting in an error that cannot be replaced
		MinerPowerInsufficient,

		IsZero,
	}
	#[pallet::storage]
	#[pallet::getter(fn next_unsigned_at)]
	pub(super) type NextUnsignedAt<T: Config> = StorageValue<_, T::BlockNumber, ValueQuery>;

	#[pallet::storage]
	#[pallet::getter(fn file)]
	pub(super) type File<T: Config> = StorageMap<_, Twox64Concat, BoundedString<T>, FileInfo<T>>;

	#[pallet::storage]
	#[pallet::getter(fn invoice)]
	pub(super) type Invoice<T: Config> = StorageMap<_, Twox64Concat, BoundedString<T>, u8, ValueQuery>;

	#[pallet::storage]
	#[pallet::getter(fn user_hold_file_list)]
	pub(super) type UserHoldFileList<T: Config> = StorageMap<_, Twox64Concat, T::AccountId, BoundedList<T>, ValueQuery>;

	#[pallet::storage]
	#[pallet::getter(fn user_hold_storage_space)]
	pub(super) type UserHoldSpaceDetails<T: Config> = StorageMap<_, Twox64Concat, T::AccountId, StorageSpace>;

	#[pallet::storage]
	#[pallet::getter(fn user_spance_details)]
	pub(super) type UserSpaceList<T: Config> = StorageMap<_, Twox64Concat, T::AccountId, BoundedVec<SpaceInfo<T>, T::ItemLimit>, ValueQuery>;

	#[pallet::storage]
	pub(super) type UserFreeRecord<T: Config> = StorageMap<_, Twox64Concat, T::AccountId, u8, ValueQuery>;

	#[pallet::storage]
	#[pallet::getter(fn user_info_map)]
	pub(super) type UserInfoMap<T: Config> = StorageMap<_, Twox64Concat, T::AccountId, UserInfo<T>>;

	#[pallet::storage]
	#[pallet::getter(fn unit_price)]
	pub(super) type UnitPrice<T: Config> = StorageValue<_, BalanceOf<T>>;

	#[pallet::storage]
	#[pallet::getter(fn filler_map)]
	pub(super) type FillerMap<T: Config> = StorageDoubleMap<_, Twox64Concat, u64, Twox64Concat, BoundedString<T>, FillerInfo<T> >;

	#[pallet::storage]
	#[pallet::getter(fn file_recovery)]
	pub(super) type FileRecovery<T: Config> = StorageMap<_, Twox64Concat, AccountOf<T>, BoundedList<T>, ValueQuery>;

	#[pallet::storage]
	#[pallet::getter(fn invalid_file)]
	pub(super) type InvalidFile<T: Config> = StorageMap<_, Twox64Concat, u64, BoundedList<T>, ValueQuery>;


	#[pallet::pallet]
	#[pallet::generate_store(pub(super) trait Store)]
	pub struct Pallet<T>(PhantomData<T>);

	#[pallet::hooks]
	impl<T: Config> Hooks<BlockNumberOf<T>> for Pallet<T> {
		//Used to calculate whether it is implied to submit spatiotemporal proof
		//Cycle every 7.2 hours
		//When there is an uncommitted space-time certificate, the corresponding miner will be punished 
		//and the corresponding data segment will be removed
		fn on_initialize(now: BlockNumberOf<T>) -> Weight {
			let number: u128 = now.saturated_into();
			let block_oneday: BlockNumberOf<T> = T::OneDay::get();
			let oneday: u128 = block_oneday.saturated_into();
			let mut count: u8 = 0;
			if number % 1200 == 0 {
				for (key, value) in <UserSpaceList<T>>::iter() {
					let mut k = 0;
					let mut list = <UserSpaceList<T>>::get(&key);
					for s in value.iter() {
						let size = s.size;
						if now >= s.deadline {
							list.remove(k);
							<UserHoldSpaceDetails<T>>::mutate(&key, |s_opt|{
								let v = s_opt.as_mut().unwrap();
								v.purchased_space = v.purchased_space - size;
								if v.purchased_space > v.used_space {
									v.remaining_space = v.purchased_space - v.used_space;
								} else {
									v.remaining_space = 0;
								}
							});
							let _ = pallet_sminer::Pallet::<T>::sub_purchased_space(size);
							Self::deposit_event(Event::<T>::LeaseExpired{acc: key.clone(), size: size});
							k -= 1;
						} else if s.deadline < now && now >= s.deadline - block_oneday {
							count += 1;
							
						} 
					k += 1;
					}
					<UserSpaceList<T>>::insert(&key, list);
					Self::deposit_event(Event::<T>::LeaseExpireIn24Hours{acc: key.clone(), size: 1024 * (count as u128)});
				}
			}
			0
		}

		fn offchain_worker(block_number: T::BlockNumber) {
			let _signer = Signer::<T, T::AuthorityId>::all_accounts();

			let number: u128 = block_number.saturated_into();
			let one_day: u128 = <T as Config>::OneDay::get().saturated_into();
			if number % one_day == 0 || number == 1 {
				//Query price
				let result = Self::offchain_fetch_price(block_number);
				if let Err(e) = result {
					log::error!("offchain_worker error: {:?}", e);
				}
			}
		}

	}

	#[pallet::call]
	impl<T: Config> Pallet<T> {

		/// Upload info of stored file.
		/// 
		/// The dispatch origin of this call must be _Signed_.
		/// 
		#[pallet::weight(<T as pallet::Config>::WeightInfo::upload())]
		pub fn upload(
			origin: OriginFor<T>,
			address: Vec<u8>,
			filename:Vec<u8>,
			fileid: Vec<u8>,
			filehash: Vec<u8>,
			public: bool,
			backups: u8,
			filesize: u64,
			downloadfee:BalanceOf<T>,
		) -> DispatchResult {
			let sender = ensure_signed(origin)?;
			// let acc = T::FilbakPalletId::get().into_account();
			// T::Currency::transfer(&sender, &acc, uploadfee, AllowDeath)?;
			
			Self::upload_file(&sender, &address, &filename, &fileid, &filehash, public, backups, filesize, downloadfee)?;
			Self::deposit_event(Event::<T>::FileUpload{acc: sender.clone()});
			Ok(())
		}

		//The filler upload interface can only be called by scheduling, and the list has a maximum length limit
		#[pallet::weight(1_000)]
		pub fn upload_filler(
			origin: OriginFor<T>,
			miner_id: u64,
			filler_list: Vec<FillerInfo<T>>,
		) -> DispatchResult {
			let sender = ensure_signed(origin)?;

			if !T::Scheduler::contains_scheduler(sender.clone()) {
				Err(Error::<T>::ScheduleNonExistent)?;
			}

			for i in filler_list.iter() {
				<FillerMap<T>>::insert(
					miner_id,
					i.filler_id.clone(),
					i
				);
			}

			let power = M_BYTE
				.checked_mul(8).ok_or(Error::<T>::Overflow)?
				.checked_mul(filler_list.len() as u128).ok_or(Error::<T>::Overflow)?;
			T::MinerControl::add_power(miner_id.clone(), power)?;
			Self::deposit_event(Event::<T>::FillerUpload{acc: sender, file_size: power as u64});
			Ok(())

		}

		/// Update info of uploaded file.
		/// 
		/// The dispatch origin of this call must be _Signed_.
		/// 
		/// Parameters:
		/// - `fileid`: id of file, each file will have different number, even for the same file.
		/// - `is_public`: public or private.
		/// - `similarityhash`: hash of file, used for checking similarity.
		#[pallet::weight(1_000_000)]
		pub fn update_dupl(origin: OriginFor<T>, fileid: Vec<u8>, file_dupl: Vec<FileDuplicateInfo<T>> ) -> DispatchResult{
			let sender = ensure_signed(origin)?;
			let bounded_fileid = Self::vec_to_bound::<u8>(fileid.clone())?;
			ensure!((<File<T>>::contains_key(bounded_fileid.clone())), Error::<T>::FileNonExistent);
			//Judge whether it is a consensus node

			<File<T>>::try_mutate(bounded_fileid.clone(), |s_opt| -> DispatchResult {
				let s = s_opt.as_mut().unwrap();
				//Replace idle files with service files
				Self::replace_file(file_dupl.clone(), s.file_size)?;
				let value = Self::vec_to_bound::<FileDuplicateInfo<T>>(file_dupl)?;	
				for v in value {
					s.file_dupl.try_push(v).map_err(|_e| Error::<T>::StorageLimitReached)?;
				}
				s.file_state = Self::vec_to_bound::<u8>("active".as_bytes().to_vec())?;
				Ok(())
			})?;
			Self::deposit_event(Event::<T>::FileUpdate{acc: sender.clone(), fileid: fileid});

			Ok(())
		}

		#[pallet::weight(1_000_000)]
		pub fn update_file_state(origin: OriginFor<T>, fileid: Vec<u8>, state: Vec<u8>) -> DispatchResult {
			let sender = ensure_signed(origin)?;
			let bounded_fileid = Self::vec_to_bound::<u8>(fileid.clone())?;
			ensure!((<File<T>>::contains_key(bounded_fileid.clone())), Error::<T>::FileNonExistent);
			//Judge whether it is a consensus node

			<File<T>>::try_mutate(bounded_fileid.clone(), |s_opt| -> DispatchResult{
				let s = s_opt.as_mut().unwrap();
				//To prevent multiple scheduling
				if s.file_state == "repairing".as_bytes().to_vec() && state == "repairing".as_bytes().to_vec() {
					Err(Error::<T>::AlreadyRepair)?;
				}

				s.file_state = Self::vec_to_bound::<u8>(state)?;
				Ok(())
			})?;

			Self::deposit_event(Event::<T>::FileChangeState{acc: sender.clone(), fileid: fileid});
			Ok(())
		}

		#[pallet::weight(2_000_000)]
		pub fn delete_file(origin: OriginFor<T>, fileid: Vec<u8>) -> DispatchResult{
			let sender = ensure_signed(origin)?;
			let bounded_fileid = Self::vec_to_bound::<u8>(fileid.clone())?;
			ensure!(<File<T>>::contains_key(bounded_fileid.clone()), Error::<T>::FileNonExistent);
			let file = <File<T>>::get(&bounded_fileid).unwrap();
			if file.user_addr != sender.clone() {
				Err(Error::<T>::NotOwner)?;
			}
			for v in file.file_dupl {
				T::MinerControl::sub_space(v.miner_id, (file.file_size.clone()).into())?;
				T::MinerControl::sub_power(v.miner_id, (file.file_size.clone()).into())?;
			}
			Self::update_user_space(sender.clone(), 2, (file.file_size.clone()  * file.backups as u64).into())?;
			<File::<T>>::remove(&bounded_fileid);
			<UserHoldFileList<T>>::try_mutate(&sender, |s| -> DispatchResult {
				s.retain(|x| x.to_vec() != fileid );
				Ok(())
			})?;
			
			Self::deposit_event(Event::<T>::DeleteFile{acc: sender, fileid: fileid});
			Ok(())
		}

		#[pallet::weight(2_000_000)]
		pub fn buyfile(origin: OriginFor<T>, fileid: Vec<u8>, address: Vec<u8>) -> DispatchResult{
			let sender = ensure_signed(origin)?;
			let bounded_fileid = Self::vec_to_bound::<u8>(fileid.clone())?;
			ensure!((<File<T>>::contains_key(bounded_fileid.clone())), Error::<T>::FileNonExistent);
			ensure!(Self::check_lease_expired_forfileid(fileid.clone()), Error::<T>::LeaseExpired);
			let group_id = <File<T>>::get(bounded_fileid.clone()).unwrap();

			let mut invoice: Vec<u8> = Vec::new();
			for i in &fileid {
				invoice.push(*i);
			}
			for i in &address {
				invoice.push(*i);
			}
			let bounded_invoice = Self::vec_to_bound::<u8>(invoice.clone())?;
			if <Invoice<T>>::contains_key(bounded_invoice.clone()) {
				Self::deposit_event(Event::<T>::Purchased{acc: sender.clone(), fileid: fileid.clone()});
			} else {
				let zh = TryInto::<u128>::try_into(group_id.downloadfee).ok().unwrap();
				let umoney = zh.checked_mul(8).ok_or(Error::<T>::Overflow)?
					.checked_div(10).ok_or(Error::<T>::Overflow)?;
				let money: BalanceOf<T> = umoney.try_into().map_err(|_e| Error::<T>::Overflow)?;
				let acc = T::FilbakPalletId::get().into_account();
				<T as pallet::Config>::Currency::transfer(&sender, &group_id.user_addr, money, AllowDeath)?;
				<T as pallet::Config>::Currency::transfer(&sender, &acc, group_id.downloadfee.checked_sub(&money).ok_or(Error::<T>::Overflow)?, AllowDeath)?;
				<Invoice<T>>::insert(
					bounded_invoice,
					0
				);
				Self::deposit_event(Event::<T>::BuyFile{acc: sender.clone(), money: group_id.downloadfee.clone(), fileid: fileid.clone()});
			}
			
			Ok(())
		}

		//**********************************************************************************************************************************************
		//************************************************************Storage space lease***************************************************************
		//**********************************************************************************************************************************************
		//The parameter "space_count" is calculated in gigabyte.
		//parameter "lease_count" is calculated on the monthly basis.
		#[pallet::weight(2_000_000)]
		pub fn buy_space(origin: OriginFor<T>, space_count: u128, lease_count: u128, max_price: u128) -> DispatchResult {
			let sender = ensure_signed(origin)?;
			let acc = T::FilbakPalletId::get().into_account();
			let unit_price = TryInto::<u128>::try_into(<UnitPrice<T>>::get().unwrap()).ok().unwrap();
			if unit_price > max_price * 1000000000000 && 0 != max_price {
				Err(Error::<T>::ExceedExpectations)?;
			}
			//space_count, Represents how many GB of space the user wants to buy
			let space = space_count.checked_mul(1024).ok_or(Error::<T>::Overflow)?;
			//Because there are three backups, it is charged at one-third of the price
			let price = unit_price
				.checked_mul(space).ok_or(Error::<T>::Overflow)?
				.checked_mul(lease_count).ok_or(Error::<T>::Overflow)?
				.checked_div(3).ok_or(Error::<T>::Overflow)?;
			//Increase the space purchased by users 
			//and judge whether there is still space available for purchase
			pallet_sminer::Pallet::<T>::add_purchased_space(space.checked_mul(M_BYTE).ok_or(Error::<T>::Overflow)?)?;

			let money: BalanceOf<T> = price.try_into().map_err(|_e| Error::<T>::ConversionError)?;
			<T as pallet::Config>::Currency::transfer(&sender, &acc, money, AllowDeath)?;
			let now = <frame_system::Pallet<T>>::block_number();
			let one_day: u128 = <T as Config>::OneDay::get().saturated_into();
			let deadline: BlockNumberOf<T> = ((lease_count.checked_mul(one_day).ok_or(Error::<T>::Overflow)?) as u32).into();
			let list: SpaceInfo<T> = SpaceInfo::<T>{
				size: space.checked_mul(M_BYTE).ok_or(Error::<T>::Overflow)?, 
				deadline: now.checked_add(&deadline).ok_or(Error::<T>::Overflow)?,
			};

			<UserSpaceList<T>>::try_mutate(&sender, |s| -> DispatchResult{
				s.try_push(list).expect("Length exceeded");
				Ok(())
			})?;
			//Convert MB to BYTE
			Self::user_buy_space_update(sender.clone(), space.checked_mul(M_BYTE).ok_or(Error::<T>::Overflow)?)?;

			Self::deposit_event(Event::<T>::BuySpace{acc: sender.clone(), size: space, fee: money});
			Ok(())
		}

		//Free space for users
		#[pallet::weight(2_000_000)]
		pub fn receive_free_space(origin: OriginFor<T>) -> DispatchResult {
			let sender = ensure_signed(origin)?;
			ensure!(!<UserFreeRecord<T>>::contains_key(&sender), Error::<T>::AlreadyReceive);
			pallet_sminer::Pallet::<T>::add_purchased_space(M_BYTE.checked_mul(1024).ok_or(Error::<T>::Overflow)?)?;
			
			let deadline: BlockNumberOf<T> = 999999999u32.into();
			let list: SpaceInfo<T> = SpaceInfo::<T>{size: 1024, deadline};
		
			<UserSpaceList<T>>::try_mutate(&sender, |s| -> DispatchResult{
				s.try_push(list).expect("Length exceeded");
				Ok(())
			})?;

<<<<<<< HEAD
			Self::user_buy_space_update(sender.clone(), M_BYTE.checked_mul(1024).ok_or(Error::<T>::Overflow)?)?;
=======
			Self::user_buy_space_update(sender.clone(), 1024 * M_BYTE)?;
>>>>>>> c425758a
			Self::deposit_event(Event::<T>::ReceiveSpace{acc: sender.clone()});
			<UserFreeRecord<T>>::insert(&sender, 1);
			Ok(())
		}

		//Test method：Clear the storage space owned by the user
		#[pallet::weight(2_000_000)]
		pub fn initi_acc(origin: OriginFor<T>) -> DispatchResult {
			let sender = ensure_signed(origin)?;
			<UserSpaceList<T>>::remove(&sender);
			<UserHoldSpaceDetails<T>>::remove(&sender);
			Ok(())
		}

		//Update current storage unit price
		#[pallet::weight(0)]
		pub fn update_price(
			origin: OriginFor<T>,
			price: Vec<u8>
		) -> DispatchResult {
			ensure_none(origin)?;
			//Convert price of string type to balance
			//Vec<u8> -> str
			let str_price = str::from_utf8(&price).unwrap();
			//str -> u128
			let mut price_u128: u128 = str_price
				.parse()
				.map_err(|_e| Error::<T>::ConversionError)?;
			
			//One third of the price
			price_u128 = price_u128.checked_div(3).ok_or(Error::<T>::Overflow)?;
				
			//Get the current price on the chain
			let our_price = Self::get_price()?;
			//Which pricing is cheaper
			if our_price < price_u128 {
				price_u128 = our_price;
			}
			//u128 -> balance
			let price_balance: BalanceOf<T> = price_u128.try_into().map_err(|_e| Error::<T>::ConversionError)?;
			<UnitPrice<T>>::put(price_balance);

			Ok(())
		}

		//Scheduling is the notification chain after file recovery
		#[pallet::weight(10_000)]
		pub fn recover_file(origin: OriginFor<T>, dupl_id: Vec<u8>) -> DispatchResult {
			let length = dupl_id.len().checked_sub(4).ok_or(Error::<T>::Overflow)?;
			let file_id = dupl_id[0..length].to_vec();
			let file_id_bounded: BoundedString<T> = file_id.try_into().map_err(|_e| Error::<T>::BoundedVecError)?;
			let sender = ensure_signed(origin)?;
			let bounded_string: BoundedString<T> = dupl_id.clone().try_into().map_err(|_e| Error::<T>::BoundedVecError)?;

			<FileRecovery<T>>::try_mutate(&sender, |o| -> DispatchResult {
				o.retain(|x| *x != bounded_string);
				Ok(())
			})?;
			if !<File<T>>::contains_key(&file_id_bounded) {
				Err(Error::<T>::FileNonExistent)?;
			}
			<File<T>>::try_mutate(&file_id_bounded, |opt| -> DispatchResult {
				let o = opt.as_mut().unwrap();
				o.file_state = "active".as_bytes().to_vec().try_into().map_err(|_e| Error::<T>::BoundedVecError)?;
				Ok(())
			})?;
			Self::deposit_event(Event::<T>::RecoverFile{acc: sender, file_id: dupl_id});
			Ok(())
		}

		//Feedback results after the miner clears the invalid files
		#[pallet::weight(10_000)]
		pub fn clear_invalid_file(origin: OriginFor<T>, miner_id: u64, file_id: Vec<u8>) -> DispatchResult {
			let sender = ensure_signed(origin)?;
			let bounded_string: BoundedString<T> = file_id.clone().try_into().map_err(|_e| Error::<T>::BoundedVecError)?;
			<InvalidFile<T>>::try_mutate(&miner_id, |o| -> DispatchResult {
				o.retain(|x| *x != bounded_string);
				Ok(())
			})?;
			Self::deposit_event(Event::<T>::ClearInvalidFile{acc: sender, file_id: file_id});
			Ok(())
		}
		
	}

	impl<T: Config> Pallet<T> {
		fn upload_file(
			acc: &AccountOf<T>, 
			address: &Vec<u8>,
			filename:&Vec<u8>,
			fileid: &Vec<u8>,
			filehash: &Vec<u8>,
			public: bool,
			backups: u8,
			filesize: u64,
			downloadfee: BalanceOf<T>
		) -> DispatchResult {
			ensure!(<UserHoldSpaceDetails<T>>::contains_key(&acc), Error::<T>::NotPurchasedSpace);
			let bounded_fileid = Self::vec_to_bound::<u8>(fileid.to_vec())?;
			ensure!(!<File<T>>::contains_key(bounded_fileid.clone()), Error::<T>::FileExistent);		
			let mut invoice: Vec<u8> = Vec::new();
			for i in fileid {
				invoice.push(*i);
			}
			for i in address {
				invoice.push(*i);
			}
	
			let bounded_invoice = Self::vec_to_bound::<u8>(invoice)?;
			<Invoice<T>>::insert(
				bounded_invoice,
				0 
			);
			<File<T>>::insert(
				bounded_fileid.clone(),
				FileInfo::<T> {
					file_name: Self::vec_to_bound::<u8>(filename.to_vec())?,
					file_size: filesize,
					file_hash: Self::vec_to_bound::<u8>(filehash.to_vec())?,
					public: public,
					user_addr: acc.clone(),
					file_state: Self::vec_to_bound::<u8>("normal".as_bytes().to_vec())?,
					backups: backups,
					downloadfee: downloadfee,
					file_dupl: BoundedVec::default(),
				}
			);

<<<<<<< HEAD
			Self::update_user_space(acc.clone(), 1, filesize.checked_mul(backups as u64).ok_or(Error::<T>::Overflow)? as u128)?;
=======
			Self::update_user_space(acc.clone(), 1, (filesize as u128) * (backups as u128))?;
>>>>>>> c425758a
			Self::add_user_hold_file(acc.clone(), fileid.clone());
			Ok(())
		}
	
		//operation: 1 upload files, 2 delete file
		fn update_user_space(acc: AccountOf<T>, operation: u8, size: u128) -> DispatchResult{
			match operation {
				1 => {
					<UserHoldSpaceDetails<T>>::try_mutate(&acc, |s_opt| -> DispatchResult {
						let s = s_opt.as_mut().unwrap();
						if size > s.purchased_space - s.used_space {
							Err(Error::<T>::InsufficientStorage)?;
						}
						if false == Self::check_lease_expired(acc.clone()) {
							Self::deposit_event(Event::<T>::LeaseExpired{acc: acc.clone(), size: 0});
							Err(Error::<T>::LeaseExpired)?;
						}
						s.remaining_space = s.remaining_space.checked_sub(size).ok_or(Error::<T>::Overflow)?;
						s.used_space = s.used_space.checked_add(size).ok_or(Error::<T>::Overflow)?;
						Ok(())
					})?
				}
				2 => {
					<UserHoldSpaceDetails<T>>::try_mutate(&acc, |s_opt| -> DispatchResult {
						let s = s_opt.as_mut().unwrap();
						s.used_space = s.used_space.checked_sub(size).ok_or(Error::<T>::Overflow)?;
						if s.purchased_space > s.used_space {
							s.remaining_space = s.purchased_space.checked_sub(s.used_space).ok_or(Error::<T>::Overflow)?;
						} else {
							s.remaining_space = 0;
						}
						Ok(())
					})?
				}
				_ => Err(Error::<T>::WrongOperation)?			
			}
			Ok(())
		}
	
		fn user_buy_space_update(acc: AccountOf<T>, size: u128) -> DispatchResult{
			if <UserHoldSpaceDetails<T>>::contains_key(&acc) {
				<UserHoldSpaceDetails<T>>::try_mutate(&acc, |s_opt| -> DispatchResult {
					let s = s_opt.as_mut().unwrap();
					s.purchased_space = s.purchased_space.checked_add(size).ok_or(Error::<T>::Overflow)?;
					if s.purchased_space > s.used_space {
						s.remaining_space = s.purchased_space.checked_sub(s.used_space).ok_or(Error::<T>::Overflow)?;
					} else {
						s.remaining_space = 0;
					}
					
					Ok(())
				})?;
			} else {
				let value = StorageSpace {
					purchased_space: size,
					used_space: 0,
					remaining_space: size,
				};
				<UserHoldSpaceDetails<T>>::insert(&acc, value);
			}
			Ok(())
		}
		
		fn add_user_hold_file(acc: AccountOf<T>, fileid: Vec<u8>){
			let bounded_fileid = Self::vec_to_bound::<u8>(fileid).unwrap();
			<UserHoldFileList<T>>::mutate(&acc, |s|{
				s.try_push(bounded_fileid).expect("Length exceeded");
			});
		}
	
		// fn remove_user_hold_file(acc: &AccountOf<T>, fileid: Vec<u8>) {
		// 	<UserHoldFileList<T>>::mutate(&acc, |s|{
		// 		s.drain_filter(|v| *v == fileid);
		// 	});
		// }
		//Available space divided by 1024 is the unit price
		fn get_price() -> Result<u128, DispatchError> {
			//Get the available space on the current chain
			let space = pallet_sminer::Pallet::<T>::get_space()?;
			//If it is not 0, the logic is executed normally
			if space != 0 {
				//Calculation rules
				//The price is based on 1024 / available space on the current chain
				//Multiply by the base value 1 tcess * 1_000 (1_000_000_000_000 * 1_000)
				let price: u128 = M_BYTE
				    .checked_mul(1024).ok_or(Error::<T>::Overflow)?
				    .checked_mul(1_000_000_000_000).ok_or(Error::<T>::Overflow)?
				    .checked_mul(1000).ok_or(Error::<T>::Overflow)?
				    .checked_div(space).ok_or(Error::<T>::Overflow)?;
				return Ok(price);
			}
			//If it is 0, an extra large price will be returned
			Ok(1_000_000_000_000_000_000)
		}
	
		fn check_lease_expired_forfileid(fileid: Vec<u8>) -> bool {
			let bounded_fileid = Self::vec_to_bound::<u8>(fileid).unwrap();
			let file = <File<T>>::get(&bounded_fileid).unwrap();
			Self::check_lease_expired(file.user_addr)
		}
		//ture is Not expired;  false is expired
		fn check_lease_expired(acc: AccountOf<T>) -> bool {
			let details = <UserHoldSpaceDetails<T>>::get(&acc).unwrap();
			if details.used_space > details.purchased_space {
				false
			} else {
				true
			}
		}
	
		pub fn check_file_exist(fileid: Vec<u8>) -> bool {
			let bounded_fileid = Self::vec_to_bound::<u8>(fileid).unwrap();
			if <File<T>>::contains_key(bounded_fileid) {
				true
			} else {
				false
			}
		}
	
		fn vec_to_bound<P>(param: Vec<P>) -> Result<BoundedVec<P, T::StringLimit>, DispatchError> {
			let result: BoundedVec<P, T::StringLimit> = param.try_into().expect("too long");
			Ok(result)
		}
	
		//offchain helper
		//Signature chaining method
		fn offchain_signed_tx(_block_number: T::BlockNumber, price: Vec<u8>) -> Result<(), Error<T>> {
			let call = Call::update_price{price: price};

			SubmitTransaction::<T, Call<T>>::submit_unsigned_transaction(call.into())
			.map_err(|()| Error::<T>::OffchainUnSignedTxError)?;

			Ok(())
		}
	
		pub fn offchain_fetch_price(block_number: T::BlockNumber) -> Result<(), Error<T>> {
			//Call HTTP request method
			let resp_bytes = Self::offchain_http_req().map_err(|e| {
				log::error!("fetch_from_remote error: {:?}", e);
				<Error<T>>::HttpFetchingError
			})?;
			//Pass the value returned from the request to the signing authority
			let _ = Self::offchain_signed_tx(block_number, resp_bytes)?;
			
			Ok(())
		}
		//Offline worker, HTTP request method.
		fn offchain_http_req() -> Result<Vec<u8>, Error<T>> {
			log::info!("send request to {}", HTTP_REQUEST_STR);
			//Create request
			//The request address is: https://arweave.net/price/1048576
			//Arweave's official API is used to query prices
			//Request price of 1MB
			let request = rt_offchain::http::Request::get(HTTP_REQUEST_STR);
			//Set timeout wait
			let timeout = sp_io::offchain::timestamp()
			.add(rt_offchain::Duration::from_millis(FETCH_TIMEOUT_PERIOD));
	
			log::info!("send request");
			//Send request
			let pending = request
			.add_header("User-Agent","PostmanRuntime/7.28.4")
				.deadline(timeout) // Setting the timeout time
				.send() // Sending the request out by the host
				.map_err(|_| <Error<T>>::HttpFetchingError)?;
			
			log::info!("wating response");
			//Waiting for response
			let response = pending
				.wait()
				.map_err(|_| <Error<T>>::HttpFetchingError)?;
			//Determine whether the response is wrong
			if response.code != 200 {
				log::error!("Unexpected http request status code: {}", response.code);
				Err(<Error<T>>::HttpFetchingError)?;
			}
					
			Ok(response.body().collect::<Vec<u8>>())
		}

		fn validate_transaction_parameters(
			block_number: &T::BlockNumber,
			_new_price: Vec<u8>,
		) -> TransactionValidity {
			// Now let's check if the transaction has any chance to succeed.
			let next_unsigned_at = <NextUnsignedAt<T>>::get();
			if &next_unsigned_at > block_number {
				return InvalidTransaction::Stale.into()
			}
			// Let's make sure to reject transactions from the future.
			let current_block = <frame_system::Pallet<T>>::block_number();
			if &current_block < block_number {
				return InvalidTransaction::Future.into()
			}
			let variable: u128 = current_block.saturated_into();
			// We prioritize transactions that are more far away from current average.
			//
			// Note this doesn't make much sense when building an actual oracle, but this example
			// is here mostly to show off offchain workers capabilities, not about building an
			// oracle.
			ValidTransaction::with_tag_prefix("ExampleOffchainWorker")
				// We set base priority to 2**20 and hope it's included before any other
				// transactions in the pool. Next we tweak the priority depending on how much
				// it differs from the current average. (the more it differs the more priority it
				// has).
				.priority(5000 + variable as u64)
				// This transaction does not require anything else to go before into the pool.
				// In theory we could require `previous_unsigned_at` transaction to go first,
				// but it's not necessary in our case.
				//.and_requires()
				// We set the `provides` tag to be the same as `next_unsigned_at`. This makes
				// sure only one transaction produced after `next_unsigned_at` will ever
				// get to the transaction pool and will end up in the block.
				// We can still have multiple transactions compete for the same "spot",
				// and the one with higher priority will replace other one in the pool.
				.and_provides(next_unsigned_at)
				// The transaction is only valid for next 5 blocks. After that it's
				// going to be revalidated by the pool.
				.longevity(5)
				// It's fine to propagate that transaction to other peers, which means it can be
				// created even by nodes that don't produce blocks.
				// Note that sometimes it's better to keep it for yourself (if you are the block
				// producer), since for instance in some schemes others may copy your solution and
				// claim a reward.
				.propagate(true)
				.build()
		}

		pub fn get_random_challenge_data() -> Result<Vec<(u64, Vec<u8>, Vec<Vec<u8>>, u64, u8, u32)>, DispatchError> {
			let filler_list = Self::get_random_filler()?;
			let mut data: Vec<(u64, Vec<u8>, Vec<Vec<u8>>, u64, u8, u32)> = Vec::new();
			for v in filler_list {
				let length = v.block_num;
				let number_list = Self::get_random_numberlist(length, 1)?;
				let miner_id = v.miner_id.clone();
				let filler_id = v.filler_id.clone().to_vec();
				let file_size = v.filler_size.clone();
				let segment_size = v.segment_size.clone();
				let mut block_list:Vec<Vec<u8>> = Vec::new();
				for i in number_list.iter() {
					let filler_block = v.filler_block[*i as usize].clone();
					block_list.push(filler_block.block_index.to_vec());
				}
				data.push((miner_id, filler_id, block_list, file_size, 1, segment_size));
			}

			let file_list = Self::get_random_file()?;
			for (size, v) in file_list {
				let length = v.block_num;
				let number_list = Self::get_random_numberlist(length, 1)?;
				let miner_id = v.miner_id.clone();
				let file_id = v.dupl_id.clone().to_vec();
				let file_size = size.clone();
				let segment_size = v.segment_size.clone();
				let mut block_list:Vec<Vec<u8>> = Vec::new();
				for i in number_list.iter() {
					let file_block = v.block_info[*i as usize].clone();
					block_list.push(file_block.block_index.to_vec());
				}
				data.push((miner_id, file_id, block_list, file_size, 2, segment_size));
			}

			Ok(data)
		}
		//Get random file block list
		fn get_random_filler() -> Result<Vec<FillerInfo<T>>, DispatchError> {
			let length = Self::get_fillermap_length()?;
			let number_list = Self::get_random_numberlist(length, 1)?;
			let mut filler_list: Vec<FillerInfo<T>> = Vec::new();
			for i in number_list.iter() {
				let mut counter: u32 = 0;
				for (_, _, value) in <FillerMap<T>>::iter() {	
					if counter == *i {
						filler_list.push(value);
						break;
					}
					counter = counter.checked_add(1).ok_or(Error::<T>::Overflow)?;
				}
			}
			Ok(filler_list)
		}

		fn get_random_file() -> Result<Vec<(u64, FileDuplicateInfo<T>)>, DispatchError> {
			let length = Self::get_file_map_length()?;
			//Extract according to the probability of 4.6% * 3
			let number_list = Self::get_random_numberlist(length, 2)?;
			let mut file_list: Vec<(u64, FileDuplicateInfo<T>)> = Vec::new();
			for i in number_list.iter() {
				let mut counter: u32 = 0;
				for (_, value) in <File<T>>::iter() {	
					if value.file_state.to_vec() == "active".as_bytes().to_vec() {
						if counter == *i {
							let random_index = Self::generate_random_number(20220523 + counter) % value.file_dupl.len() as u32;
							file_list.push((value.file_size, value.file_dupl[random_index as usize].clone()));
							break;
						}
						counter = counter.checked_add(1).ok_or(Error::<T>::Overflow)?;
					}
				}
			}
			Ok(file_list)
		}

		fn get_random_numberlist(length: u32, random_type: u8) -> Result<Vec<u32>, DispatchError> {		
			let mut seed: u32 = <frame_system::Pallet<T>>::block_number().saturated_into();
			if length == 0 {
				return Ok(Vec::new());
			}
			let num = match random_type {
				1 => length
						.checked_mul(46).ok_or(Error::<T>::Overflow)?
						.checked_div(1000).ok_or(Error::<T>::Overflow)?
						.checked_add(1).ok_or(Error::<T>::Overflow)?,
				2 => length
						.checked_mul(46 * 3).ok_or(Error::<T>::Overflow)?
						.checked_div(1000).ok_or(Error::<T>::Overflow)?
						.checked_add(1).ok_or(Error::<T>::Overflow)?,
				_ => length
						.checked_mul(46).ok_or(Error::<T>::Overflow)?
						.checked_div(1000).ok_or(Error::<T>::Overflow)?
						.checked_add(1).ok_or(Error::<T>::Overflow)?,
			};
			let mut number_list: Vec<u32> = Vec::new();
			loop {
				seed = seed.checked_add(1).ok_or(Error::<T>::Overflow)?;
				if number_list.len() >= num as usize {
					number_list.sort();
					number_list.dedup();
					if number_list.len() >= num as usize {
						break;
					}
				}
				let random = Self::generate_random_number(seed) % length;
				log::info!("List addition: {}", random);
				number_list.push(random);
			}
			Ok(number_list)
		}

		//Get storagemap filler length 
		fn get_fillermap_length() -> Result<u32, DispatchError> {
			let mut length: u32 = 0;
			for _ in <FillerMap<T>>::iter() {
				length = length.checked_add(1).ok_or(Error::<T>::Overflow)?;
			}
			Ok(length)
		}

		//Get Storage FillerMap Length
		fn get_file_map_length() -> Result<u32, DispatchError> {
			let mut length: u32 = 0;
			for (_, v) in <File<T>>::iter() {
				if v.file_state.to_vec() == "active".as_bytes().to_vec() {
					length = length.checked_add(1).ok_or(Error::<T>::Overflow)?;
				}
			}
			Ok(length)
		}

		//Get random number
		pub fn generate_random_number(seed: u32) -> u32 {
			loop {
				let (random_seed, _) = T::MyRandomness::random(&(T::FilbakPalletId::get(), seed).encode());
				let random_number = <u32>::decode(&mut random_seed.as_ref())
					.expect("secure hashes should always be bigger than u32; qed");
				if random_number != 0 {
					return random_number
				}
				
			}
		}

		

		//Specific implementation method of deleting filler file
		pub fn delete_filler(miner_id: u64, filler_id: Vec<u8>) -> DispatchResult {
			let filler_boud: BoundedString<T> = filler_id.try_into().map_err(|_e| Error::<T>::BoundedVecError)?;
			if !<FillerMap<T>>::contains_key(miner_id, filler_boud.clone()) {
				Err(Error::<T>::FileNonExistent)?;
			}
			<FillerMap<T>>::remove(miner_id, filler_boud.clone());

			Ok(())
		}

		//Delete the next backup under the file
		pub fn delete_file_dupl(dupl_id: Vec<u8>) -> DispatchResult {
			let length = dupl_id.len().checked_sub(4).ok_or(Error::<T>::Overflow)?;
			let file_id = dupl_id[0..length].to_vec();
			let file_id_bounded: BoundedString<T> = file_id.try_into().map_err(|_e| Error::<T>::BoundedVecError)?;
			if !<File<T>>::contains_key(&file_id_bounded) {
				Err(Error::<T>::FileNonExistent)?;
			} 

			<File<T>>::try_mutate(&file_id_bounded, |opt| -> DispatchResult {
				let o = opt.as_mut().unwrap();
				o.file_dupl.retain(|x| x.dupl_id.to_vec() != dupl_id);
				Ok(())
			})?;

			Ok(())
		}
		
		//Add the list of files to be recovered and notify the scheduler to recover
		pub fn add_recovery_file(dupl_id: Vec<u8>) -> DispatchResult {
			let acc = Self::get_current_scheduler();
			let length = dupl_id.len().checked_sub(4).ok_or(Error::<T>::Overflow)?;
			let file_id = dupl_id[0..length].to_vec();
			let file_id_bounded: BoundedString<T> = file_id.try_into().map_err(|_e| Error::<T>::BoundedVecError)?;
			if !<File<T>>::contains_key(&file_id_bounded) {
				Err(Error::<T>::FileNonExistent)?;
			}
			<File<T>>::try_mutate(&file_id_bounded, |opt| -> DispatchResult {
				let o = opt.as_mut().unwrap();
				o.file_state = "repairing".as_bytes().to_vec().try_into().map_err(|_e| Error::<T>::BoundedVecError)?;
				Ok(())
			})?;
			<FileRecovery<T>>::try_mutate(&acc, |o| -> DispatchResult {
				o.try_push(dupl_id.try_into().map_err(|_e| Error::<T>::BoundedVecError)?).map_err(|_e| Error::<T>::StorageLimitReached)?;
				Ok(())
			})?;

			Ok(())
		}

		//Add invalid file list, notify miner to delete
		pub fn add_invalid_file(miner_id: u64, file_id: Vec<u8>) -> DispatchResult {
			<InvalidFile<T>>::try_mutate(&miner_id, |o| -> DispatchResult {
				o.try_push(file_id.try_into().map_err(|_e| Error::<T>::BoundedVecError)?).map_err(|_e| Error::<T>::StorageLimitReached)?;
				Ok(())
			})?;

			Ok(())
		}

		//Obtain the consensus of the current block
		fn get_current_scheduler() -> AccountOf<T> {
			//Current block information
			let digest = <frame_system::Pallet<T>>::digest();
			let pre_runtime_digests = digest.logs.iter().filter_map(|d| d.as_pre_runtime());
			let acc = T::FindAuthor::find_author(pre_runtime_digests).map(|a| {
				a
			});
			T::Scheduler::get_controller_acc(acc.unwrap())
		}

		//The file replacement method will increase the miner's space at the same time.
		//Filesize represents the size of the file, in kilobytes.
		fn replace_file(file_dupl: Vec<FileDuplicateInfo<T>>, file_size: u64) -> DispatchResult {
			for v in file_dupl {
				//add space
				T::MinerControl::add_space(v.miner_id, file_size.into())?;
				let (power, space) = T::MinerControl::get_power_and_space(v.miner_id)?;
				//Judge whether the current miner's remaining is enough to store files
				if power - space < file_size.into() {
					Err(Error::<T>::MinerPowerInsufficient)?;
				}
				//How many files to replace, round up
				let replace_num = (file_size as u128)
					.checked_div(8).ok_or(Error::<T>::Overflow)?
					.checked_div(M_BYTE).ok_or(Error::<T>::Overflow)?
					.checked_add(1).ok_or(Error::<T>::Overflow)?;
				let mut counter = 0;
				for (filler_id, _) in <FillerMap<T>>::iter_prefix(v.miner_id) {
					if counter == replace_num {
						break;
					}
					//Clear information on the chain
					Self::delete_filler(v.miner_id, filler_id.to_vec())?;
					//Notify the miner to clear the corresponding data segment
					Self::add_invalid_file(v.miner_id, filler_id.to_vec())?;
					counter = counter.checked_add(1).ok_or(Error::<T>::Overflow)?;
				}
			}

			Ok(())
		}
	}
}

pub trait RandomFileList {
	//Get random challenge data
	fn get_random_challenge_data() -> Result<Vec<(u64, Vec<u8>, Vec<Vec<u8>>, u64, u8, u32)>, DispatchError>;
	//Delete filler file
	fn delete_filler(miner: u64, filler_id: Vec<u8>) -> DispatchResult;
	//Delete file backup
	fn delete_file_dupl(dupl_id: Vec<u8>) -> DispatchResult;
	//The function executed when the challenge fails, allowing the miner to delete invalid files
	fn add_recovery_file(file_id: Vec<u8>) -> DispatchResult;
	//The function executed when the challenge fails to let the consensus schedule recover the file
	fn add_invalid_file(miner_id: u64, file_id: Vec<u8>) -> DispatchResult;
}

impl<T: Config> RandomFileList for Pallet<T> {
	fn get_random_challenge_data() -> Result<Vec<(u64, Vec<u8>, Vec<Vec<u8>>, u64, u8, u32)>, DispatchError> {
		let result = Pallet::<T>::get_random_challenge_data()?;
		Ok(result)
	}

	fn delete_filler(miner_id: u64, filler_id: Vec<u8>) -> DispatchResult {
		Pallet::<T>::delete_filler(miner_id, filler_id)?;
		Ok(())
	}

	fn delete_file_dupl(dupl_id: Vec<u8>) -> DispatchResult {
		Pallet::<T>::delete_file_dupl(dupl_id)?;
		Ok(())
	}

	fn add_recovery_file(file_id: Vec<u8>) -> DispatchResult {
		Pallet::<T>::add_recovery_file(file_id)?;
		Ok(())
	}

	fn add_invalid_file(miner_id: u64, file_id: Vec<u8>) -> DispatchResult {
		Pallet::<T>::add_invalid_file(miner_id, file_id)?;
		Ok(())
	}
}




impl<T: Config> BlockNumberProvider for Pallet<T> {
	type BlockNumber = T::BlockNumber;

	fn current_block_number() -> Self::BlockNumber {
		<frame_system::Pallet<T>>::block_number()
	}
}

<|MERGE_RESOLUTION|>--- conflicted
+++ resolved
@@ -587,11 +587,7 @@
 				Ok(())
 			})?;
 
-<<<<<<< HEAD
 			Self::user_buy_space_update(sender.clone(), M_BYTE.checked_mul(1024).ok_or(Error::<T>::Overflow)?)?;
-=======
-			Self::user_buy_space_update(sender.clone(), 1024 * M_BYTE)?;
->>>>>>> c425758a
 			Self::deposit_event(Event::<T>::ReceiveSpace{acc: sender.clone()});
 			<UserFreeRecord<T>>::insert(&sender, 1);
 			Ok(())
@@ -720,11 +716,7 @@
 				}
 			);
 
-<<<<<<< HEAD
 			Self::update_user_space(acc.clone(), 1, filesize.checked_mul(backups as u64).ok_or(Error::<T>::Overflow)? as u128)?;
-=======
-			Self::update_user_space(acc.clone(), 1, (filesize as u128) * (backups as u128))?;
->>>>>>> c425758a
 			Self::add_user_hold_file(acc.clone(), fileid.clone());
 			Ok(())
 		}
