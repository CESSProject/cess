use super::*;
use crate::{Pallet as FileBank, *};
pub use frame_benchmarking::{
	account, benchmarks, impl_benchmark_test_suite, whitelist_account, whitelisted_caller,
};
use sp_runtime::{
	traits::{Bounded, One, StaticLookup, TrailingZeroInput, Zero},
	Perbill, Percent,
};
use pallet_cess_staking::{Pallet as Staking, Config as StakingConfig, testing_utils,
    RewardDestination
};
use pallet_file_map::{Pallet as FileMap, Config as FileMapConfig};
use pallet_sminer::{Pallet as Sminer, Config as SminerConfig};
use codec::{Decode,alloc::string::ToString};
use frame_support::{
	dispatch::UnfilteredDispatchable,
	pallet_prelude::*,
	traits::{Currency, CurrencyToVote, Get, Imbalance},
};
use sp_std::prelude::*;

use frame_system::RawOrigin;


pub struct Pallet<T: Config>(FileBank<T>);
pub trait Config:
	crate::Config + pallet_cess_staking::Config + pallet_file_map::Config + pallet_sminer::Config
{
}
type SminerBalanceOf<T> = <<T as pallet_sminer::Config>::Currency as Currency<<T as frame_system::Config>::AccountId>>::Balance;

const SEED: u32 = 2190502;
const MAX_SPANS: u32 = 100;

<<<<<<< HEAD
fn upload_file() -> Result<BoundedString<T>> {
    let caller = account("user1", 100, SEED);
    let address = "user1".as_bytes().to_vec();
    let filename = "file1".as_bytes().to_vec();
    let fileid = "1".as_bytes().to_vec();
=======
pub fn add_file<T: Config>() -> Result<BoundedString<T>, &'static str> {
    let caller = account("user1", 100, SEED);
    let address = "user1".as_bytes().to_vec();
    let filename = "file1".as_bytes().to_vec();
    let fileid = "testfileid1".as_bytes().to_vec();
>>>>>>> 6e9723bc
    let filehash = "filehash".as_bytes().to_vec();
    let public = false;
    let backup: u8 = 3;
    let filesize: u64 = 123_456;
    let downloadfee: BalanceOf<T> = BalanceOf::<T>::try_from(1u128)
    .map_err(|_| "balance expected to be a u128")
    .unwrap();
    UserHoldSpaceDetails::<T>::insert(
        &caller, 
        StorageSpace {
            purchased_space: 1_000_000_000,
            remaining_space: 1_000_000_000,
            used_space: 0,
        }
    );
<<<<<<< HEAD
    FileBank::<T>::upload(RawOrigin::Signed(caller).into(), address, filename, fileid, filehash, public, backup, filesize, downloadfee)?;
    Ok(fileid.try_into().map_err(|_| "fileid convert failed")?)
}

fn add_filler(len: u32) -> Result<u32> {
    let controller = testing_utils::create_funded_user::<T>("controller", SEED, 100);
    let stash = testing_utils::create_funded_user::<T>("stash", SEED, 100);
=======
    FileBank::<T>::upload(RawOrigin::Signed(caller).into(), address, filename, fileid.clone(), filehash, public, backup, filesize, downloadfee)?;
    Ok(fileid.try_into().map_err(|_| "fileid convert failed")?)
}

pub fn add_filler<T: Config>(len: u32) -> Result<u32, &'static str> {
    let controller = testing_utils::create_funded_user::<T>("controller2", SEED, 100);
    let stash = testing_utils::create_funded_user::<T>("stash2", SEED, 100);
>>>>>>> 6e9723bc
    let controller_lookup: <T::Lookup as StaticLookup>::Source = T::Lookup::unlookup(controller.clone());
    let reward_destination = RewardDestination::Staked;
	let amount = <T as pallet_cess_staking::Config>::Currency::minimum_balance() * 10u32.into();
	whitelist_account!(stash);
    Staking::<T>::bond(RawOrigin::Signed(stash.clone()).into(), controller_lookup, amount, reward_destination)?;
    whitelist_account!(controller);

     FileMap::<T>::registration_scheduler(RawOrigin::Signed(controller.clone()).into(), stash, "127.0.0.1:8080".as_bytes().to_vec())?;
        
    let mut filler_list: Vec<FillerInfo<T>> = Vec::new();
    for i in 0 .. len {
        let miner = account("miner1", 100, SEED);
           let new_filler = FillerInfo::<T> {
            miner_id: 1,
            filler_size: 1024 * 1024 * 8,
            block_num: 8,
            segment_size: 1024 * 1024,
            miner_address: miner,
            filler_block: Default::default(),
            filler_id: i.to_string().as_bytes().to_vec().try_into().map_err(|_| "uint convert to BoundedVec Error")?,
            filler_hash: "fillerhashhashhashhash".as_bytes().to_vec().try_into().map_err(|_| "Vec convert to BoundedVec Error")?,
        };
        filler_list.push(new_filler);
    }
<<<<<<< HEAD
    Ok(1)
}

fn add_miner() -> Result<T::AccountId> {
    let miner1 = account("miner1", 100, SEED);
    let ip = "127.0.0.0:8080".as_bytes().to_vec();
    let staking_val: BalanceOf<T> = BalanceOf::<T>::try_from(2_000u128).map_err(|_| "balance expected to be a u128")?;
    let public_key = "this is a test publickey".as_bytes().to_vec();
    Sminer::<T>::regnstk(RawOrigin::Signed(miner1).into(), miner, ip, staking_val, public_key)?;

    Ok(miner1)
=======


    Ok(1)
}

pub fn add_miner<T: Config>() -> Result<T::AccountId, &'static str> {
    let miner: T::AccountId = account("miner1", 100, SEED);
    let ip = "1270008080".as_bytes().to_vec();
    let public_key = "thisisatestpublickey".as_bytes().to_vec();
    <T as pallet_sminer::Config>::Currency::make_free_balance_be(&miner, SminerBalanceOf::<T>::max_value());
    whitelist_account!(miner);
    Sminer::<T>::regnstk(RawOrigin::Signed(miner.clone()).into(), miner.clone(), ip, 0u32.into(), public_key)?;
    Ok(miner.clone())
>>>>>>> 6e9723bc
}

benchmarks! {
    upload {
        let caller = account("user1", 100, SEED);
        let address = "user1".as_bytes().to_vec();
        let filename = "file1".as_bytes().to_vec();
        let fileid = "1".as_bytes().to_vec();
        let filehash = "filehash".as_bytes().to_vec();
        let public = false;
        let backup: u8 = 3;
        let filesize: u64 = 123_456;
        let downloadfee: BalanceOf<T> = BalanceOf::<T>::try_from(1u128)
        .map_err(|_| "balance expected to be a u128")
        .unwrap();
        UserHoldSpaceDetails::<T>::insert(
            &caller, 
            StorageSpace {
                purchased_space: 1_000_000_000,
                remaining_space: 1_000_000_000,
                used_space: 0,
            }
        );
    }: _(RawOrigin::Signed(caller), address, filename, fileid, filehash, public, backup, filesize, downloadfee)
    verify {
        let bounded_fileid: BoundedString<T> = BoundedVec::try_from("1".as_bytes().to_vec())
        .map_err(|_| "vec convert to boundedvec error")?;
        assert!(File::<T>::contains_key(&bounded_fileid));
    }

    upload_filler {
        let v in 0 .. MAX_SPANS;

        let controller = testing_utils::create_funded_user::<T>("controller", SEED, 100);
        let stash = testing_utils::create_funded_user::<T>("stash", SEED, 100);
        let controller_lookup: <T::Lookup as StaticLookup>::Source
			= T::Lookup::unlookup(controller.clone());
		let reward_destination = RewardDestination::Staked;
		let amount = <T as pallet_cess_staking::Config>::Currency::minimum_balance() * 10u32.into();
		whitelist_account!(stash);
        Staking::<T>::bond(RawOrigin::Signed(stash.clone()).into(), controller_lookup, amount, reward_destination)?;
        whitelist_account!(controller);

        FileMap::<T>::registration_scheduler(RawOrigin::Signed(controller.clone()).into(), stash, "127.0.0.1:8080".as_bytes().to_vec())?;
        
        let mut filler_list: Vec<FillerInfo<T>> = Vec::new();
        for i in 0 .. v {
            let miner = account("miner1", 100, SEED);
            let new_filler = FillerInfo::<T> {
                miner_id: 1,
                filler_size: 1024 * 1024 * 8,
                block_num: 8,
                segment_size: 1024 * 1024,
                miner_address: miner,
                filler_block: Default::default(),
                filler_id: i.to_string().as_bytes().to_vec().try_into().map_err(|_| "uint convert to BoundedVec Error")?,
                filler_hash: "fillerhashhashhashhash".as_bytes().to_vec().try_into().map_err(|_| "Vec convert to BoundedVec Error")?,
            };
            filler_list.push(new_filler);
        }
    }: _(RawOrigin::Signed(controller), 1, filler_list)
    verify {
<<<<<<< HEAD
        let miner = account("miner1", 100, SEED);
        for i in 0 .. v {
            let filler_id: BoundedString<T> = i.to_string().as_bytes().to_vec().try_into().map_err(|_| "uint convert to BoundedVec Error")?;
            assert!(FillerMap::<T>::contains_key(&miner, &filler_id));
=======
        for i in 0 .. v {
            let filler_id: BoundedString<T> = i.to_string().as_bytes().to_vec().try_into().map_err(|_| "uint convert to BoundedVec Error")?;
            assert!(FillerMap::<T>::contains_key(&1, &filler_id));
>>>>>>> 6e9723bc
        }
    }

    update_dupl {
<<<<<<< HEAD

    }: _()
    verify {

=======
        log::info!("test point start");
        let caller: T::AccountId = account("user1", 100, SEED);
        pallet_sminer::Pallet::<T>::init_benchmark();
        log::info!("point 1");
        let file_id = add_file::<T>()?;
        log::info!("point 2");
        let _ = add_miner::<T>()?;
        log::info!("point 3");
        let miner_id = add_filler::<T>(5)?;
        log::info!("point 4");
        let mut dupl_list: Vec<FileDuplicateInfo<T>> = Vec::new();
        let dupl_info = FileDuplicateInfo::<T>{
            miner_id: miner_id.clone() as u64,
            block_num: 0,
            segment_size: 123,
            acc: caller.clone(),
            miner_ip: Default::default(),
            dupl_id: "dupl1".as_bytes().to_vec().try_into().map_err(|_| "duplid convert err")?,
            rand_key: Default::default(),
            block_info: Default::default(),
        };
        dupl_list.push(dupl_info);
        log::info!("point 5");
    }: _(RawOrigin::Signed(caller), file_id.to_vec(), dupl_list)
    verify {
        log::info!("point 6");
        let file = FileBank::<T>::file(&file_id).unwrap();
        let dupl_id: BoundedString<T> = "dupl1".as_bytes().to_vec().try_into().map_err(|_| "duplid convert err")?;
        assert_eq!(file.file_dupl[0].dupl_id, dupl_id);
>>>>>>> 6e9723bc
    }

    // delete_file {
    //     let caller: T::AccountId = account("user1", 100, SEED);
    //     let file_id = add_file::<T>()?;
    // }: _(RawOrigin::Signed(caller), file_id)
    // verify {
    //     assert!(File::<T>::contains_key(&file_id.try_into().map_err(|_| "fileid convert err")?));
    // }
}<|MERGE_RESOLUTION|>--- conflicted
+++ resolved
@@ -33,19 +33,11 @@
 const SEED: u32 = 2190502;
 const MAX_SPANS: u32 = 100;
 
-<<<<<<< HEAD
-fn upload_file() -> Result<BoundedString<T>> {
-    let caller = account("user1", 100, SEED);
-    let address = "user1".as_bytes().to_vec();
-    let filename = "file1".as_bytes().to_vec();
-    let fileid = "1".as_bytes().to_vec();
-=======
 pub fn add_file<T: Config>() -> Result<BoundedString<T>, &'static str> {
     let caller = account("user1", 100, SEED);
     let address = "user1".as_bytes().to_vec();
     let filename = "file1".as_bytes().to_vec();
     let fileid = "testfileid1".as_bytes().to_vec();
->>>>>>> 6e9723bc
     let filehash = "filehash".as_bytes().to_vec();
     let public = false;
     let backup: u8 = 3;
@@ -61,23 +53,13 @@
             used_space: 0,
         }
     );
-<<<<<<< HEAD
     FileBank::<T>::upload(RawOrigin::Signed(caller).into(), address, filename, fileid, filehash, public, backup, filesize, downloadfee)?;
     Ok(fileid.try_into().map_err(|_| "fileid convert failed")?)
 }
 
-fn add_filler(len: u32) -> Result<u32> {
+fn add_filler(len: u32) -> Result<u32, &'static str> {
     let controller = testing_utils::create_funded_user::<T>("controller", SEED, 100);
     let stash = testing_utils::create_funded_user::<T>("stash", SEED, 100);
-=======
-    FileBank::<T>::upload(RawOrigin::Signed(caller).into(), address, filename, fileid.clone(), filehash, public, backup, filesize, downloadfee)?;
-    Ok(fileid.try_into().map_err(|_| "fileid convert failed")?)
-}
-
-pub fn add_filler<T: Config>(len: u32) -> Result<u32, &'static str> {
-    let controller = testing_utils::create_funded_user::<T>("controller2", SEED, 100);
-    let stash = testing_utils::create_funded_user::<T>("stash2", SEED, 100);
->>>>>>> 6e9723bc
     let controller_lookup: <T::Lookup as StaticLookup>::Source = T::Lookup::unlookup(controller.clone());
     let reward_destination = RewardDestination::Staked;
 	let amount = <T as pallet_cess_staking::Config>::Currency::minimum_balance() * 10u32.into();
@@ -85,7 +67,6 @@
     Staking::<T>::bond(RawOrigin::Signed(stash.clone()).into(), controller_lookup, amount, reward_destination)?;
     whitelist_account!(controller);
 
-     FileMap::<T>::registration_scheduler(RawOrigin::Signed(controller.clone()).into(), stash, "127.0.0.1:8080".as_bytes().to_vec())?;
         
     let mut filler_list: Vec<FillerInfo<T>> = Vec::new();
     for i in 0 .. len {
@@ -102,19 +83,6 @@
         };
         filler_list.push(new_filler);
     }
-<<<<<<< HEAD
-    Ok(1)
-}
-
-fn add_miner() -> Result<T::AccountId> {
-    let miner1 = account("miner1", 100, SEED);
-    let ip = "127.0.0.0:8080".as_bytes().to_vec();
-    let staking_val: BalanceOf<T> = BalanceOf::<T>::try_from(2_000u128).map_err(|_| "balance expected to be a u128")?;
-    let public_key = "this is a test publickey".as_bytes().to_vec();
-    Sminer::<T>::regnstk(RawOrigin::Signed(miner1).into(), miner, ip, staking_val, public_key)?;
-
-    Ok(miner1)
-=======
 
 
     Ok(1)
@@ -128,7 +96,6 @@
     whitelist_account!(miner);
     Sminer::<T>::regnstk(RawOrigin::Signed(miner.clone()).into(), miner.clone(), ip, 0u32.into(), public_key)?;
     Ok(miner.clone())
->>>>>>> 6e9723bc
 }
 
 benchmarks! {
@@ -191,26 +158,13 @@
         }
     }: _(RawOrigin::Signed(controller), 1, filler_list)
     verify {
-<<<<<<< HEAD
-        let miner = account("miner1", 100, SEED);
-        for i in 0 .. v {
-            let filler_id: BoundedString<T> = i.to_string().as_bytes().to_vec().try_into().map_err(|_| "uint convert to BoundedVec Error")?;
-            assert!(FillerMap::<T>::contains_key(&miner, &filler_id));
-=======
         for i in 0 .. v {
             let filler_id: BoundedString<T> = i.to_string().as_bytes().to_vec().try_into().map_err(|_| "uint convert to BoundedVec Error")?;
             assert!(FillerMap::<T>::contains_key(&1, &filler_id));
->>>>>>> 6e9723bc
         }
     }
 
     update_dupl {
-<<<<<<< HEAD
-
-    }: _()
-    verify {
-
-=======
         log::info!("test point start");
         let caller: T::AccountId = account("user1", 100, SEED);
         pallet_sminer::Pallet::<T>::init_benchmark();
@@ -240,7 +194,6 @@
         let file = FileBank::<T>::file(&file_id).unwrap();
         let dupl_id: BoundedString<T> = "dupl1".as_bytes().to_vec().try_into().map_err(|_| "duplid convert err")?;
         assert_eq!(file.file_dupl[0].dupl_id, dupl_id);
->>>>>>> 6e9723bc
     }
 
     // delete_file {
