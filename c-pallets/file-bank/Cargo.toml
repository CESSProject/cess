--- conflicted
+++ resolved
@@ -21,12 +21,8 @@
 rand_chacha = { version = "0.2", default-features = false, optional = true }
 cp-scheduler-credit = { path = '../../primitives/scheduler-credit', version = '0.1.0', default-features = false }
 cp-cess-common = { path = '../../primitives/common', version = '0.1.0', default-features = false }
-<<<<<<< HEAD
 cp-enclave-verify = { path = '../../primitives/enclave-verify', version = '0.1.0', default-features = false }
-pallet-oss = { path = '../oss', version = '0.5.3', default-features = false }
-=======
 pallet-oss = { path = '../oss', version = '0.6.0', default-features = false }
->>>>>>> 08522e8e
 
 # substrate pallet
 pallet-scheduler = { version = '4.0.0-dev', git = 'https://github.com/CESSProject/substrate.git', branch = "cess-polkadot-v0.9.36", default-features = false }
