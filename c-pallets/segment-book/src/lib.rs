--- conflicted
+++ resolved
@@ -322,7 +322,6 @@
 			let deadline = Self::verify_duration();
 			if now > deadline {
 				//Determine whether to trigger a challenge
-<<<<<<< HEAD
 				if Self::trigger_challenge() {
 					let lock = <Lock<T>>::get();
 					if lock {
@@ -341,26 +340,7 @@
 						log::info!("offchain worker random challenge end");
 					}
 				}
-=======
-				// if Self::trigger_challenge() {
-				let lock = <Lock<T>>::get();
-				if lock {
-					log::info!("offchain worker random challenge start");
-					log::info!("lock offchain worker");
-					if let Err(e) = Self::offchain_signed_lock() {
-						log::info!("lock offchain worker failed:{:?}", e);
-					}
-					if let Err(e) = Self::generation_challenge() {
-						log::info!("generation challenge failed:{:?}", e);
-					}
-					log::info!("unlock offchain worker");
-					if let Err(e) = Self::offchain_signed_unlock() {
-						log::info!("unlock offchain worker failed:{:?}", e);
-					}
-					log::info!("offchain worker random challenge end");
-				}
-				// }
->>>>>>> e0b4bff9
+
 			}
 		}
 	}
