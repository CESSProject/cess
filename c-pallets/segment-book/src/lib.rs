--- conflicted
+++ resolved
@@ -248,11 +248,7 @@
 				//the miners who fail to complete the challenge will be punished
 				for (acc, challenge_list) in <ChallengeMap<T>>::iter() {
 					for v in challenge_list {
-<<<<<<< HEAD
 						let _ = Self::set_failure(acc.clone());
-=======
-						Self::set_failure(acc.clone()).unwrap_or(());
->>>>>>> 15b66d50
 						if let Err(e) = Self::update_miner_file(
 							acc.clone(),
 							v.file_id.to_vec(),
@@ -311,12 +307,6 @@
 						} else {
 							<ConsecutiveFines<T>>::remove(&miner);
 						}
-<<<<<<< HEAD
-						let _ = Self::open_buffer_schedule();
-						<FailureNumMap<T>>::remove_all(None);
-						<MinerTotalProof<T>>::remove_all(None);
-=======
->>>>>>> 15b66d50
 					}
 					Self::open_buffer_schedule().unwrap_or(());
 					<FailureNumMap<T>>::remove_all(None);
@@ -437,11 +427,7 @@
 							o.retain(|x| (x.challenge_info.file_id != result.file_id.to_vec()));
 							//If the result is false, a penalty will be imposed
 							if !result.result {
-<<<<<<< HEAD
-								Self::set_failure(result.miner_acc.clone())?;
-=======
 								Self::set_failure(result.miner_acc.clone()).unwrap_or(());
->>>>>>> 15b66d50
 								Self::update_miner_file(
 									result.miner_acc.clone(),
 									result.file_id.clone().to_vec(),
