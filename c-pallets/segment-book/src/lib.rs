--- conflicted
+++ resolved
@@ -273,18 +273,12 @@
 					Err(Error::<T>::NoChallenge)?;
 				}
 			}
-<<<<<<< HEAD
 			Self::storage_prove(
 				acc,
 				prove_info.clone(),
 			)?;
 			Self::clear_challenge_info(sender.clone(), prove_info.clone())?;
 			
-=======
-			Self::storage_prove(acc, prove_info.clone())?;
-			Self::clear_challenge_info(miner_id.clone(), prove_info.clone())?;
-
->>>>>>> a477c252
 			Ok(())
 		}
 
@@ -307,13 +301,9 @@
 			<UnVerifyProof<T>>::try_mutate(&sender, |o| -> DispatchResult {
 				for result in result_list.iter() {
 					for value in verify_list.iter() {
-<<<<<<< HEAD
-						if (value.miner_acc == result.miner_acc.clone()) && (value.challenge_info.file_id == result.file_id) {
-=======
 						if (value.miner_id == result.miner_id) &&
 							(value.challenge_info.file_id == result.file_id)
 						{
->>>>>>> a477c252
 							o.retain(|x| (x.challenge_info.file_id != result.file_id.to_vec()));
 							//If the result is false, a penalty will be imposed
 							if !result.result {
@@ -324,16 +314,11 @@
 									value.challenge_info.file_type,
 								)?;
 							}
-<<<<<<< HEAD
-							Self::deposit_event(Event::<T>::VerifyProof { miner: result.miner_acc.clone(), file_id: result.file_id.to_vec() });
-							break;
-=======
 							Self::deposit_event(Event::<T>::VerifyProof {
 								peer_id: result.miner_id,
 								file_id: result.file_id.to_vec(),
 							});
 							break
->>>>>>> a477c252
 						}
 					}
 				}
@@ -397,14 +382,7 @@
 			<ChallengeMap<T>>::try_mutate(&miner_acc, |o| -> DispatchResult {
 				for v in prove_list.iter() {
 					o.retain(|x| x.file_id != *v.file_id);
-<<<<<<< HEAD
 					Self::deposit_event(Event::<T>::ChallengeProof { miner: v.miner_acc.clone(), file_id: v.file_id.to_vec() });
-=======
-					Self::deposit_event(Event::<T>::ChallengeProof {
-						peer_id: v.miner_id,
-						file_id: v.file_id.to_vec(),
-					});
->>>>>>> a477c252
 				}
 
 				Ok(())
