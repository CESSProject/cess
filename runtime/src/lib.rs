--- conflicted
+++ resolved
@@ -164,16 +164,12 @@
 	spec_name: create_runtime_str!("cess-node"),
 	impl_name: create_runtime_str!("cess-node"),
 	authoring_version: 1,
-<<<<<<< HEAD
 	// The version of the runtime specification. A full node will not attempt to use its native
 	//   runtime in substitute for the on-chain Wasm runtime unless all of `spec_name`,
 	//   `spec_version`, and `authoring_version` are the same between Wasm and native.
 	// This value is set to 100 to notify Polkadot-JS App (https://polkadot.js.org/apps) to use
 	//   the compatible custom types.
 	spec_version: 119,
-=======
-	spec_version: 101,
->>>>>>> d39c3b7b
 	impl_version: 1,
 	apis: RUNTIME_API_VERSIONS,
 	transaction_version: 1,
