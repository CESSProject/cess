#![cfg_attr(not(feature = "std"), no_std)]
// `construct_runtime!` does a lot of recursion and requires us to increase the limit to 512.
#![recursion_limit = "512"]

// Make the WASM binary available.
#[cfg(feature = "std")]
include!(concat!(env!("OUT_DIR"), "/wasm_binary.rs"));

/// Wasm binary unwrapped. If built with `SKIP_WASM_BUILD`, the function panics.
#[cfg(feature = "std")]
pub fn wasm_binary_unwrap() -> &'static [u8] {
	WASM_BINARY.expect(
		"Development wasm binary is not available. This means the client is built with \
		 `SKIP_WASM_BUILD` flag and it is only usable for production chains. Please rebuild with \
		 the flag disabled.",
	)
}

use codec::{Decode, Encode, /*MaxEncodedLen*/};
use frame_election_provider_support::{
	onchain, ExtendedBalance, ElectionDataProvider, VoteWeight
};
pub use pallet_file_bank;
pub use pallet_storage_handler;
pub use pallet_oss;
use pallet_grandpa::{
	fg_primitives, AuthorityId as GrandpaId, AuthorityList as GrandpaAuthorityList,
};
use pallet_im_online::sr25519::AuthorityId as ImOnlineId;
use pallet_session::historical as pallet_session_historical;
pub use pallet_transaction_payment::{CurrencyAdapter, Multiplier, TargetedFeeAdjustment};
use pallet_transaction_payment::{FeeDetails, RuntimeDispatchInfo};
use sp_api::impl_runtime_apis;
use sp_authority_discovery::AuthorityId as AuthorityDiscoveryId;
use sp_core::{crypto::KeyTypeId, OpaqueMetadata, H160, H256, U256};
use sp_inherents::{CheckInherentsResult, InherentData};
use sp_runtime::{
	create_runtime_str, generic,
	generic::Era,
	impl_opaque_keys,
	traits::{
		BlakeTwo256, Block as BlockT, Bounded, ConvertInto, Dispatchable, DispatchInfoOf, IdentifyAccount, NumberFor,
		OpaqueKeys, PostDispatchInfoOf, SaturatedConversion, StaticLookup, Verify,
	},
	transaction_validity::{
		TransactionPriority, TransactionSource, TransactionValidity, TransactionValidityError,
	},
	ApplyExtrinsicResult, FixedPointNumber, MultiSignature, Perbill, Percent, Permill, Perquintill,
	RuntimeAppPublic,
};
use sp_std::{marker::PhantomData, prelude::*};
#[cfg(feature = "std")]
use sp_version::NativeVersion;
use sp_version::RuntimeVersion;

// A few exports that help ease life for downstream crates.
pub use frame_support::{
	construct_runtime,
	pallet_prelude::Get,
	parameter_types,
	dispatch::DispatchClass,
	traits::{
<<<<<<< HEAD
		ConstU128, ConstU16, ConstU32, ConstU8, Currency, CurrencyToVote, EnsureOneOf, EqualPrivilegeOnly,
=======
		AsEnsureOriginWithArg, ConstBool, ConstU128, ConstU16, ConstU32, ConstU8, Currency, EitherOfDiverse, EqualPrivilegeOnly,
>>>>>>> cf07ed49
		Everything, FindAuthor, Imbalance, InstanceFilter, KeyOwnerProofSystem, Nothing,
		OnUnbalanced, Randomness, StorageInfo, U128CurrencyToVote,
	},
	weights::{
		constants::{BlockExecutionWeight, ExtrinsicBaseWeight, RocksDbWeight, WEIGHT_REF_TIME_PER_SECOND},
		ConstantMultiplier, IdentityFee, Weight,
	},
	ConsensusEngineId, PalletId, StorageValue,
};

use frame_system::{
	limits::{BlockLength, BlockWeights},
	EnsureRoot, EnsureSigned, EnsureWithSuccess,
};

pub mod impls;
use impls::{Author, CreditToBlockAuthor, SchedulerStashAccountFinder};
// use frame_support::traits::OnRuntimeUpgrade;
// pub use pallet_file_bank::migrations::TestMigrationFileBank;
// pub use pallet_audit::migrations::MigrationSegmentBook;

pub mod constants;
use fp_rpc::TransactionStatus;
pub use pallet_balances::Call as BalancesCall;
use pallet_ethereum::{Call::transact, Transaction as EthereumTransaction};
use pallet_evm::{
	Account as EVMAccount, EnsureAddressTruncated, FeeCalculator, HashedAddressMapping, Runner,
};
pub use pallet_timestamp::Call as TimestampCall;
//add contracts
use pallet_election_provider_multi_phase::SolutionAccuracyOf;

mod precompiles;
use precompiles::FrontierPrecompiles;

#[cfg(any(feature = "std", test))]
pub use pallet_cess_staking::StakerStatus;
#[cfg(any(feature = "std", test))]
pub use sp_runtime::BuildStorage;

mod voter_bags;

pub type BlockNumber = u32;

/// Alias to 512-bit hash when used in the context of a transaction signature on the chain.
pub type Signature = MultiSignature;

/// Some way of identifying an account on the chain. We intentionally make it equivalent
/// to the public key of our transaction signing scheme.
pub type AccountId = <<Signature as Verify>::Signer as IdentifyAccount>::AccountId;

/// Balance of an account.
pub type Balance = u128;

/// Type used for expressing timestamp.
pub type Moment = u64;

/// Index of a transaction in the chain.
pub type Index = u32;

/// A hash of some data used by the chain.
pub type Hash = sp_core::H256;

/// A timestamp: milliseconds since the unix epoch.
/// `u64` is enough to represent a duration of half a billion years, when the
/// time scale is milliseconds.
/// Header type.
pub type NodeHeader = generic::Header<BlockNumber, BlakeTwo256>;

/// Opaque types. These are used by the CLI to instantiate machinery that don't need to know
/// the specifics of the runtime. They can then be made to be agnostic over specific formats
/// of data like extrinsics, allowing for them to continue syncing the network through upgrades
/// to even the core data structures.
pub mod opaque {
	use super::*;

	pub use sp_runtime::OpaqueExtrinsic as UncheckedExtrinsic;

	/// Opaque block header type.
	pub type Header = generic::Header<BlockNumber, BlakeTwo256>;
	/// Opaque block type.
	pub type Block = generic::Block<Header, UncheckedExtrinsic>;
	/// Opaque block identifier type.
	pub type BlockId = generic::BlockId<Block>;

	impl_opaque_keys! {
		pub struct SessionKeys {
			pub rrsc: Babe,
			pub grandpa: Grandpa,
			pub im_online: ImOnline,
			pub authority_discovery: AuthorityDiscovery,
			pub audit: Audit,
		}
	}
}

// To learn more about runtime versioning and what each of the following value means:
//   https://substrate.dev/docs/en/knowledgebase/runtime/upgrades#runtime-versioning
#[sp_version::runtime_version]
pub const VERSION: RuntimeVersion = RuntimeVersion {
	spec_name: create_runtime_str!("cess-node"),
	impl_name: create_runtime_str!("cess-node"),
	authoring_version: 1,
	// The version of the runtime specification. A full node will not attempt to use its native
	//   runtime in substitute for the on-chain Wasm runtime unless all of `spec_name`,
	//   `spec_version`, and `authoring_version` are the same between Wasm and native.
	// This value is set to 100 to notify Polkadot-JS App (https://polkadot.js.org/apps) to use
	//   the compatible custom types.
	spec_version: 115,
	impl_version: 1,
	apis: RUNTIME_API_VERSIONS,
	transaction_version: 1,
	state_version: 1,
};

/// The Babe epoch configuration at genesis.
pub const RRSC_GENESIS_EPOCH_CONFIG: cessp_consensus_rrsc::RRSCEpochConfiguration =
	cessp_consensus_rrsc::RRSCEpochConfiguration {
		c: PRIMARY_PROBABILITY,
		allowed_slots: cessp_consensus_rrsc::AllowedSlots::PrimaryAndSecondaryVRFSlots,
	};

/// Money matters.
type NegativeImbalance = <Balances as Currency<AccountId>>::NegativeImbalance;

pub struct DealWithFees;
impl OnUnbalanced<NegativeImbalance> for DealWithFees {
	fn on_unbalanceds<B>(mut fees_then_tips: impl Iterator<Item = NegativeImbalance>) {
		if let Some(fees) = fees_then_tips.next() {
			// for fees, 80% to treasury, 20% to author
			let mut split = fees.ration(80, 20);
			if let Some(tips) = fees_then_tips.next() {
				// for tips, if any, 80% to treasury, 20% to author (though this can be anything)
				tips.ration_merge_into(80, 20, &mut split);
			}
			Treasury::on_unbalanced(split.0);
			Author::on_unbalanced(split.1);
		}
	}
}

pub const MILLICENTS: Balance = 10_000_000;
pub const CENTS: Balance = 1_000 * MILLICENTS; // assume this is worth about a cent.
pub const DOLLARS: Balance = 100 * CENTS;

pub const fn deposit(items: u32, bytes: u32) -> Balance {
	items as Balance * 15 * CENTS + (bytes as Balance) * 100 * MILLICENTS
}

/// Type used for expressing timestamp.
// pub type Moment = u64;

/// Since Babe is probabilistic this is the average expected block time that
/// we are targeting. Blocks will be produced at a minimum duration defined
/// by `SLOT_DURATION`, but some slots will not be allocated to any
/// authority and hence no block will be produced. We expect to have this
/// block time on average following the defined slot duration and the value
/// of `c` configured for Babe (where `1 - c` represents the probability of
/// a slot being empty).
/// This value is only used indirectly to define the unit constants below
/// that are expressed in blocks. The rest of the code should use
/// `SLOT_DURATION` instead (like the Timestamp pallet for calculating the
/// minimum period).
///
/// If using Babe with secondary slots (default) then all of the slots will
/// always be assigned, in which case `MILLISECS_PER_BLOCK` and
/// `SLOT_DURATION` should have the same value.
///
/// <https://research.web3.foundation/en/latest/polkadot/block-production/Babe.html#-6.-practical-results>
pub const MILLISECS_PER_BLOCK: u64 = 6000;

// NOTE: Currently it is not possible to change the slot duration after the chain has started.
//       Attempting to do so will brick block production.
pub const SLOT_DURATION: u64 = MILLISECS_PER_BLOCK;

// 1 in 4 blocks (on average, not counting collisions) will be primary Babe blocks.
pub const PRIMARY_PROBABILITY: (u64, u64) = (1, 4);

// NOTE: Currently it is not possible to change the epoch duration after the chain has started.
//       Attempting to do so will brick block production.
pub const EPOCH_DURATION_IN_BLOCKS: BlockNumber = HOURS;
pub const EPOCH_DURATION_IN_SLOTS: u64 = {
	const SLOT_FILL_RATE: f64 = MILLISECS_PER_BLOCK as f64 / SLOT_DURATION as f64;

	(EPOCH_DURATION_IN_BLOCKS as f64 * SLOT_FILL_RATE) as u64
};

// Time is measured by number of blocks.
pub const MINUTES: BlockNumber = 60_000 / (MILLISECS_PER_BLOCK as BlockNumber);
pub const HOURS: BlockNumber = MINUTES * 60;
pub const DAYS: BlockNumber = HOURS * 24;

/// The version information used to identify this runtime when compiled natively.
#[cfg(feature = "std")]
pub fn native_version() -> NativeVersion {
	NativeVersion { runtime_version: VERSION, can_author_with: Default::default() }
}

const NORMAL_DISPATCH_RATIO: Perbill = Perbill::from_percent(75);

parameter_types! {
	pub const Version: RuntimeVersion = VERSION;
	pub const BlockHashCount: BlockNumber = 2400;
}

/// We assume that ~10% of the block weight is consumed by `on_initialize` handlers.
/// This is used to limit the maximal weight of a single extrinsic.
const AVERAGE_ON_INITIALIZE_RATIO: Perbill = Perbill::from_percent(10);

/// We allow for 2 seconds of compute with a 6 second average block time.
const MAXIMUM_BLOCK_WEIGHT: Weight = Weight::from_parts(WEIGHT_REF_TIME_PER_SECOND.saturating_mul(2), u64::MAX);

parameter_types! {
	pub RuntimeBlockLength: BlockLength =
		BlockLength::max_with_normal_ratio(5 * 1024 * 1024, NORMAL_DISPATCH_RATIO);
	pub RuntimeBlockWeights: BlockWeights = BlockWeights::builder()
		.base_block(BlockExecutionWeight::get())
		.for_class(DispatchClass::all(), |weights| {
			weights.base_extrinsic = ExtrinsicBaseWeight::get();
		})
		.for_class(DispatchClass::Normal, |weights| {
			weights.max_total = Some(NORMAL_DISPATCH_RATIO * MAXIMUM_BLOCK_WEIGHT);
		})
		.for_class(DispatchClass::Operational, |weights| {
			weights.max_total = Some(MAXIMUM_BLOCK_WEIGHT);
			// Operational transactions have some extra reserved space, so that they
			// are included even if block reached `MAXIMUM_BLOCK_WEIGHT`.
			weights.reserved = Some(
				MAXIMUM_BLOCK_WEIGHT - NORMAL_DISPATCH_RATIO * MAXIMUM_BLOCK_WEIGHT
			);
		})
		.avg_block_initialization(AVERAGE_ON_INITIALIZE_RATIO)
		.build_or_panic();
	pub const SS58Prefix: u16 = 11330;
}

// Configure FRAME pallets to include in runtime.

impl frame_system::Config for Runtime {
	type BaseCallFilter = Everything;
	type BlockWeights = RuntimeBlockWeights;
	type BlockLength = RuntimeBlockLength;
	type DbWeight = RocksDbWeight;
	type RuntimeOrigin = RuntimeOrigin;
	type RuntimeCall = RuntimeCall;
	type Index = Index;
	type BlockNumber = BlockNumber;
	type Hash = Hash;
	type Hashing = BlakeTwo256;
	type AccountId = AccountId;
	type Lookup = Indices;
	type Header = generic::Header<BlockNumber, BlakeTwo256>;
	type RuntimeEvent = RuntimeEvent;
	type BlockHashCount = BlockHashCount;
	type Version = Version;
	type PalletInfo = PalletInfo;
	type AccountData = pallet_balances::AccountData<Balance>;
	type OnNewAccount = ();
	type OnKilledAccount = ();
	type SystemWeightInfo = ();
	type SS58Prefix = SS58Prefix;
	type OnSetCode = ();
	type MaxConsumers = ConstU32<16>;
}

parameter_types! {
	// One storage item; key size 32, value size 8; .
	pub const ProxyDepositBase: Balance = deposit(1, 8);
	// Additional storage item size of 33 bytes.
	pub const ProxyDepositFactor: Balance = deposit(0, 33);
	pub const AnnouncementDepositBase: Balance = deposit(1, 8);
	pub const AnnouncementDepositFactor: Balance = deposit(0, 66);
}

impl pallet_randomness_collective_flip::Config for Runtime {}

parameter_types! {
	// phase durations. 1/4 of the last session for each.
	pub const SignedPhase: u32 = EPOCH_DURATION_IN_BLOCKS / 4;
	pub const UnsignedPhase: u32 = EPOCH_DURATION_IN_BLOCKS / 4;

	// signed config
	pub const SignedRewardBase: Balance = 1 * DOLLARS;
	pub const SignedDepositBase: Balance = 1 * DOLLARS;
	pub const SignedDepositByte: Balance = 1 * CENTS;

	pub SolutionImprovementThreshold: Perbill = Perbill::from_rational(1u32, 10_000);

	// miner configs
	pub const MultiPhaseUnsignedPriority: TransactionPriority = StakingUnsignedPriority::get() - 1u64;
	pub const MinerMaxIterations: u32 = 10;
	pub MinerMaxWeight: Weight = RuntimeBlockWeights::get()
		.get(DispatchClass::Normal)
		.max_extrinsic.expect("Normal extrinsics have a weight limit configured; qed")
		.saturating_sub(BlockExecutionWeight::get());
	// Solution can occupy 90% of normal block size
	pub MinerMaxLength: u32 = Perbill::from_rational(9u32, 10) *
		*RuntimeBlockLength::get()
		.max
		.get(DispatchClass::Normal);
}

frame_election_provider_support::generate_solution_type!(
	#[compact]
	pub struct NposSolution4::<
		VoterIndex = u32,
		TargetIndex = u16,
		Accuracy = sp_runtime::PerU16,
		MaxVoters = MaxElectingVoters,
	>(4)
);

parameter_types! {
	pub MaxNominations: u32 = <NposSolution4 as frame_election_provider_support::NposSolution>::LIMIT as u32;
	pub MaxElectingVoters: u32 = 10_000;
}

parameter_types! {
	pub const CouncilMotionDuration: BlockNumber = 5 * DAYS;
	pub const CouncilMaxProposals: u32 = 100;
	pub const CouncilMaxMembers: u32 = 100;
}

type CouncilCollective = pallet_collective::Instance1;
impl pallet_collective::Config<CouncilCollective> for Runtime {
	type RuntimeOrigin = RuntimeOrigin;
	type Proposal = RuntimeCall;
	type RuntimeEvent = RuntimeEvent;
	type MotionDuration = CouncilMotionDuration;
	type MaxProposals = CouncilMaxProposals;
	type MaxMembers = CouncilMaxMembers;
	type DefaultVote = pallet_collective::PrimeDefaultVote;
	type WeightInfo = pallet_collective::weights::SubstrateWeight<Runtime>;
}

parameter_types! {
	pub const TechnicalMotionDuration: BlockNumber = 5 * DAYS;
	pub const TechnicalMaxProposals: u32 = 100;
	pub const TechnicalMaxMembers: u32 = 100;
}

type TechnicalCollective = pallet_collective::Instance2;
impl pallet_collective::Config<TechnicalCollective> for Runtime {
	type RuntimeOrigin = RuntimeOrigin;
	type Proposal = RuntimeCall;
	type RuntimeEvent = RuntimeEvent;
	type MotionDuration = TechnicalMotionDuration;
	type MaxProposals = TechnicalMaxProposals;
	type MaxMembers = TechnicalMaxMembers;
	type DefaultVote = pallet_collective::PrimeDefaultVote;
	type WeightInfo = pallet_collective::weights::SubstrateWeight<Runtime>;
}

/// The numbers configured here should always be more than the the maximum limits of staking pallet
/// to ensure election snapshot will not run out of memory.
pub struct BenchmarkConfig;
impl pallet_election_provider_multi_phase::BenchmarkingConfig for BenchmarkConfig {
	const VOTERS: [u32; 2] = [5_000, 10_000];
	const TARGETS: [u32; 2] = [1_000, 2_000];
	const ACTIVE_VOTERS: [u32; 2] = [1000, 4_000];
	const DESIRED_TARGETS: [u32; 2] = [400, 800];
	const SNAPSHOT_MAXIMUM_VOTERS: u32 = 25_000;
	const MINER_MAXIMUM_VOTERS: u32 = 15_000;
	const MAXIMUM_TARGETS: u32 = 2000;
}

parameter_types! {
	pub const UncleGenerations: BlockNumber = 5;
}

impl pallet_authorship::Config for Runtime {
	type FindAuthor = pallet_session::FindAccountFromAuthorIndex<Self, Babe>;
	type UncleGenerations = UncleGenerations;
	type FilterUncle = ();
	type EventHandler = (Staking, ImOnline);
}

parameter_types! {
	pub MaximumSchedulerWeight: Weight = Perbill::from_percent(80) *
		RuntimeBlockWeights::get().max_block;
	// Retry a scheduled item every 10 blocks (1 minute) until the preimage exists.
	pub const NoPreimagePostponement: Option<u32> = Some(10);
}

impl pallet_scheduler::Config for Runtime {
	type RuntimeEvent = RuntimeEvent;
	type RuntimeOrigin = RuntimeOrigin;
	type PalletsOrigin = OriginCaller;
	type RuntimeCall = RuntimeCall;
	type MaximumWeight = MaximumSchedulerWeight;
	type ScheduleOrigin = EnsureRoot<AccountId>;
	type MaxScheduledPerBlock = ConstU32<50>;
	type WeightInfo = pallet_scheduler::weights::SubstrateWeight<Runtime>;
	type OriginPrivilegeCmp = EqualPrivilegeOnly;
	type Preimages = Preimage;
	// type PreimageProvider = Preimage;
	// type NoPreimagePostponement = NoPreimagePostponement;
}

parameter_types! {
	// NOTE: Currently it is not possible to change the epoch duration after the chain has started.
	//       Attempting to do so will brick block production.
	pub const EpochDuration: u64 = EPOCH_DURATION_IN_SLOTS;
	pub const ExpectedBlockTime: Moment = MILLISECS_PER_BLOCK;
	pub const ReportLongevity: u64 =
		BondingDuration::get() as u64 * SessionsPerEra::get() as u64 * EpochDuration::get();
	pub const MaxAuthorities: u32 = 100;
}

impl pallet_rrsc::Config for Runtime {
	type EpochDuration = EpochDuration;
	type ExpectedBlockTime = ExpectedBlockTime;
	type EpochChangeTrigger = pallet_rrsc::ExternalTrigger;
	type DisabledValidators = Session;

	type KeyOwnerProofSystem = Historical;

	type KeyOwnerProof = <Self::KeyOwnerProofSystem as KeyOwnerProofSystem<(
		KeyTypeId,
		pallet_rrsc::AuthorityId,
	)>>::Proof;

	type KeyOwnerIdentification = <Self::KeyOwnerProofSystem as KeyOwnerProofSystem<(
		KeyTypeId,
		pallet_rrsc::AuthorityId,
	)>>::IdentificationTuple;

	type HandleEquivocation =
		pallet_rrsc::EquivocationHandler<Self::KeyOwnerIdentification, Offences, ReportLongevity>;

	type WeightInfo = ();
	type MaxAuthorities = MaxAuthorities;
}

impl<C> frame_system::offchain::SendTransactionTypes<C> for Runtime
where
	RuntimeCall: From<C>,
{
	type Extrinsic = UncheckedExtrinsic;
	type OverarchingCall = RuntimeCall;
}

parameter_types! {
	pub const ImOnlineUnsignedPriority: TransactionPriority = TransactionPriority::max_value();
	/// We prioritize im-online heartbeats over election solution submission.
	pub const StakingUnsignedPriority: TransactionPriority = TransactionPriority::max_value() / 2;
	pub const MaxKeys: u32 = 10_000;
	pub const MaxPeerInHeartbeats: u32 = 10_000;
	pub const MaxPeerDataEncodingSize: u32 = 1_000;
}

impl pallet_im_online::Config for Runtime {
	type AuthorityId = ImOnlineId;
	type RuntimeEvent = RuntimeEvent;
	type NextSessionRotation = Babe;
	type ValidatorSet = Historical;
	type ReportUnresponsiveness = Offences;
	type UnsignedPriority = ImOnlineUnsignedPriority;
	type WeightInfo = pallet_im_online::weights::SubstrateWeight<Runtime>;
	type MaxKeys = MaxKeys;
	type MaxPeerInHeartbeats = MaxPeerInHeartbeats;
	type MaxPeerDataEncodingSize = MaxPeerDataEncodingSize;
}

impl pallet_offences::Config for Runtime {
	type RuntimeEvent = RuntimeEvent;
	type IdentificationTuple = pallet_session::historical::IdentificationTuple<Self>;
	type OnOffenceHandler = Staking;
}

impl pallet_authority_discovery::Config for Runtime {
	type MaxAuthorities = MaxAuthorities;
}

parameter_types! {
	pub const DisabledValidatorsThreshold: Perbill = Perbill::from_percent(17);
}

impl pallet_session::Config for Runtime {
	type RuntimeEvent = RuntimeEvent;
	type ValidatorId = <Self as frame_system::Config>::AccountId;
	type ValidatorIdOf = pallet_cess_staking::StashOf<Self>;
	type ShouldEndSession = Babe;
	type NextSessionRotation = Babe;
	type SessionManager = pallet_session::historical::NoteHistoricalRoot<Self, Staking>;
	type SessionHandler = <opaque::SessionKeys as OpaqueKeys>::KeyTypeIdProviders;
	type Keys = opaque::SessionKeys;
	type WeightInfo = pallet_session::weights::SubstrateWeight<Runtime>;
}

impl pallet_session::historical::Config for Runtime {
	type FullIdentification = pallet_cess_staking::Exposure<AccountId, Balance>;
	type FullIdentificationOf = pallet_cess_staking::ExposureOf<Runtime>;
}

parameter_types! {
	pub const SessionsPerEra: sp_staking::SessionIndex = 6;
	pub const BondingDuration: sp_staking::EraIndex = 4 * 28;
	pub const SlashDeferDuration: sp_staking::EraIndex = 4 * 7; // 1/4 the bonding duration.
	pub const MaxNominatorRewardedPerValidator: u32 = 256;
	pub const OffendingValidatorsThreshold: Perbill = Perbill::from_percent(17);
	pub OffchainRepeat: BlockNumber = 5;
	pub HistoryDepth: u32 = 84;
}

pub const ERAS_PER_YEAR: u64 = {
	// Milliseconds per year for the Julian year (365.25 days).
	const MILLISECONDS_PER_YEAR: u64 = 1000 * 3600 * 24 * 36525 / 100;
	MILLISECONDS_PER_YEAR /
		MILLISECS_PER_BLOCK /
		(EPOCH_DURATION_IN_BLOCKS * SessionsPerEra::get()) as u64
};

pub struct StakingBenchmarkingConfig;
impl pallet_cess_staking::BenchmarkingConfig for StakingBenchmarkingConfig {
	type MaxNominators = ConstU32<0>;
	type MaxValidators = ConstU32<1000>;
}

impl pallet_cess_staking::Config for Runtime {
	const ERAS_PER_YEAR: u64 = ERAS_PER_YEAR;
	const FIRST_YEAR_VALIDATOR_REWARDS: Balance = 238_500_000 * DOLLARS;
	const FIRST_YEAR_SMINER_REWARDS: Balance = 477_000_000 * DOLLARS;
	const REWARD_DECREASE_RATIO: Perbill = Perbill::from_perthousand(841);
	const REWARD_DECREASE_YEARS: u64 = 30;
	type SminerRewardPool = Sminer;
	type MaxNominations = MaxNominations;
	type Currency = Balances;
	type CurrencyBalance = Balance;
	type UnixTime = Timestamp;
	type CurrencyToVote = U128CurrencyToVote;
	type RewardRemainder = Treasury;
	type RuntimeEvent = RuntimeEvent;
	type Slash = Treasury; // send the slashed funds to the treasury.
	type Reward = (); // rewards are minted from the void
	type SessionsPerEra = SessionsPerEra;
	type BondingDuration = BondingDuration;
	type SlashDeferDuration = SlashDeferDuration;
	/// A super-majority of the council can cancel the slash.
	type SlashCancelOrigin = EitherOfDiverse<
		EnsureRoot<AccountId>,
		pallet_collective::EnsureProportionAtLeast<AccountId, CouncilCollective, 3, 4>,
	>;
	type SessionInterface = Self;
	type EraPayout = ();
	type NextNewSession = Session;
	type MaxNominatorRewardedPerValidator = MaxNominatorRewardedPerValidator;
	type OffendingValidatorsThreshold = OffendingValidatorsThreshold;
	type ElectionProvider = ElectionProviderMultiPhase;
	type GenesisElectionProvider = onchain::OnChainExecution<OnChainVrf>;
	type VoterList = VoterList;
	type TargetList = pallet_cess_staking::UseValidatorsMap<Self>;
	type MaxUnlockingChunks = ConstU32<32>;
	type HistoryDepth = HistoryDepth;
	type OnStakerSlash = ();
	type WeightInfo = pallet_cess_staking::weights::SubstrateWeight<Runtime>;
	type BenchmarkingConfig = StakingBenchmarkingConfig;
}

type EnsureRootOrHalfCouncil = EitherOfDiverse<
	EnsureRoot<AccountId>,
	pallet_collective::EnsureProportionMoreThan<AccountId, CouncilCollective, 1, 2>,
>;
impl pallet_membership::Config<pallet_membership::Instance1> for Runtime {
	type RuntimeEvent = RuntimeEvent;
	type AddOrigin = EnsureRootOrHalfCouncil;
	type RemoveOrigin = EnsureRootOrHalfCouncil;
	type SwapOrigin = EnsureRootOrHalfCouncil;
	type ResetOrigin = EnsureRootOrHalfCouncil;
	type PrimeOrigin = EnsureRootOrHalfCouncil;
	type MembershipInitialized = TechnicalCommittee;
	type MembershipChanged = TechnicalCommittee;
	type MaxMembers = TechnicalMaxMembers;
	type WeightInfo = pallet_membership::weights::SubstrateWeight<Runtime>;
}

parameter_types! {
	pub const ProposalBond: Permill = Permill::from_percent(5);
	pub const ProposalBondMinimum: Balance = 1 * DOLLARS;
	// For TEST
	pub const SpendPeriod: BlockNumber = 1 * MINUTES;
	pub const Burn: Permill = Permill::from_percent(50);
	pub const TipCountdown: BlockNumber = 1 * DAYS;
	pub const TipFindersFee: Percent = Percent::from_percent(20);
	pub const TipReportDepositBase: Balance = 1 * DOLLARS;
	pub const DataDepositPerByte: Balance = 1 * CENTS;
	pub const BountyDepositBase: Balance = 1 * DOLLARS;
	pub const BountyDepositPayoutDelay: BlockNumber = 1 * DAYS;
	pub const TreasuryPalletId: PalletId = PalletId(*b"py/trsry");
	pub const BountyUpdatePeriod: BlockNumber = 14 * DAYS;
	pub const MaximumReasonLength: u32 = 16384;
	pub const BountyCuratorDeposit: Permill = Permill::from_percent(50);
	pub const BountyValueMinimum: Balance = 5 * DOLLARS;
	pub const MaxApprovals: u32 = 100;
	pub const VoterSnapshotPerBlock: u32 = 10_000;
	pub const MaxBalance: Balance = Balance::max_value();
}

impl pallet_treasury::Config for Runtime {
	type PalletId = TreasuryPalletId;
	type Currency = Balances;
	type ApproveOrigin = EitherOfDiverse<
		EnsureRoot<AccountId>,
		pallet_collective::EnsureProportionAtLeast<AccountId, CouncilCollective, 3, 5>,
	>;
	type RejectOrigin = EitherOfDiverse<
		EnsureRoot<AccountId>,
		pallet_collective::EnsureProportionMoreThan<AccountId, CouncilCollective, 1, 2>,
	>;
	type RuntimeEvent = RuntimeEvent;
	type OnSlash = ();
	type ProposalBond = ProposalBond;
	type ProposalBondMinimum = ProposalBondMinimum;
	type ProposalBondMaximum = ();
	type SpendPeriod = SpendPeriod;
	type Burn = Burn;
	type BurnDestination = ();
	type SpendFunds = Bounties;
	type WeightInfo = pallet_treasury::weights::SubstrateWeight<Runtime>;
	type MaxApprovals = MaxApprovals;
	type SpendOrigin = EnsureWithSuccess<EnsureRoot<AccountId>, AccountId, MaxBalance>;
}

parameter_types! {
	pub const BagThresholds: &'static [u64] = &voter_bags::THRESHOLDS;
}

impl pallet_bags_list::Config for Runtime {
	type RuntimeEvent = RuntimeEvent;
	type ScoreProvider = Staking;
	type WeightInfo = pallet_bags_list::weights::SubstrateWeight<Runtime>;
	type BagThresholds = BagThresholds;
	type Score = VoteWeight;
}

parameter_types! {
	pub const CuratorDepositMultiplier: Permill = Permill::from_percent(50);
	pub const CuratorDepositMin: Balance = 1 * DOLLARS;
	pub const CuratorDepositMax: Balance = 100 * DOLLARS;

	pub BetterUnsignedThreshold: Perbill = Perbill::from_rational(1u32, 10_000);

	pub MaxActiveValidators: u32 = 1000;
}

impl pallet_bounties::Config for Runtime {
	type RuntimeEvent = RuntimeEvent;
	type BountyDepositBase = BountyDepositBase;
	type BountyDepositPayoutDelay = BountyDepositPayoutDelay;
	type BountyUpdatePeriod = BountyUpdatePeriod;
	type CuratorDepositMultiplier = CuratorDepositMultiplier;
	type CuratorDepositMin = CuratorDepositMin;
	type CuratorDepositMax = CuratorDepositMax;
	type BountyValueMinimum = BountyValueMinimum;
	type DataDepositPerByte = DataDepositPerByte;
	type MaximumReasonLength = MaximumReasonLength;
	type WeightInfo = pallet_bounties::weights::SubstrateWeight<Runtime>;
	type ChildBountyManager = ChildBounties;
}

/// The numbers configured here could always be more than the the maximum limits of staking pallet
/// to ensure election snapshot will not run out of memory. For now, we set them to smaller values
/// since the staking is bounded and the weight pipeline takes hours for this single pallet.
pub struct ElectionProviderBenchmarkConfig;
impl pallet_election_provider_multi_phase::BenchmarkingConfig for ElectionProviderBenchmarkConfig {
	const VOTERS: [u32; 2] = [1000, 2000];
	const TARGETS: [u32; 2] = [500, 1000];
	const ACTIVE_VOTERS: [u32; 2] = [500, 800];
	const DESIRED_TARGETS: [u32; 2] = [200, 400];
	const SNAPSHOT_MAXIMUM_VOTERS: u32 = 1000;
	const MINER_MAXIMUM_VOTERS: u32 = 1000;
	const MAXIMUM_TARGETS: u32 = 300;
}

/// Maximum number of iterations for balancing that will be executed in the embedded OCW
/// miner of election provider multi phase.
pub const MINER_MAX_ITERATIONS: u32 = 10;

/// A source of random balance for NposSolver, which is meant to be run by the OCW election miner.
pub struct OffchainRandomBalancing;
impl Get<Option<(usize, ExtendedBalance)>> for OffchainRandomBalancing {
	fn get() -> Option<(usize, ExtendedBalance)> {
		use sp_runtime::traits::TrailingZeroInput;
		let iters = match MINER_MAX_ITERATIONS {
			0 => 0,
			max @ _ => {
				let seed = sp_io::offchain::random_seed();
				let random = <u32>::decode(&mut TrailingZeroInput::new(&seed))
					.expect("input is padded with zeroes; qed") %
					max.saturating_add(1);
				random as usize
			},
		};

		Some((iters, 0))
	}
}

/// A candidate whose backed stake is less than `MIN_ELECTABLE_STAKE` will never be elected.
pub const MIN_ELECTABLE_STAKE: Balance = 3_000_000 * DOLLARS;

// A config for VrfSolver
pub struct OnChainVrfSloverConfig;
impl pallet_rrsc::VrfSloverConfig for OnChainVrfSloverConfig {
	fn min_electable_weight() -> VoteWeight {
		let total_issuance = <Runtime as pallet_cess_staking::Config>::Currency::total_issuance();
		<Runtime as pallet_cess_staking::Config>::CurrencyToVote::to_vote(MIN_ELECTABLE_STAKE, total_issuance)
	}
}

pub struct OnChainVrf;
impl onchain::Config for OnChainVrf {
	type System = Runtime;
	type Solver = pallet_rrsc::VrfSolver<
		AccountId,
		pallet_election_provider_multi_phase::SolutionAccuracyOf<Runtime>,
		Runtime,
		SchedulerCredit,
		OnChainVrfSloverConfig,
	>;
	type DataProvider = <Runtime as pallet_election_provider_multi_phase::Config>::DataProvider;
	type WeightInfo = frame_election_provider_support::weights::SubstrateWeight<Runtime>;
	type MaxWinners = <Runtime as pallet_election_provider_multi_phase::Config>::MaxWinners;
	type VotersBound = ConstU32<20_000>;
	type TargetsBound = ConstU32<2_000>;
}

impl pallet_election_provider_multi_phase::MinerConfig for Runtime {
	type AccountId = AccountId;
	type MaxLength = MinerMaxLength;
	type MaxWeight = MinerMaxWeight;
	type Solution = NposSolution16;
	type MaxVotesPerVoter =
	<<Self as pallet_election_provider_multi_phase::Config>::DataProvider as ElectionDataProvider>::MaxVotesPerVoter;

	// The unsigned submissions have to respect the weight of the submit_unsigned call, thus their
	// weight estimate function is wired to this call's weight.
	fn solution_weight(v: u32, t: u32, a: u32, d: u32) -> Weight {
		<
			<Self as pallet_election_provider_multi_phase::Config>::WeightInfo
			as
			pallet_election_provider_multi_phase::WeightInfo
		>::submit_unsigned(v, t, a, d)
	}
}

impl pallet_election_provider_multi_phase::Config for Runtime {
	type RuntimeEvent = RuntimeEvent;
	type Currency = Balances;
	type EstimateCallFee = TransactionPayment;
	type SignedPhase = SignedPhase;
	type UnsignedPhase = UnsignedPhase;
	type BetterUnsignedThreshold = BetterUnsignedThreshold;
	type BetterSignedThreshold = ();
	// type SolutionImprovementThreshold = SolutionImprovementThreshold;
	type OffchainRepeat = OffchainRepeat;
	// type MinerMaxWeight = MinerMaxWeight;
	// type MinerMaxLength = MinerMaxLength;
	type MinerTxPriority = MultiPhaseUnsignedPriority;
	type MinerConfig = Self;
	type SignedMaxSubmissions = ConstU32<10>;
	type SignedRewardBase = SignedRewardBase;
	type SignedDepositBase = SignedDepositBase;
	type SignedDepositByte = SignedDepositByte;
	type SignedMaxRefunds = ConstU32<3>;
	type SignedDepositWeight = ();
	type SignedMaxWeight = MinerMaxWeight;
	type SlashHandler = (); // burn slashes
	type RewardHandler = (); // nothing to do upon rewards
	type DataProvider = Staking;
<<<<<<< HEAD
	type Solution = NposSolution4;
	type Fallback = onchain::BoundedExecution<OnChainVrf>;
	type GovernanceFallback = onchain::BoundedExecution<OnChainVrf>;
=======
	// type Solution = NposSolution16;
	type Fallback = onchain::OnChainExecution<OnChainVrf>;
	type GovernanceFallback = onchain::OnChainExecution<OnChainVrf>;
>>>>>>> cf07ed49
	type Solver = pallet_rrsc::VrfSolver<
		AccountId,
		SolutionAccuracyOf<Self>,
		Runtime,
		SchedulerCredit,
		OnChainVrfSloverConfig,
		OffchainRandomBalancing,
	>;
	type ForceOrigin = EnsureRootOrHalfCouncil;
	type MaxElectableTargets = ConstU16<{ u16::MAX }>;
	type MaxWinners = MaxActiveValidators;
	type MaxElectingVoters = MaxElectingVoters;
	type BenchmarkingConfig = ElectionProviderBenchmarkConfig;
	type WeightInfo = pallet_election_provider_multi_phase::weights::SubstrateWeight<Self>;
}

impl pallet_grandpa::Config for Runtime {
	type RuntimeEvent = RuntimeEvent;

	type KeyOwnerProofSystem = Historical;

	type KeyOwnerProof =
		<Self::KeyOwnerProofSystem as KeyOwnerProofSystem<(KeyTypeId, GrandpaId)>>::Proof;

	type KeyOwnerIdentification = <Self::KeyOwnerProofSystem as KeyOwnerProofSystem<(
		KeyTypeId,
		GrandpaId,
	)>>::IdentificationTuple;

	type HandleEquivocation = pallet_grandpa::EquivocationHandler<
		Self::KeyOwnerIdentification,
		Offences,
		ReportLongevity,
	>;
	type MaxAuthorities = MaxAuthorities;
	type WeightInfo = ();
}

parameter_types! {
	pub const MinimumPeriod: u64 = SLOT_DURATION / 2;
}

impl pallet_timestamp::Config for Runtime {
	/// A timestamp: milliseconds since the unix epoch.
	type Moment = u64;
	type OnTimestampSet = Babe;
	type MinimumPeriod = MinimumPeriod;
	type WeightInfo = pallet_timestamp::weights::SubstrateWeight<Runtime>;
}

parameter_types! {
	pub const ExistentialDeposit: Balance = 1 * DOLLARS;
	// For weight estimation, we assume that the most locks on an individual account will be 50.
	// This number may need to be adjusted in the future if this assumption no longer holds true.
	pub const MaxLocks: u32 = 50;
	pub const MaxReserves: u32 = 50;
}

impl pallet_balances::Config for Runtime {
	type MaxLocks = MaxLocks;
	type MaxReserves = MaxReserves;
	type ReserveIdentifier = [u8; 8];
	type Balance = Balance;
	type DustRemoval = ();
	type RuntimeEvent = RuntimeEvent;
	type ExistentialDeposit = ExistentialDeposit;
	type AccountStore = frame_system::Pallet<Runtime>;
	type WeightInfo = pallet_balances::weights::SubstrateWeight<Runtime>;
}

parameter_types! {
	pub const TransactionByteFee: Balance = MILLICENTS / 1_000;
	pub const OperationalFeeMultiplier: u8 = 5;
	pub const TargetBlockFullness: Perquintill = Perquintill::from_percent(25);
	pub AdjustmentVariable: Multiplier = Multiplier::saturating_from_rational(1, 100_000);
	pub MinimumMultiplier: Multiplier = Multiplier::saturating_from_rational(1, 1_000_000_000u128);
	pub MaximumMultiplier: Multiplier = Bounded::max_value();
}

impl pallet_transaction_payment::Config for Runtime {
	type RuntimeEvent = RuntimeEvent;
	type OnChargeTransaction = CurrencyAdapter<Balances, DealWithFees>;
	// type TransactionByteFee = TransactionByteFee;
	type OperationalFeeMultiplier = OperationalFeeMultiplier;
	type WeightToFee = IdentityFee<Balance>;
	type LengthToFee = ConstantMultiplier<Balance, TransactionByteFee>;
	type FeeMultiplierUpdate =
		TargetedFeeAdjustment<Self, TargetBlockFullness, AdjustmentVariable, MinimumMultiplier, MaximumMultiplier>;
}

impl pallet_sudo::Config for Runtime {
	type RuntimeEvent = RuntimeEvent;
	type RuntimeCall = RuntimeCall;
}

/***
 * Add This Block
 */
parameter_types! {
	pub const RewardPalletId: PalletId = PalletId(*b"rewardpt");
	pub const MultipleFines: u8 = 7;
	pub const DepositBufferPeriod: u32 = 3;
	pub const MaxAward: u128 = 1_306_849_000_000_000_000;
	pub const LockInPeriod: u8 = 2;
}

impl pallet_sminer::Config for Runtime {
	type Currency = Balances;
	// The ubiquitous event type.
	type RuntimeEvent = RuntimeEvent;
	type PalletId = RewardPalletId;
	type SScheduler = Scheduler;
	type AScheduler = Scheduler;
	type SPalletsOrigin = OriginCaller;
	type SProposal = RuntimeCall;
	type WeightInfo = pallet_sminer::weights::SubstrateWeight<Runtime>;
	type ItemLimit = ConstU32<10_000>;
	type MultipleFines = MultipleFines;
	type DepositBufferPeriod = DepositBufferPeriod;
	type OneDayBlock = OneDay;
	type MaxAward = MaxAward;
	type LockInPeriod = LockInPeriod;
	type ChallengeMinerMax = ChallengeMinerMax;
}

parameter_types! {
	#[derive(Clone, Eq, PartialEq)]
	pub const FrozenDays: BlockNumber = DAYS * 7;
	#[derive(Clone, Eq, PartialEq)]
	pub const StateStringMax: u32 = 20;

}

impl pallet_storage_handler::Config for Runtime {
	type RuntimeEvent = RuntimeEvent;
	type Currency = Balances;
	type WeightInfo = pallet_storage_handler::weights::SubstrateWeight<Runtime>;
	type OneDay = OneDay;
	type FilbakPalletId = RewardPalletId;
	type TreasuryPalletId = TreasuryPalletId;
	type StateStringMax = StateStringMax;
	type FrozenDays = FrozenDays;
}

parameter_types! {
	pub const SegbkPalletId: PalletId = PalletId(*b"rewardpt");
	#[derive(Clone, PartialEq, Eq)]
	pub const StringLimit: u32 = 60240;
	#[derive(Clone, PartialEq, Eq)]
	pub const ChallengeMinerMax: u32 = 8000;
	#[derive(Clone, PartialEq, Eq)]
	pub const VerifyMissionMax: u32 = 500;
	#[derive(Clone, PartialEq, Eq)]
	pub const SigmaMax: u32 = 2048;
	#[derive(Clone, PartialEq, Eq)]
	pub const SubmitValidationLimit: u32 = 50;
	pub const OneHours: BlockNumber = HOURS;
	pub const SegUnsignedPriority: TransactionPriority = TransactionPriority::max_value();
	pub const LockTime: BlockNumber = HOURS / 60;
}

impl pallet_audit::Config for Runtime {
	type Currency = Balances;
	// The ubiquitous event type.
	type RuntimeEvent = RuntimeEvent;
	type MyPalletId = SegbkPalletId;
	type MyRandomness = pallet_rrsc::ParentBlockRandomness<Runtime>;
	type WeightInfo = pallet_audit::weights::SubstrateWeight<Runtime>;
	type AuthorityId = pallet_audit::sr25519::AuthorityId;
	type StringLimit = StringLimit;
	type VerifyMissionMax = VerifyMissionMax;
	type OneDay = OneDay;
	type OneHours = OneHours;
	type File = FileBank;
	type Scheduler = TeeWorker;
	type MinerControl = Sminer;
	type StorageHandle = StorageHandler;
	type FindAuthor = pallet_session::FindAccountFromAuthorIndex<Self, Babe>;
	type ValidatorSet = Historical;
	type NextSessionRotation = Babe;
	type UnsignedPriority = SegUnsignedPriority;
	type LockTime = LockTime;
	type SubmitValidationLimit = SubmitValidationLimit;
	type ChallengeMinerMax = ChallengeMinerMax;
	type SigmaMax = SigmaMax;
}

parameter_types! {
	pub const FilbakPalletId: PalletId = PalletId(*b"rewardpt");
	pub const OneDay: BlockNumber = DAYS;
	#[derive(Clone, Eq, PartialEq)]
	pub const UploadFillerLimit: u8 = 10;
	#[derive(Clone, Eq, PartialEq)]
	pub const InvalidLimit: u32 = 100000;
	#[derive(Clone, Eq, PartialEq)]
	pub const RecoverLimit: u32 = 8000;
	#[derive(Clone, Eq, PartialEq)]
	pub const BucketLimit: u32 = 1000;
	#[derive(Clone, Eq, PartialEq)]
	pub const NameStrLimit: u32 = 63;
	#[derive(Clone, Eq, PartialEq)]
	pub const FileListLimit: u32 = 500000;
	#[derive(Clone, Eq, PartialEq)]
	pub const SegmentCount: u32 = 1000;
	#[derive(Clone, Eq, PartialEq)]
	pub const FragmentCount: u32 = 3;
	#[derive(Clone, Eq, PartialEq)]
	pub const OwnerLimit: u32 = 50000;
	#[derive(Clone, Eq, PartialEq)]
	pub const NameMinLength: u32 = 3;
}

impl pallet_file_bank::Config for Runtime {
	// The ubiquitous event type.
	type RuntimeEvent = RuntimeEvent;
	type RuntimeCall = RuntimeCall;
	type FilbakPalletId = FilbakPalletId;
	type FindAuthor = pallet_session::FindAccountFromAuthorIndex<Self, Babe>;
	type FScheduler = Scheduler;
	type AScheduler = Scheduler;
	type SPalletsOrigin = OriginCaller;
	type SProposal = RuntimeCall;
	type WeightInfo = pallet_file_bank::weights::SubstrateWeight<Runtime>;
	type MinerControl = Sminer;
	type StorageHandle = StorageHandler;
	type MyRandomness = pallet_rrsc::ParentBlockRandomness<Runtime>;
	type Scheduler = TeeWorker;
	type StringLimit = StringLimit;
	type OneDay = OneDay;
	type CreditCounter = SchedulerCredit;
	type UploadFillerLimit = UploadFillerLimit;
	type InvalidLimit = InvalidLimit;
	type RecoverLimit = RecoverLimit;
	type OssFindAuthor = Oss;
	type BucketLimit = BucketLimit;
	type NameStrLimit = NameStrLimit;
	type FileListLimit = FileListLimit;
	type SegmentCount = SegmentCount;
	type FragmentCount = FragmentCount;
	type OwnerLimit = OwnerLimit;
	type NameMinLength = NameMinLength;
}

parameter_types! {
	pub const TeeWorkerPalletId: PalletId = PalletId(*b"filmpdpt");
	#[derive(Clone, PartialEq, Eq)]
	pub const SchedulerMaximum: u32 = 10000;
	#[derive(Clone, PartialEq, Eq)]
	pub const ParamsLimit: u32 = 359;
	#[derive(Clone, Eq, PartialEq)]
	pub const MaxWhitelist: u32 = 200;
	// #[derive(Clone, Eq, PartialEq)]
	// pub const ReportLength: u32 = 1354;
	// #[derive(Clone, Eq, PartialEq)]
	// pub const CertLength: u32 = 1588;
}

impl pallet_tee_worker::Config for Runtime {
	type Currency = Balances;
	// The ubiquitous event type.
	type RuntimeEvent = RuntimeEvent;
	type TeeWorkerPalletId = TeeWorkerPalletId;
	type StringLimit = StringLimit;
	type SchedulerMaximum = SchedulerMaximum;
	type WeightInfo = pallet_tee_worker::weights::SubstrateWeight<Runtime>;
	type CreditCounter = SchedulerCredit;
	type ParamsLimit = ParamsLimit;
	type MaxWhitelist = MaxWhitelist;
	// type AuthorityId = pallet_tee_worker::ed25519::AuthorityId;
}

parameter_types! {
	#[derive(Clone, Eq, PartialEq)]
	pub const P2PLength: u32 = 200;
}

impl pallet_oss::Config for Runtime {
	type RuntimeEvent = RuntimeEvent;
	type WeightInfo = pallet_oss::weights::SubstrateWeight<Runtime>;
	type P2PLength = P2PLength;
}

impl<LocalCall> frame_system::offchain::CreateSignedTransaction<LocalCall> for Runtime
where
	RuntimeCall: From<LocalCall>,
{
	fn create_transaction<C: frame_system::offchain::AppCrypto<Self::Public, Self::Signature>>(
		call: RuntimeCall,
		public: <Signature as sp_runtime::traits::Verify>::Signer,
		account: AccountId,
		nonce: Index,
	) -> Option<(RuntimeCall, <UncheckedExtrinsic as sp_runtime::traits::Extrinsic>::SignaturePayload)> {
		let tip = 0;
		// take the biggest period possible.
		let period =
			BlockHashCount::get().checked_next_power_of_two().map(|c| c / 2).unwrap_or(2) as u64;
		let current_block = System::block_number()
			.saturated_into::<u64>()
			// The `System::block_number` is initialized with `n+1`,
			// so the actual block number is `n`.
			.saturating_sub(1);
		let era = Era::mortal(period, current_block);
		let extra = (
			frame_system::CheckNonZeroSender::<Runtime>::new(),
			frame_system::CheckSpecVersion::<Runtime>::new(),
			frame_system::CheckTxVersion::<Runtime>::new(),
			frame_system::CheckGenesis::<Runtime>::new(),
			frame_system::CheckEra::<Runtime>::from(era),
			frame_system::CheckNonce::<Runtime>::from(nonce),
			frame_system::CheckWeight::<Runtime>::new(),
			pallet_transaction_payment::ChargeTransactionPayment::<Runtime>::from(tip),
		);
		let raw_payload = SignedPayload::new(call, extra)
			.map_err(|e| {
				log::warn!("Unable to create signed payload: {:?}", e);
			})
			.ok()?;
		let signature = raw_payload.using_encoded(|payload| C::sign(payload, public))?;
		let address = Indices::unlookup(account);
		let (call, extra, _) = raw_payload.deconstruct();
		Some((call, (address, signature.into(), extra)))
		// let (call, extra, _) = raw_payload.deconstruct();
		// Some((call, (sp_runtime::MultiAddress::Index(()), signature.into(), extra)))
	}
}

impl frame_system::offchain::SigningTypes for Runtime {
	type Public = <Signature as sp_runtime::traits::Verify>::Signer;
	type Signature = Signature;
}

/***
 * End This Block
 */

parameter_types! {
  pub const DepositPerItem: Balance = deposit(1, 0);
  pub const DepositPerByte: Balance = deposit(0, 1);
  pub const DeletionQueueDepth: u32 = 16 * 1024;
  pub DeletionWeightLimit: Weight = AVERAGE_ON_INITIALIZE_RATIO * RuntimeBlockWeights::get().max_block;
  pub Schedule: pallet_contracts::Schedule<Runtime> = Default::default();
}

impl pallet_contracts::Config for Runtime {
	type Time = Timestamp;
	type Randomness = RandomnessCollectiveFlip;
	type Currency = Balances;
	type RuntimeEvent = RuntimeEvent;
	type RuntimeCall = RuntimeCall;
	type CallFilter = frame_support::traits::Nothing;
	type WeightPrice = pallet_transaction_payment::Pallet<Self>;
	type WeightInfo = pallet_contracts::weights::SubstrateWeight<Self>;
	type ChainExtension = ();
	type Schedule = Schedule;
	type CallStack = [pallet_contracts::Frame<Self>; 31];
	type DeletionQueueDepth = DeletionQueueDepth;
	type DeletionWeightLimit = DeletionWeightLimit;
	type DepositPerByte = DepositPerByte;
	type DepositPerItem = DepositPerItem;
	type AddressGenerator = pallet_contracts::DefaultAddressGenerator;
	type MaxCodeLen = ConstU32<{ 128 * 1024 }>;
	type MaxStorageKeyLen = ConstU32<128>;
	type UnsafeUnstableInterface = ConstBool<false>;
	type MaxDebugBufferLen = ConstU32<{ 2 * 1024 * 1024 }>;
}

parameter_types! {
	pub const PreimageMaxSize: u32 = 4096 * 1024;
	pub const PreimageBaseDeposit: Balance = 1 * DOLLARS;
	// One cent: $10,000 / MB
	pub const PreimageByteDeposit: Balance = 1 * CENTS;
}

impl pallet_preimage::Config for Runtime {
	type WeightInfo = pallet_preimage::weights::SubstrateWeight<Runtime>;
	type RuntimeEvent = RuntimeEvent;
	type Currency = Balances;
	type ManagerOrigin = EnsureRoot<AccountId>;
	// type MaxSize = PreimageMaxSize;
	type BaseDeposit = PreimageBaseDeposit;
	type ByteDeposit = PreimageByteDeposit;
}

parameter_types! {
	pub const ChildBountyValueMinimum: Balance = 1 * DOLLARS;
}

impl pallet_child_bounties::Config for Runtime {
	type RuntimeEvent = RuntimeEvent;
	type MaxActiveChildBountyCount = ConstU32<5>;
	type ChildBountyValueMinimum = ChildBountyValueMinimum;
	type WeightInfo = pallet_child_bounties::weights::SubstrateWeight<Runtime>;
}

parameter_types! {
	pub const AssetDeposit: Balance = 100 * DOLLARS;
	pub const ApprovalDeposit: Balance = 1 * DOLLARS;
	pub const AsetStringLimit: u32 = 50;
	pub const MetadataDepositBase: Balance = 10 * DOLLARS;
	pub const MetadataDepositPerByte: Balance = 1 * DOLLARS;
}

impl pallet_assets::Config for Runtime {
	type RuntimeEvent = RuntimeEvent;
	type Balance = u128;
	type AssetId = u32;
	type AssetIdParameter = codec::Compact<u32>;
	type Currency = Balances;
	type CreateOrigin = AsEnsureOriginWithArg<EnsureSigned<AccountId>>;
	type ForceOrigin = EnsureRoot<AccountId>;
	type AssetDeposit = AssetDeposit;
	type AssetAccountDeposit = ConstU128<DOLLARS>;
	type MetadataDepositBase = MetadataDepositBase;
	type MetadataDepositPerByte = MetadataDepositPerByte;
	type ApprovalDeposit = ApprovalDeposit;
	type StringLimit = AsetStringLimit;
	type Freezer = ();
	type Extra = ();
	type WeightInfo = pallet_assets::weights::SubstrateWeight<Runtime>;
	type RemoveItemsLimit = ConstU32<1000>;
}

impl pallet_mmr::Config for Runtime {
	const INDEXING_PREFIX: &'static [u8] = b"mmr";
	type Hashing = <Runtime as frame_system::Config>::Hashing;
	type Hash = <Runtime as frame_system::Config>::Hash;
	type LeafData = pallet_mmr::ParentNumberAndHash<Self>;
	type OnNewRoot = ();
	type WeightInfo = ();
}

impl pallet_asset_tx_payment::Config for Runtime {
	type RuntimeEvent = RuntimeEvent;
	type Fungibles = Assets;
	type OnChargeAssetTransaction = pallet_asset_tx_payment::FungiblesAdapter<
		pallet_assets::BalanceToAssetBalance<Balances, Runtime, ConvertInto>,
		CreditToBlockAuthor,
	>;
}

parameter_types! {
	pub const IndexDeposit: Balance = 1 * DOLLARS;
}

impl pallet_indices::Config for Runtime {
	type AccountIndex = AccountIndex;
	type Currency = Balances;
	type Deposit = IndexDeposit;
	type RuntimeEvent = RuntimeEvent;
	type WeightInfo = pallet_indices::weights::SubstrateWeight<Runtime>;
}

/***
 * Frontier Start------------------------------------------------------------------
 */
pub struct FindAuthorTruncated<F>(PhantomData<F>);
impl<F: FindAuthor<u32>> FindAuthor<H160> for FindAuthorTruncated<F> {
	fn find_author<'a, I>(digests: I) -> Option<H160>
	where
		I: 'a + IntoIterator<Item = (ConsensusEngineId, &'a [u8])>,
	{
		if let Some(author_index) = F::find_author(digests) {
			let authority_id = Babe::authorities()[author_index as usize].clone();
			return Some(H160::from_slice(&authority_id.0.to_raw_vec()[4..24]))
		}
		None
	}
}

parameter_types! {
	pub const ChainId: u64 = 11330;
	pub BlockGasLimit: U256 = U256::from(u32::max_value());
	pub PrecompilesValue: FrontierPrecompiles<Runtime> = FrontierPrecompiles::<_>::new();
	pub WeightPerGas: Weight = Weight::from_ref_time(20_000);
}

impl pallet_evm::Config for Runtime {
	type FeeCalculator = BaseFee;
	type GasWeightMapping = pallet_evm::FixedGasWeightMapping<Self>;
	type WeightPerGas = WeightPerGas;
	type BlockHashMapping = pallet_ethereum::EthereumBlockHashMapping<Self>;
	type CallOrigin = EnsureAddressTruncated;
	type WithdrawOrigin = EnsureAddressTruncated;
	type AddressMapping = HashedAddressMapping<BlakeTwo256>;
	type Currency = Balances;
	type RuntimeEvent = RuntimeEvent;
	type Runner = pallet_evm::runner::stack::Runner<Self>;
	type PrecompilesType = FrontierPrecompiles<Self>;
	type PrecompilesValue = PrecompilesValue;
	type ChainId = ChainId;
	type BlockGasLimit = BlockGasLimit;
	type OnChargeTransaction = ();
	type FindAuthor = FindAuthorTruncated<Babe>;
}

impl pallet_ethereum::Config for Runtime {
	type RuntimeEvent = RuntimeEvent;
	type StateRoot = pallet_ethereum::IntermediateStateRoot<Self>;
}

frame_support::parameter_types! {
	pub BoundDivision: U256 = U256::from(1024);
}

impl pallet_dynamic_fee::Config for Runtime {
	type MinGasPriceBoundDivisor = BoundDivision;
}

frame_support::parameter_types! {
	pub IsActive: bool = true;
	pub DefaultBaseFeePerGas: U256 = U256::from(1_000_000_000);
	pub DefaultElasticity: Permill = Permill::from_parts(125_000);
}

pub struct BaseFeeThreshold;
impl pallet_base_fee::BaseFeeThreshold for BaseFeeThreshold {
	fn lower() -> Permill {
		Permill::zero()
	}
	fn ideal() -> Permill {
		Permill::from_parts(500_000)
	}
	fn upper() -> Permill {
		Permill::from_parts(1_000_000)
	}
}

impl pallet_base_fee::Config for Runtime {
	type RuntimeEvent = RuntimeEvent;
	type Threshold = BaseFeeThreshold;
	type DefaultBaseFeePerGas = DefaultBaseFeePerGas;
	type DefaultElasticity = DefaultElasticity;
}

pub struct TransactionConverter;
impl fp_rpc::ConvertTransaction<UncheckedExtrinsic> for TransactionConverter {
	fn convert_transaction(&self, transaction: pallet_ethereum::Transaction) -> UncheckedExtrinsic {
		UncheckedExtrinsic::new_unsigned(
			pallet_ethereum::Call::<Runtime>::transact { transaction }.into(),
		)
	}
}

impl fp_rpc::ConvertTransaction<opaque::UncheckedExtrinsic> for TransactionConverter {
	fn convert_transaction(
		&self,
		transaction: pallet_ethereum::Transaction,
	) -> opaque::UncheckedExtrinsic {
		let extrinsic = UncheckedExtrinsic::new_unsigned(
			pallet_ethereum::Call::<Runtime>::transact { transaction }.into(),
		);
		let encoded = extrinsic.encode();
		opaque::UncheckedExtrinsic::decode(&mut &encoded[..])
			.expect("Encoded extrinsic is always valid")
	}
}

impl fp_self_contained::SelfContainedCall for RuntimeCall {
	type SignedInfo = H160;

	fn is_self_contained(&self) -> bool {
		match self {
			RuntimeCall::Ethereum(call) => call.is_self_contained(),
			_ => false,
		}
	}

	fn check_self_contained(&self) -> Option<Result<Self::SignedInfo, TransactionValidityError>> {
		match self {
			RuntimeCall::Ethereum(call) => call.check_self_contained(),
			_ => None,
		}
	}

	fn validate_self_contained(
		&self, 
		info: &Self::SignedInfo,
		dispatch_info: &DispatchInfoOf<RuntimeCall>,
		len: usize,
	) -> Option<TransactionValidity> {
		match self {
			RuntimeCall::Ethereum(call) => call.validate_self_contained(info, dispatch_info, len),
			_ => None,
		}
	}


	fn pre_dispatch_self_contained(
		&self,
		info: &Self::SignedInfo,
		dispatch_info: &DispatchInfoOf<RuntimeCall>,
		len: usize,
	) -> Option<Result<(), TransactionValidityError>> {
		match self {
			RuntimeCall::Ethereum(call) => call.pre_dispatch_self_contained(info, dispatch_info, len),
			_ => None,
		}
	}

	fn apply_self_contained(
		self,
		info: Self::SignedInfo,
	) -> Option<sp_runtime::DispatchResultWithInfo<PostDispatchInfoOf<Self>>> {
		match self {
			call @ RuntimeCall::Ethereum(pallet_ethereum::Call::transact { .. }) => Some(
				call.dispatch(RuntimeOrigin::from(pallet_ethereum::RawOrigin::EthereumTransaction(info))),
			),
			_ => None,
		}
	}
}
/***
 * Frontier End--------------------------------------------------------------------
 */
parameter_types! {
	pub const PeriodDuration: BlockNumber = EPOCH_DURATION_IN_BLOCKS * SessionsPerEra::get();
}

impl pallet_scheduler_credit::Config for Runtime {
	type PeriodDuration = PeriodDuration;
	type StashAccountFinder = SchedulerStashAccountFinder;
}

impl pallet_cacher::Config for Runtime {
	type RuntimeEvent = RuntimeEvent;
	type Currency = Balances;
	type BillsLimit = ConstU32<10>;
	type WeightInfo = pallet_cacher::weights::SubstrateWeight<Runtime>;
}

// Create the runtime by composing the FRAME pallets that were previously configured.
construct_runtime!(
	pub enum Runtime where
		Block = Block,
		NodeBlock = opaque::Block,
		UncheckedExtrinsic = UncheckedExtrinsic
	{
		// Basic stuff
		System: frame_system = 0,
		RandomnessCollectiveFlip: pallet_randomness_collective_flip = 1,
		Timestamp: pallet_timestamp = 2,
		Sudo: pallet_sudo = 3,
		Scheduler: pallet_scheduler = 4,
		Preimage: pallet_preimage = 5,
		Mmr: pallet_mmr = 6,

		// Account lookup
		Indices: pallet_indices = 7,

		// Tokens & Fees
		Balances: pallet_balances = 10,
		TransactionPayment: pallet_transaction_payment = 11,
		Assets: pallet_assets = 12,
		AssetTxPayment: pallet_asset_tx_payment = 13,

		// Consensus
		Authorship: pallet_authorship = 20,
		Babe: pallet_rrsc = 21,  // retain Babe alias for Polka-dot official browser
		Grandpa: pallet_grandpa = 22,
		Staking: pallet_cess_staking = 23,
		Session: pallet_session = 24,
		Historical: pallet_session_historical = 25,
		Offences: pallet_offences = 26,
		ImOnline: pallet_im_online = 27,
		AuthorityDiscovery: pallet_authority_discovery = 28,
		VoterList: pallet_bags_list = 29,
		ElectionProviderMultiPhase: pallet_election_provider_multi_phase = 30,

		// Governance
		Council: pallet_collective::<Instance1> = 40,
		TechnicalCommittee: pallet_collective::<Instance2> = 41,
		TechnicalMembership: pallet_membership::<Instance1> = 42,
		Treasury: pallet_treasury = 43,
		Bounties: pallet_bounties = 44,
		ChildBounties: pallet_child_bounties = 45,

		// Smart contracts
		Contracts: pallet_contracts = 50,
		Ethereum: pallet_ethereum = 51,
		EVM: pallet_evm = 52,
		DynamicFee: pallet_dynamic_fee = 53,
		BaseFee: pallet_base_fee = 54,

		// CESS pallets
		FileBank: pallet_file_bank = 60,
		TeeWorker: pallet_tee_worker = 61,
		Audit: pallet_audit = 62,
		Sminer: pallet_sminer = 63,
		StorageHandler: pallet_storage_handler = 64,
		SchedulerCredit: pallet_scheduler_credit = 65,
		Oss: pallet_oss = 66,
		Cacher: pallet_cacher = 67,
	}
);

mod mmr {
	use super::Runtime;
	pub use pallet_mmr::primitives::*;

	pub type Leaf = <<Runtime as pallet_mmr::Config>::LeafData as LeafDataProvider>::LeafData;
	pub type Hash = <Runtime as pallet_mmr::Config>::Hash;
	pub type Hashing = <Runtime as pallet_mmr::Config>::Hashing;
}

pub type AccountIndex = u32;

/// The address format for describing accounts.
pub type Address = sp_runtime::MultiAddress<AccountId, AccountIndex>;
/// Block header type as expected by this runtime.
pub type Header = generic::Header<BlockNumber, BlakeTwo256>;
/// Block type as expected by this runtime.
pub type Block = generic::Block<Header, UncheckedExtrinsic>;
/// A Block signed with a Justification
pub type SignedBlock = generic::SignedBlock<Block>;
/// BlockId type as expected by this runtime.
pub type BlockId = generic::BlockId<Block>;
/// The SignedExtension to the basic transaction logic.
pub type SignedExtra = (
	frame_system::CheckNonZeroSender<Runtime>,
	frame_system::CheckSpecVersion<Runtime>,
	frame_system::CheckTxVersion<Runtime>,
	frame_system::CheckGenesis<Runtime>,
	frame_system::CheckEra<Runtime>,
	frame_system::CheckNonce<Runtime>,
	frame_system::CheckWeight<Runtime>,
	pallet_transaction_payment::ChargeTransactionPayment<Runtime>,
);
/// Unchecked extrinsic type as expected by this runtime.
pub type UncheckedExtrinsic =
	fp_self_contained::UncheckedExtrinsic<Address, RuntimeCall, Signature, SignedExtra>;
/// Extrinsic type that has already been checked.
pub type CheckedExtrinsic = fp_self_contained::CheckedExtrinsic<AccountId, RuntimeCall, SignedExtra, H160>;
/// The payload being signed in transactions.
pub type SignedPayload = generic::SignedPayload<RuntimeCall, SignedExtra>;
// Executive: handles dispatch to the various modules.
pub type Executive = frame_executive::Executive<
	Runtime,
	Block,
	frame_system::ChainContext<Runtime>,
	Runtime,
	AllPalletsWithSystem,
	// TestMigrationFileBank<Runtime>,
	// MigrationSegmentBook<Runtime>,
>;

#[cfg(feature = "runtime-benchmarks")]
#[macro_use]
extern crate frame_benchmarking;

#[cfg(feature = "runtime-benchmarks")]
mod benches {
	define_benchmarks!(
		[frame_benchmarking, BaselineBench::<Runtime>]
		[frame_system, SystemBench::<Runtime>]
		[pallet_balances, Balances]
		[pallet_timestamp, Timestamp]
		[pallet_contracts, Contracts]
		[pallet_sminer, Sminer]
		[pallet_oss, Oss]
		[pallet_cacher, Cacher]
		[pallet_file_bank, FileBankBench::<Runtime>]
		[pallet_tee_worker, TeeWorkerBench::<Runtime>]
		[pallet_audit, SegmentBookBench::<Runtime>]
		[pallet_collective::<Instance1>, Council]
		[pallet_collective::<Instance2>, TechnicalCommittee]
		[pallet_evm, PalletEvmBench::<Runtime>]
	);
}

impl_runtime_apis! {
	impl sp_api::Core<Block> for Runtime {
		fn version() -> RuntimeVersion {
			VERSION
		}

		fn execute_block(block: Block) {
			Executive::execute_block(block);
		}

		fn initialize_block(header: &<Block as BlockT>::Header) {
			Executive::initialize_block(header)
		}
	}

	impl sp_api::Metadata<Block> for Runtime {
		fn metadata() -> OpaqueMetadata {
			OpaqueMetadata::new(Runtime::metadata().into())
		}
	}

	impl sp_block_builder::BlockBuilder<Block> for Runtime {
		fn apply_extrinsic(extrinsic: <Block as BlockT>::Extrinsic) -> ApplyExtrinsicResult {
			Executive::apply_extrinsic(extrinsic)
		}

		fn finalize_block() -> <Block as BlockT>::Header {
			Executive::finalize_block()
		}

		fn inherent_extrinsics(data: InherentData) -> Vec<<Block as BlockT>::Extrinsic> {
			data.create_extrinsics()
		}

		fn check_inherents(block: Block, data: InherentData) -> CheckInherentsResult {
			data.check_extrinsics(&block)
		}
	}

	impl sp_transaction_pool::runtime_api::TaggedTransactionQueue<Block> for Runtime {
		fn validate_transaction(
			source: TransactionSource,
			tx: <Block as BlockT>::Extrinsic,
			block_hash: <Block as BlockT>::Hash,
		) -> TransactionValidity {
			Executive::validate_transaction(source, tx, block_hash)
		}
	}

	impl sp_offchain::OffchainWorkerApi<Block> for Runtime {
		fn offchain_worker(header: &<Block as BlockT>::Header) {
			Executive::offchain_worker(header)
		}
	}

	impl fg_primitives::GrandpaApi<Block> for Runtime {
		fn grandpa_authorities() -> GrandpaAuthorityList {
			Grandpa::grandpa_authorities()
		}

		fn current_set_id() -> fg_primitives::SetId {
			Grandpa::current_set_id()
		}

		fn submit_report_equivocation_unsigned_extrinsic(
			equivocation_proof: fg_primitives::EquivocationProof<
				<Block as BlockT>::Hash,
				NumberFor<Block>,
			>,
			key_owner_proof: fg_primitives::OpaqueKeyOwnershipProof,
		) -> Option<()> {
			let key_owner_proof = key_owner_proof.decode()?;

			Grandpa::submit_unsigned_equivocation_report(
				equivocation_proof,
				key_owner_proof,
			)
		}

		fn generate_key_ownership_proof(
			_set_id: fg_primitives::SetId,
			authority_id: GrandpaId,
		) -> Option<fg_primitives::OpaqueKeyOwnershipProof> {
			use codec::Encode;

			Historical::prove((fg_primitives::KEY_TYPE, authority_id))
				.map(|p| p.encode())
				.map(fg_primitives::OpaqueKeyOwnershipProof::new)
		}
	}

	impl cessp_consensus_rrsc::RRSCApi<Block> for Runtime {
		fn configuration() -> cessp_consensus_rrsc::RRSCConfiguration {
			let epoch_config = Babe::epoch_config().unwrap_or(RRSC_GENESIS_EPOCH_CONFIG);

			cessp_consensus_rrsc::RRSCConfiguration {
				slot_duration: Babe::slot_duration(),
				epoch_length: EpochDuration::get(),
				c: epoch_config.c,
				authorities: Babe::authorities().to_vec(),
				randomness: Babe::randomness(),
				allowed_slots: epoch_config.allowed_slots,
			}
		}

		fn current_epoch_start() -> cessp_consensus_rrsc::Slot {
			Babe::current_epoch_start()
		}

		fn current_epoch() -> cessp_consensus_rrsc::Epoch {
			Babe::current_epoch()
		}

		fn next_epoch() -> cessp_consensus_rrsc::Epoch {
			Babe::next_epoch()
		}

		fn generate_key_ownership_proof(
			_slot: cessp_consensus_rrsc::Slot,
			authority_id: cessp_consensus_rrsc::AuthorityId,
		) -> Option<cessp_consensus_rrsc::OpaqueKeyOwnershipProof> {
			use codec::Encode;

			Historical::prove((cessp_consensus_rrsc::KEY_TYPE, authority_id))
				.map(|p| p.encode())
				.map(cessp_consensus_rrsc::OpaqueKeyOwnershipProof::new)
		}

		fn submit_report_equivocation_unsigned_extrinsic(
			equivocation_proof: cessp_consensus_rrsc::EquivocationProof<<Block as BlockT>::Header>,
			key_owner_proof: cessp_consensus_rrsc::OpaqueKeyOwnershipProof,
		) -> Option<()> {
			let key_owner_proof = key_owner_proof.decode()?;

			Babe::submit_unsigned_equivocation_report(
				equivocation_proof,
				key_owner_proof,
			)
		}
	}

	impl sp_authority_discovery::AuthorityDiscoveryApi<Block> for Runtime {
		fn authorities() -> Vec<AuthorityDiscoveryId> {
			AuthorityDiscovery::authorities()
		}
	}

	impl frame_system_rpc_runtime_api::AccountNonceApi<Block, AccountId, Index> for Runtime {
		fn account_nonce(account: AccountId) -> Index {
			System::account_nonce(account)
		}
	}

	impl pallet_contracts::ContractsApi<Block, AccountId, Balance, BlockNumber, Hash> for Runtime {
		fn call(
			origin: AccountId,
			dest: AccountId,
			value: Balance,
			gas_limit: Option<Weight>,
			storage_deposit_limit: Option<Balance>,
			input_data: Vec<u8>,
		) -> pallet_contracts_primitives::ContractExecResult<Balance> {
			let gas_limit = gas_limit.unwrap_or(RuntimeBlockWeights::get().max_block);
			Contracts::bare_call(
				origin,
				dest,
				value,
				gas_limit,
				storage_deposit_limit,
				input_data,
				true,
				pallet_contracts::Determinism::Deterministic,
			)
		}

		fn instantiate(
			origin: AccountId,
			value: Balance,
			gas_limit: Option<Weight>,
			storage_deposit_limit: Option<Balance>,
			code: pallet_contracts_primitives::Code<Hash>,
			data: Vec<u8>,
			salt: Vec<u8>,
		) -> pallet_contracts_primitives::ContractInstantiateResult<AccountId, Balance>
		{
			let gas_limit = gas_limit.unwrap_or(RuntimeBlockWeights::get().max_block);
			Contracts::bare_instantiate(
				origin,
				value,
				gas_limit,
				storage_deposit_limit,
				code,
				data,
				salt,
				true
			)
		}

		fn upload_code(
			origin: AccountId,
			code: Vec<u8>,
			storage_deposit_limit: Option<Balance>,
			determinism: pallet_contracts::Determinism,
		) -> pallet_contracts_primitives::CodeUploadResult<Hash, Balance>
		{
			Contracts::bare_upload_code(
				origin,
				code,
				storage_deposit_limit,
				determinism,
			)
		}

		fn get_storage(
			address: AccountId,
			key: Vec<u8>,
		) -> pallet_contracts_primitives::GetStorageResult {
			Contracts::get_storage(
				address,
				key
			)
		}
	}

	impl pallet_transaction_payment_rpc_runtime_api::TransactionPaymentApi<
		Block,
		Balance,
	> for Runtime {
		fn query_info(uxt: <Block as BlockT>::Extrinsic, len: u32) -> pallet_transaction_payment_rpc_runtime_api::RuntimeDispatchInfo<Balance> {
			TransactionPayment::query_info(uxt, len)
		}
		fn query_fee_details(uxt: <Block as BlockT>::Extrinsic, len: u32) -> FeeDetails<Balance> {
			TransactionPayment::query_fee_details(uxt, len)
		}
	}

	impl pallet_transaction_payment_rpc_runtime_api::TransactionPaymentCallApi<Block, Balance, RuntimeCall>
		for Runtime
	{
		fn query_call_info(call: RuntimeCall, len: u32) -> RuntimeDispatchInfo<Balance> {
			TransactionPayment::query_call_info(call, len)
		}
		fn query_call_fee_details(call: RuntimeCall, len: u32) -> FeeDetails<Balance> {
			TransactionPayment::query_call_fee_details(call, len)
		}
	}

	impl pallet_mmr::primitives::MmrApi<
		Block,
		mmr::Hash,
		BlockNumber,
	> for Runtime {
		fn mmr_root() -> Result<mmr::Hash, mmr::Error> {
			Ok(Mmr::mmr_root())
		}

		fn mmr_leaf_count() -> Result<mmr::LeafIndex, mmr::Error> {
			Ok(Mmr::mmr_leaves())
		}

		fn generate_proof(
			block_numbers: Vec<BlockNumber>,
			best_known_block_number: Option<BlockNumber>,
		) -> Result<(Vec<mmr::EncodableOpaqueLeaf>, mmr::Proof<mmr::Hash>), mmr::Error> {
			Mmr::generate_proof(block_numbers, best_known_block_number).map(
				|(leaves, proof)| {
					(
						leaves
							.into_iter()
							.map(|leaf| mmr::EncodableOpaqueLeaf::from_leaf(&leaf))
							.collect(),
						proof,
					)
				},
			)
		}

		fn verify_proof(leaves: Vec<mmr::EncodableOpaqueLeaf>, proof: mmr::Proof<mmr::Hash>)
			-> Result<(), mmr::Error>
		{
			let leaves = leaves.into_iter().map(|leaf|
				leaf.into_opaque_leaf()
				.try_decode()
				.ok_or(mmr::Error::Verify)).collect::<Result<Vec<mmr::Leaf>, mmr::Error>>()?;
			Mmr::verify_leaves(leaves, proof)
		}

		fn verify_proof_stateless(
			root: mmr::Hash,
			leaves: Vec<mmr::EncodableOpaqueLeaf>,
			proof: mmr::Proof<mmr::Hash>
		) -> Result<(), mmr::Error> {
			let nodes = leaves.into_iter().map(|leaf|mmr::DataOrHash::Data(leaf.into_opaque_leaf())).collect();
			pallet_mmr::verify_leaves_proof::<mmr::Hashing, _>(root, nodes, proof)
		}
	}

	impl sp_session::SessionKeys<Block> for Runtime {
		fn generate_session_keys(seed: Option<Vec<u8>>) -> Vec<u8> {
			opaque::SessionKeys::generate(seed)
		}

		fn decode_session_keys(encoded: Vec<u8>) -> Option<Vec<(Vec<u8>, KeyTypeId)>> {
			opaque::SessionKeys::decode_into_raw_public_keys(&encoded)
		}
	}

	impl fp_rpc::EthereumRuntimeRPCApi<Block> for Runtime {
		fn chain_id() -> u64 {
			<Runtime as pallet_evm::Config>::ChainId::get()
		}

		fn account_basic(address: H160) -> EVMAccount {
			let (account, _) = EVM::account_basic(&address);
			account
		}

		fn gas_price() -> U256 {
			let (gas_price, _) = <Runtime as pallet_evm::Config>::FeeCalculator::min_gas_price();
			gas_price
		}

		fn account_code_at(address: H160) -> Vec<u8> {
			EVM::account_codes(address)
		}

		fn author() -> H160 {
			<pallet_evm::Pallet<Runtime>>::find_author()
		}

		fn storage_at(address: H160, index: U256) -> H256 {
			let mut tmp = [0u8; 32];
			index.to_big_endian(&mut tmp);
			EVM::account_storages(address, H256::from_slice(&tmp[..]))
		}

		fn call(
			from: H160,
			to: H160,
			data: Vec<u8>,
			value: U256,
			gas_limit: U256,
			max_fee_per_gas: Option<U256>,
			max_priority_fee_per_gas: Option<U256>,
			nonce: Option<U256>,
			estimate: bool,
			access_list: Option<Vec<(H160, Vec<H256>)>>,
		) -> Result<pallet_evm::CallInfo, sp_runtime::DispatchError> {
			let config = if estimate {
				let mut config = <Runtime as pallet_evm::Config>::config().clone();
				config.estimate = true;
				Some(config)
			} else {
				None
			};

			let is_transactional = false;
			let validate = true;
			<Runtime as pallet_evm::Config>::Runner::call(
				from,
				to,
				data,
				value,
				gas_limit.low_u64(),
				max_fee_per_gas,
				max_priority_fee_per_gas,
				nonce,
				access_list.unwrap_or_default(),
				is_transactional,
				validate,
				config.as_ref().unwrap_or(<Runtime as pallet_evm::Config>::config()),
			).map_err(|err| err.error.into())
		}

		fn create(
			from: H160,
			data: Vec<u8>,
			value: U256,
			gas_limit: U256,
			max_fee_per_gas: Option<U256>,
			max_priority_fee_per_gas: Option<U256>,
			nonce: Option<U256>,
			estimate: bool,
			access_list: Option<Vec<(H160, Vec<H256>)>>,
		) -> Result<pallet_evm::CreateInfo, sp_runtime::DispatchError> {
			let config = if estimate {
				let mut config = <Runtime as pallet_evm::Config>::config().clone();
				config.estimate = true;
				Some(config)
			} else {
				None
			};

			let is_transactional = false;
			let validate = true;
			<Runtime as pallet_evm::Config>::Runner::create(
				from,
				data,
				value,
				gas_limit.low_u64(),
				max_fee_per_gas,
				max_priority_fee_per_gas,
				nonce,
				access_list.unwrap_or_default(),
				is_transactional,
				validate,
				config.as_ref().unwrap_or(<Runtime as pallet_evm::Config>::config()),
			).map_err(|err| err.error.into())
		}

		fn current_transaction_statuses() -> Option<Vec<TransactionStatus>> {
			Ethereum::current_transaction_statuses()
		}

		fn current_block() -> Option<pallet_ethereum::Block> {
			Ethereum::current_block()
		}

		fn current_receipts() -> Option<Vec<pallet_ethereum::Receipt>> {
			Ethereum::current_receipts()
		}

		fn current_all() -> (
			Option<pallet_ethereum::Block>,
			Option<Vec<pallet_ethereum::Receipt>>,
			Option<Vec<TransactionStatus>>
		) {
			(
				Ethereum::current_block(),
				Ethereum::current_receipts(),
				Ethereum::current_transaction_statuses()
			)
		}

		fn extrinsic_filter(
			xts: Vec<<Block as BlockT>::Extrinsic>,
		) -> Vec<EthereumTransaction> {
			xts.into_iter().filter_map(|xt| match xt.0.function {
				RuntimeCall::Ethereum(transact { transaction }) => Some(transaction),
				_ => None
			}).collect::<Vec<EthereumTransaction>>()
		}

		fn elasticity() -> Option<Permill> {
			Some(BaseFee::elasticity())
		}

		fn gas_limit_multiplier_support() {}
	}

	impl fp_rpc::ConvertTransactionRuntimeApi<Block> for Runtime {
		fn convert_transaction(transaction: EthereumTransaction) -> <Block as BlockT>::Extrinsic {
			UncheckedExtrinsic::new_unsigned(
				pallet_ethereum::Call::<Runtime>::transact { transaction }.into(),
			)
		}
	}

	#[cfg(feature = "try-runtime")]
	impl frame_try_runtime::TryRuntime<Block> for Runtime {
		fn on_runtime_upgrade(checks: bool) -> (Weight, Weight) {
			// NOTE: intentional unwrap: we don't want to propagate the error backwards, and want to
			// have a backtrace here. If any of the pre/post migration checks fail, we shall stop
			// right here and right now.
			let weight = Executive::try_runtime_upgrade(checks).unwrap();
			(weight, RuntimeBlockWeights::get().max_block)
		}

		fn execute_block(
			block: Block,
			state_root_check: bool,
			signature_check: bool,
			select: frame_try_runtime::TryStateSelect
		) -> Weight {
			// NOTE: intentional unwrap: we don't want to propagate the error backwards, and want to
			// have a backtrace here.
			Executive::try_execute_block(block, state_root_check, signature_check, select).unwrap()
		}
	}

	#[cfg(feature = "runtime-benchmarks")]
	impl frame_benchmarking::Benchmark<Block> for Runtime {
		fn benchmark_metadata(extra: bool) -> (
			Vec<frame_benchmarking::BenchmarkList>,
			Vec<frame_support::traits::StorageInfo>,
		) {
			use frame_benchmarking::{baseline, Benchmarking, BenchmarkList};
			use frame_support::traits::StorageInfoTrait;
			use frame_system_benchmarking::Pallet as SystemBench;
			use pallet_file_bank::benchmarking::Pallet as FileBankBench;
			use pallet_tee_worker::benchmarking::Pallet as TeeWorkerBench;
			use pallet_audit::benchmarking::Pallet as SegmentBookBench;
			// use pallet_sminer::benchmarking::Pallet as SminerBench;
			use baseline::Pallet as BaselineBench;

			let mut list = Vec::<BenchmarkList>::new();
			list_benchmarks!(list, extra);

			let storage_info = AllPalletsWithSystem::storage_info();

			return (list, storage_info)
		}

		fn dispatch_benchmark(
			config: frame_benchmarking::BenchmarkConfig
		) -> Result<Vec<frame_benchmarking::BenchmarkBatch>, sp_runtime::RuntimeString> {
			use frame_benchmarking::{baseline, Benchmarking, BenchmarkBatch,  TrackedStorageKey};
			use pallet_evm::Pallet as PalletEvmBench;
			use frame_system_benchmarking::Pallet as SystemBench;
			use pallet_file_bank::benchmarking::Pallet as FileBankBench;
			use pallet_tee_worker::benchmarking::Pallet as TeeWorkerBench;
			use pallet_audit::benchmarking::Pallet as SegmentBookBench;

			// use pallet_sminer::benchmarking::::Pallet as SminerBench;
			use baseline::Pallet as BaselineBench;
			impl frame_system_benchmarking::Config for Runtime {}
			impl pallet_file_bank::benchmarking::Config for Runtime{}
			impl pallet_tee_worker::benchmarking::Config for Runtime{}
			impl pallet_audit::benchmarking::Config for Runtime{}

			// impl pallet_file_bank::benchmarking::Config for Runtime{}
			impl baseline::Config for Runtime {}

			let whitelist: Vec<TrackedStorageKey> = vec![
				// Block Number
				hex_literal::hex!("26aa394eea5630e07c48ae0c9558cef702a5c1b19ab7a04f536c519aca4983ac").to_vec().into(),
				// Total Issuance
				hex_literal::hex!("c2261276cc9d1f8598ea4b6a74b15c2f57c875e4cff74148e4628f264b974c80").to_vec().into(),
				// Execution Phase
				hex_literal::hex!("26aa394eea5630e07c48ae0c9558cef7ff553b5a9862a516939d82b3d3d8661a").to_vec().into(),
				// Event Count
				hex_literal::hex!("26aa394eea5630e07c48ae0c9558cef70a98fdbe9ce6c55837576c60c7af3850").to_vec().into(),
				// System Events
				hex_literal::hex!("26aa394eea5630e07c48ae0c9558cef780d41e5e16056765bc8461851072c9d7").to_vec().into(),
				// System BlockWeight
				hex_literal::hex!("26aa394eea5630e07c48ae0c9558cef734abf5cb34d6244378cddbf18e849d96").to_vec().into(),
			];

			let mut batches = Vec::<BenchmarkBatch>::new();
			let params = (&config, &whitelist);
			add_benchmarks!(params, batches, pallet_evm);

			Ok(batches)
		}
	}
}<|MERGE_RESOLUTION|>--- conflicted
+++ resolved
@@ -60,12 +60,9 @@
 	parameter_types,
 	dispatch::DispatchClass,
 	traits::{
-<<<<<<< HEAD
-		ConstU128, ConstU16, ConstU32, ConstU8, Currency, CurrencyToVote, EnsureOneOf, EqualPrivilegeOnly,
-=======
-		AsEnsureOriginWithArg, ConstBool, ConstU128, ConstU16, ConstU32, ConstU8, Currency, EitherOfDiverse, EqualPrivilegeOnly,
->>>>>>> cf07ed49
-		Everything, FindAuthor, Imbalance, InstanceFilter, KeyOwnerProofSystem, Nothing,
+		AsEnsureOriginWithArg, ConstBool, ConstU128, ConstU16, ConstU32, ConstU8, Currency,
+		CurrencyToVote, EitherOfDiverse, EqualPrivilegeOnly, Everything, FindAuthor, Imbalance,
+		InstanceFilter, KeyOwnerProofSystem, Nothing,
 		OnUnbalanced, Randomness, StorageInfo, U128CurrencyToVote,
 	},
 	weights::{
@@ -835,15 +832,9 @@
 	type SlashHandler = (); // burn slashes
 	type RewardHandler = (); // nothing to do upon rewards
 	type DataProvider = Staking;
-<<<<<<< HEAD
-	type Solution = NposSolution4;
-	type Fallback = onchain::BoundedExecution<OnChainVrf>;
-	type GovernanceFallback = onchain::BoundedExecution<OnChainVrf>;
-=======
 	// type Solution = NposSolution16;
 	type Fallback = onchain::OnChainExecution<OnChainVrf>;
 	type GovernanceFallback = onchain::OnChainExecution<OnChainVrf>;
->>>>>>> cf07ed49
 	type Solver = pallet_rrsc::VrfSolver<
 		AccountId,
 		SolutionAccuracyOf<Self>,
