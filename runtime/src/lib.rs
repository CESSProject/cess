--- conflicted
+++ resolved
@@ -878,13 +878,9 @@
 	type Call = Call;
 }
 
-<<<<<<< HEAD
 /*** 
  ** Add This Block
  ***/
-=======
-//Add This Block
->>>>>>> 27668dd6
 parameter_types! {
   pub const RewardPalletId: PalletId = PalletId(*b"rewardpt");
   pub const MultipleFines: u8 = 7;
@@ -1291,12 +1287,9 @@
 		}
 	}
 }
-<<<<<<< HEAD
 /*** 
  ** Frontier End--------------------------------------------------------------------
  ***/
-=======
->>>>>>> 27668dd6
 
 // Create the runtime by composing the FRAME pallets that were previously configured.
 construct_runtime!(
