--- conflicted
+++ resolved
@@ -240,13 +240,8 @@
 /// always be assigned, in which case `MILLISECS_PER_BLOCK` and
 /// `SLOT_DURATION` should have the same value.
 ///
-<<<<<<< HEAD
 /// <https://research.web3.foundation/en/latest/polkadot/block-production/Babe.html#-6.-practical-results>
 pub const MILLISECS_PER_BLOCK: u64 = 6000;
-=======
-/// <https://research.web3.foundation/en/latest/polkadot/block-production/RRSC.html#-6.-practical-results>
-pub const MILLISECS_PER_BLOCK: u64 = 3000;
->>>>>>> e97a654b
 
 // NOTE: Currently it is not possible to change the slot duration after the chain has started.
 //       Attempting to do so will brick block production.
@@ -583,9 +578,9 @@
 pub const ERAS_PER_YEAR: u64 = {
 	// Milliseconds per year for the Julian year (365.25 days).
 	const MILLISECONDS_PER_YEAR: u64 = 1000 * 3600 * 24 * 36525 / 100;
-	MILLISECONDS_PER_YEAR
-		/ MILLISECS_PER_BLOCK
-		/ (EPOCH_DURATION_IN_BLOCKS * SessionsPerEra::get()) as u64
+	MILLISECONDS_PER_YEAR /
+		MILLISECS_PER_BLOCK /
+		(EPOCH_DURATION_IN_BLOCKS * SessionsPerEra::get()) as u64
 };
 
 pub struct StakingBenchmarkingConfig;
@@ -751,8 +746,8 @@
 			max @ _ => {
 				let seed = sp_io::offchain::random_seed();
 				let random = <u32>::decode(&mut TrailingZeroInput::new(&seed))
-					.expect("input is padded with zeroes; qed")
-					% max.saturating_add(1);
+					.expect("input is padded with zeroes; qed") %
+					max.saturating_add(1);
 				random as usize
 			},
 		};
@@ -801,7 +796,13 @@
 	type Solution = NposSolution16;
 	type Fallback = onchain::BoundedExecution<OnChainVrf>;
 	type GovernanceFallback = onchain::BoundedExecution<OnChainVrf>;
-	type Solver = pallet_rrsc::VrfSolver<AccountId, SolutionAccuracyOf<Self>, Runtime, SchedulerCredit, OffchainRandomBalancing>;
+	type Solver = pallet_rrsc::VrfSolver<
+		AccountId,
+		SolutionAccuracyOf<Self>,
+		Runtime,
+		SchedulerCredit,
+		OffchainRandomBalancing,
+	>;
 	type ForceOrigin = EnsureRootOrHalfCouncil;
 	type MaxElectableTargets = ConstU16<{ u16::MAX }>;
 	type MaxElectingVoters = MaxElectingVoters;
@@ -886,9 +887,9 @@
 	type Call = Call;
 }
 
-/*** 
- ** Add This Block
- ***/
+/***
+ * Add This Block
+ */
 parameter_types! {
   pub const RewardPalletId: PalletId = PalletId(*b"rewardpt");
   pub const MultipleFines: u8 = 7;
@@ -937,15 +938,11 @@
 	type File = FileBank;
 	type Scheduler = FileMap;
 	type MinerControl = Sminer;
-<<<<<<< HEAD
-	type FindAuthor = pallet_session::FindAccountFromAuthorIndex<Self, Babe>;
+	type FindAuthor = pallet_session::FindAccountFromAuthorIndex<Self, RRSC>;
 	type ValidatorSet = Historical;
-	type NextSessionRotation = Babe;
+	type NextSessionRotation = RRSC;
 	type UnsignedPriority = SegUnsignedPriority;
 	type LockTime = LockTime;
-=======
-	type FindAuthor = pallet_session::FindAccountFromAuthorIndex<Self, RRSC>;
->>>>>>> e97a654b
 }
 
 parameter_types! {
@@ -979,11 +976,8 @@
 	type Event = Event;
 	type FileMapPalletId = FileMapPalletId;
 	type StringLimit = StringLimit;
-<<<<<<< HEAD
 	type WeightInfo = pallet_file_map::weights::SubstrateWeight<Runtime>;
-=======
 	type CreditCounter = SchedulerCredit;
->>>>>>> e97a654b
 }
 
 impl<LocalCall> frame_system::offchain::CreateSignedTransaction<LocalCall> for Runtime
@@ -1035,9 +1029,9 @@
 	type Signature = Signature;
 }
 
-/*** 
- ** End This Block 
- ***/
+/***
+ * End This Block
+ */
 
 parameter_types! {
 	pub const DepositPerItem: Balance = deposit(1, 0);
@@ -1162,9 +1156,9 @@
 	type WeightInfo = pallet_indices::weights::SubstrateWeight<Runtime>;
 }
 
-/*** 
- ** Frontier Start------------------------------------------------------------------
- ***/
+/***
+ * Frontier Start------------------------------------------------------------------
+ */
 pub struct FindAuthorTruncated<F>(PhantomData<F>);
 impl<F: FindAuthor<u32>> FindAuthor<H160> for FindAuthorTruncated<F> {
 	fn find_author<'a, I>(digests: I) -> Option<H160>
@@ -1310,9 +1304,9 @@
 		}
 	}
 }
-/*** 
- ** Frontier End--------------------------------------------------------------------
- ***/
+/***
+ * Frontier End--------------------------------------------------------------------
+ */
 
 impl pallet_scheduler_credit::Config for Runtime {
 	type StashAccountFinder = SchedulerStashAccountFinder;
