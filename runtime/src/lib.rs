--- conflicted
+++ resolved
@@ -941,12 +941,7 @@
 	type Event = Event;
 	type Call = Call;
 	type FilbakPalletId = FilbakPalletId;
-<<<<<<< HEAD
 	type FindAuthor = pallet_session::FindAccountFromAuthorIndex<Self, RRSC>;
-	type AuthorityId = pallet_file_bank::crypto::TestAuthId;
-=======
-	type FindAuthor = pallet_session::FindAccountFromAuthorIndex<Self, Babe>;
->>>>>>> 44562587
 	type WeightInfo = pallet_file_bank::weights::SubstrateWeight<Runtime>;
 	type MinerControl = Sminer;
 	type MyRandomness = RandomnessCollectiveFlip;
@@ -1149,13 +1144,8 @@
 		I: 'a + IntoIterator<Item = (ConsensusEngineId, &'a [u8])>,
 	{
 		if let Some(author_index) = F::find_author(digests) {
-<<<<<<< HEAD
 			let authority_id = RRSC::authorities()[author_index as usize].clone();
 			return Some(H160::from_slice(&authority_id.0.to_raw_vec()[4..24]))
-=======
-			let authority_id = Babe::authorities()[author_index as usize].clone();
-			return Some(H160::from_slice(&authority_id.0.to_raw_vec()[4..24]));
->>>>>>> 44562587
 		}
 		None
 	}
