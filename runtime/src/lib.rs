#![cfg_attr(not(feature = "std"), no_std)]
// `construct_runtime!` does a lot of recursion and requires us to increase the limit to 512.
#![recursion_limit = "512"]

// Make the WASM binary available.
#[cfg(feature = "std")]
include!(concat!(env!("OUT_DIR"), "/wasm_binary.rs"));

/// Wasm binary unwrapped. If built with `SKIP_WASM_BUILD`, the function panics.
#[cfg(feature = "std")]
pub fn wasm_binary_unwrap() -> &'static [u8] {
	WASM_BINARY.expect(
		"Development wasm binary is not available. This means the client is built with \
		 `SKIP_WASM_BUILD` flag and it is only usable for production chains. Please rebuild with \
		 the flag disabled.",
	)
}

use codec::{Decode, Encode, /*MaxEncodedLen*/};
use frame_election_provider_support::{
	onchain, ExtendedBalance, ElectionDataProvider, VoteWeight
};
pub use pallet_file_bank;
pub use pallet_storage_handler;
pub use pallet_oss;
use pallet_grandpa::{
	fg_primitives, AuthorityId as GrandpaId, AuthorityList as GrandpaAuthorityList,
};
use pallet_im_online::sr25519::AuthorityId as ImOnlineId;
use pallet_session::historical as pallet_session_historical;
pub use pallet_transaction_payment::{CurrencyAdapter, Multiplier, TargetedFeeAdjustment};
use pallet_transaction_payment::{FeeDetails, RuntimeDispatchInfo};
use sp_api::impl_runtime_apis;
use sp_authority_discovery::AuthorityId as AuthorityDiscoveryId;
use sp_core::{crypto::KeyTypeId, OpaqueMetadata, H160, H256, U256};
use sp_inherents::{CheckInherentsResult, InherentData};
use sp_runtime::{
	create_runtime_str, generic,
	generic::Era,
	impl_opaque_keys,
	traits::{
		BlakeTwo256, Block as BlockT, Bounded, ConvertInto, Dispatchable, DispatchInfoOf, IdentifyAccount, NumberFor,
		OpaqueKeys, PostDispatchInfoOf, SaturatedConversion, StaticLookup, Verify,
	},
	transaction_validity::{
		TransactionPriority, TransactionSource, TransactionValidity, TransactionValidityError,
	},
	ApplyExtrinsicResult, FixedPointNumber, MultiSignature, Perbill, Percent, Permill, Perquintill,
	RuntimeAppPublic,
};
use cp_cess_common::{FRAGMENT_COUNT};
use sp_std::{marker::PhantomData, prelude::*};
pub use frame_system::Call as SystemCall;
#[cfg(feature = "std")]
use sp_version::NativeVersion;
use sp_version::RuntimeVersion;

// A few exports that help ease life for downstream crates.
pub use frame_support::{
	construct_runtime,
	pallet_prelude::Get,
	parameter_types,
	dispatch::DispatchClass,
	traits::{
		AsEnsureOriginWithArg, ConstBool, ConstU128, ConstU16, ConstU32, ConstU8, Currency,
		CurrencyToVote, EitherOfDiverse, EqualPrivilegeOnly, Everything, FindAuthor, Imbalance,
		InstanceFilter, KeyOwnerProofSystem, Nothing,
		OnUnbalanced, Randomness, StorageInfo, U128CurrencyToVote,
	},
	weights::{
		constants::{BlockExecutionWeight, ExtrinsicBaseWeight, RocksDbWeight, WEIGHT_REF_TIME_PER_SECOND},
		ConstantMultiplier, IdentityFee, Weight,
	},
	ConsensusEngineId, PalletId, StorageValue,
};

use frame_system::{
	limits::{BlockLength, BlockWeights},
	EnsureRoot, EnsureSigned, EnsureWithSuccess,
};

pub mod impls;
use impls::{Author, CreditToBlockAuthor, SchedulerStashAccountFinder};
// use frame_support::traits::OnRuntimeUpgrade;
// pub use pallet_file_bank::migrations::TestMigrationFileBank;
// pub use pallet_audit::migrations::MigrationSegmentBook;

pub mod constants;
use fp_rpc::TransactionStatus;
pub use pallet_balances::Call as BalancesCall;
use pallet_ethereum::{Call::transact, Transaction as EthereumTransaction};
use pallet_evm::{
	Account as EVMAccount, EnsureAddressTruncated, FeeCalculator, HashedAddressMapping, Runner,
};
pub use pallet_timestamp::Call as TimestampCall;
//add contracts
use pallet_election_provider_multi_phase::SolutionAccuracyOf;

mod precompiles;
use precompiles::FrontierPrecompiles;

#[cfg(any(feature = "std", test))]
pub use pallet_cess_staking::StakerStatus;
#[cfg(any(feature = "std", test))]
pub use sp_runtime::BuildStorage;

mod voter_bags;

pub type BlockNumber = u32;

/// Alias to 512-bit hash when used in the context of a transaction signature on the chain.
pub type Signature = MultiSignature;

/// Some way of identifying an account on the chain. We intentionally make it equivalent
/// to the public key of our transaction signing scheme.
pub type AccountId = <<Signature as Verify>::Signer as IdentifyAccount>::AccountId;

/// Balance of an account.
pub type Balance = u128;

/// Type used for expressing timestamp.
pub type Moment = u64;

/// Index of a transaction in the chain.
pub type Index = u32;

/// A hash of some data used by the chain.
pub type Hash = sp_core::H256;

/// A timestamp: milliseconds since the unix epoch.
/// `u64` is enough to represent a duration of half a billion years, when the
/// time scale is milliseconds.
/// Header type.
pub type NodeHeader = generic::Header<BlockNumber, BlakeTwo256>;

/// Opaque types. These are used by the CLI to instantiate machinery that don't need to know
/// the specifics of the runtime. They can then be made to be agnostic over specific formats
/// of data like extrinsics, allowing for them to continue syncing the network through upgrades
/// to even the core data structures.
pub mod opaque {
	use super::*;

	pub use sp_runtime::OpaqueExtrinsic as UncheckedExtrinsic;

	/// Opaque block header type.
	pub type Header = generic::Header<BlockNumber, BlakeTwo256>;
	/// Opaque block type.
	pub type Block = generic::Block<Header, UncheckedExtrinsic>;
	/// Opaque block identifier type.
	pub type BlockId = generic::BlockId<Block>;

	impl_opaque_keys! {
		pub struct SessionKeys {
			pub rrsc: Babe,
			pub grandpa: Grandpa,
			pub im_online: ImOnline,
			pub authority_discovery: AuthorityDiscovery,
			pub audit: Audit,
		}
	}
}

// To learn more about runtime versioning and what each of the following value means:
//   https://substrate.dev/docs/en/knowledgebase/runtime/upgrades#runtime-versioning
#[sp_version::runtime_version]
pub const VERSION: RuntimeVersion = RuntimeVersion {
	spec_name: create_runtime_str!("cess-node"),
	impl_name: create_runtime_str!("cess-node"),
	authoring_version: 1,
	// The version of the runtime specification. A full node will not attempt to use its native
	//   runtime in substitute for the on-chain Wasm runtime unless all of `spec_name`,
	//   `spec_version`, and `authoring_version` are the same between Wasm and native.
	// This value is set to 100 to notify Polkadot-JS App (https://polkadot.js.org/apps) to use
	//   the compatible custom types.
	spec_version: 109,
	impl_version: 1,
	apis: RUNTIME_API_VERSIONS,
	transaction_version: 1,
	state_version: 1,
};

/// The Babe epoch configuration at genesis.
pub const RRSC_GENESIS_EPOCH_CONFIG: cessp_consensus_rrsc::RRSCEpochConfiguration =
	cessp_consensus_rrsc::RRSCEpochConfiguration {
		c: PRIMARY_PROBABILITY,
		allowed_slots: cessp_consensus_rrsc::AllowedSlots::PrimaryAndSecondaryVRFSlots,
	};

/// Money matters.
type NegativeImbalance = <Balances as Currency<AccountId>>::NegativeImbalance;

pub struct DealWithFees;
impl OnUnbalanced<NegativeImbalance> for DealWithFees {
	fn on_unbalanceds<B>(mut fees_then_tips: impl Iterator<Item = NegativeImbalance>) {
		if let Some(fees) = fees_then_tips.next() {
			// for fees, 80% to treasury, 20% to author
			let mut split = fees.ration(80, 20);
			if let Some(tips) = fees_then_tips.next() {
				// for tips, if any, 80% to treasury, 20% to author (though this can be anything)
				tips.ration_merge_into(80, 20, &mut split);
			}
			Treasury::on_unbalanced(split.0);
			Author::on_unbalanced(split.1);
		}
	}
}

pub const MILLICENTS: Balance = 10_000_000;
pub const CENTS: Balance = 1_000 * MILLICENTS; // assume this is worth about a cent.
pub const DOLLARS: Balance = 100 * CENTS;

pub const fn deposit(items: u32, bytes: u32) -> Balance {
	items as Balance * 15 * CENTS + (bytes as Balance) * 100 * MILLICENTS
}

/// Type used for expressing timestamp.
// pub type Moment = u64;

/// Since Babe is probabilistic this is the average expected block time that
/// we are targeting. Blocks will be produced at a minimum duration defined
/// by `SLOT_DURATION`, but some slots will not be allocated to any
/// authority and hence no block will be produced. We expect to have this
/// block time on average following the defined slot duration and the value
/// of `c` configured for Babe (where `1 - c` represents the probability of
/// a slot being empty).
/// This value is only used indirectly to define the unit constants below
/// that are expressed in blocks. The rest of the code should use
/// `SLOT_DURATION` instead (like the Timestamp pallet for calculating the
/// minimum period).
///
/// If using Babe with secondary slots (default) then all of the slots will
/// always be assigned, in which case `MILLISECS_PER_BLOCK` and
/// `SLOT_DURATION` should have the same value.
///
/// <https://research.web3.foundation/en/latest/polkadot/block-production/Babe.html#-6.-practical-results>
pub const MILLISECS_PER_BLOCK: u64 = 6000;

// NOTE: Currently it is not possible to change the slot duration after the chain has started.
//       Attempting to do so will brick block production.
pub const SLOT_DURATION: u64 = MILLISECS_PER_BLOCK;

// 1 in 4 blocks (on average, not counting collisions) will be primary Babe blocks.
pub const PRIMARY_PROBABILITY: (u64, u64) = (1, 4);

// NOTE: Currently it is not possible to change the epoch duration after the chain has started.
//       Attempting to do so will brick block production.
pub const EPOCH_DURATION_IN_BLOCKS: BlockNumber = HOURS;
pub const EPOCH_DURATION_IN_SLOTS: u64 = {
	const SLOT_FILL_RATE: f64 = MILLISECS_PER_BLOCK as f64 / SLOT_DURATION as f64;

	(EPOCH_DURATION_IN_BLOCKS as f64 * SLOT_FILL_RATE) as u64
};

// Time is measured by number of blocks.
pub const MINUTES: BlockNumber = 60_000 / (MILLISECS_PER_BLOCK as BlockNumber);
pub const HOURS: BlockNumber = MINUTES * 60;
pub const DAYS: BlockNumber = HOURS * 24;

/// The version information used to identify this runtime when compiled natively.
#[cfg(feature = "std")]
pub fn native_version() -> NativeVersion {
	NativeVersion { runtime_version: VERSION, can_author_with: Default::default() }
}

const NORMAL_DISPATCH_RATIO: Perbill = Perbill::from_percent(75);

parameter_types! {
	pub const Version: RuntimeVersion = VERSION;
	pub const BlockHashCount: BlockNumber = 2400;
}

/// We assume that ~10% of the block weight is consumed by `on_initialize` handlers.
/// This is used to limit the maximal weight of a single extrinsic.
const AVERAGE_ON_INITIALIZE_RATIO: Perbill = Perbill::from_percent(10);

/// We allow for 2 seconds of compute with a 6 second average block time.
const MAXIMUM_BLOCK_WEIGHT: Weight = Weight::from_parts(WEIGHT_REF_TIME_PER_SECOND.saturating_mul(2), u64::MAX);

parameter_types! {
	pub RuntimeBlockLength: BlockLength =
		BlockLength::max_with_normal_ratio(5 * 1024 * 1024, NORMAL_DISPATCH_RATIO);
	pub RuntimeBlockWeights: BlockWeights = BlockWeights::builder()
		.base_block(BlockExecutionWeight::get())
		.for_class(DispatchClass::all(), |weights| {
			weights.base_extrinsic = ExtrinsicBaseWeight::get();
		})
		.for_class(DispatchClass::Normal, |weights| {
			weights.max_total = Some(NORMAL_DISPATCH_RATIO * MAXIMUM_BLOCK_WEIGHT);
		})
		.for_class(DispatchClass::Operational, |weights| {
			weights.max_total = Some(MAXIMUM_BLOCK_WEIGHT);
			// Operational transactions have some extra reserved space, so that they
			// are included even if block reached `MAXIMUM_BLOCK_WEIGHT`.
			weights.reserved = Some(
				MAXIMUM_BLOCK_WEIGHT - NORMAL_DISPATCH_RATIO * MAXIMUM_BLOCK_WEIGHT
			);
		})
		.avg_block_initialization(AVERAGE_ON_INITIALIZE_RATIO)
		.build_or_panic();
	pub const SS58Prefix: u16 = 11330;
}

// Configure FRAME pallets to include in runtime.

impl frame_system::Config for Runtime {
	type BaseCallFilter = Everything;
	type BlockWeights = RuntimeBlockWeights;
	type BlockLength = RuntimeBlockLength;
	type DbWeight = RocksDbWeight;
	type RuntimeOrigin = RuntimeOrigin;
	type RuntimeCall = RuntimeCall;
	type Index = Index;
	type BlockNumber = BlockNumber;
	type Hash = Hash;
	type Hashing = BlakeTwo256;
	type AccountId = AccountId;
	type Lookup = Indices;
	type Header = generic::Header<BlockNumber, BlakeTwo256>;
	type RuntimeEvent = RuntimeEvent;
	type BlockHashCount = BlockHashCount;
	type Version = Version;
	type PalletInfo = PalletInfo;
	type AccountData = pallet_balances::AccountData<Balance>;
	type OnNewAccount = ();
	type OnKilledAccount = ();
	type SystemWeightInfo = ();
	type SS58Prefix = SS58Prefix;
	type OnSetCode = ();
	type MaxConsumers = ConstU32<16>;
}

parameter_types! {
	// One storage item; key size 32, value size 8; .
	pub const ProxyDepositBase: Balance = deposit(1, 8);
	// Additional storage item size of 33 bytes.
	pub const ProxyDepositFactor: Balance = deposit(0, 33);
	pub const AnnouncementDepositBase: Balance = deposit(1, 8);
	pub const AnnouncementDepositFactor: Balance = deposit(0, 66);
}

impl pallet_randomness_collective_flip::Config for Runtime {}

parameter_types! {
	// phase durations. 1/4 of the last session for each.
	pub const SignedPhase: u32 = EPOCH_DURATION_IN_BLOCKS / 4;
	pub const UnsignedPhase: u32 = EPOCH_DURATION_IN_BLOCKS / 4;

	// signed config
	pub const SignedRewardBase: Balance = 1 * DOLLARS;
	pub const SignedDepositBase: Balance = 1 * DOLLARS;
	pub const SignedDepositByte: Balance = 1 * CENTS;

	pub SolutionImprovementThreshold: Perbill = Perbill::from_rational(1u32, 10_000);

	// miner configs
	pub const MultiPhaseUnsignedPriority: TransactionPriority = StakingUnsignedPriority::get() - 1u64;
	pub const MinerMaxIterations: u32 = 10;
	pub MinerMaxWeight: Weight = RuntimeBlockWeights::get()
		.get(DispatchClass::Normal)
		.max_extrinsic.expect("Normal extrinsics have a weight limit configured; qed")
		.saturating_sub(BlockExecutionWeight::get());
	// Solution can occupy 90% of normal block size
	pub MinerMaxLength: u32 = Perbill::from_rational(9u32, 10) *
		*RuntimeBlockLength::get()
		.max
		.get(DispatchClass::Normal);
}

frame_election_provider_support::generate_solution_type!(
	#[compact]
	pub struct NposSolution16::<
		VoterIndex = u32,
		TargetIndex = u16,
		Accuracy = sp_runtime::PerU16,
		MaxVoters = MaxElectingVoters,
	>(16)
);

parameter_types! {
	pub MaxNominations: u32 = 1;
	pub MaxElectingVoters: u32 = 10_000;
}

parameter_types! {
	pub const CouncilMotionDuration: BlockNumber = 5 * DAYS;
	pub const CouncilMaxProposals: u32 = 100;
	pub const CouncilMaxMembers: u32 = 100;
}

type CouncilCollective = pallet_collective::Instance1;
impl pallet_collective::Config<CouncilCollective> for Runtime {
	type RuntimeOrigin = RuntimeOrigin;
	type Proposal = RuntimeCall;
	type RuntimeEvent = RuntimeEvent;
	type MotionDuration = CouncilMotionDuration;
	type MaxProposals = CouncilMaxProposals;
	type MaxMembers = CouncilMaxMembers;
	type DefaultVote = pallet_collective::PrimeDefaultVote;
	type WeightInfo = pallet_collective::weights::SubstrateWeight<Runtime>;
}

parameter_types! {
	pub const TechnicalMotionDuration: BlockNumber = 5 * DAYS;
	pub const TechnicalMaxProposals: u32 = 100;
	pub const TechnicalMaxMembers: u32 = 100;
}

type TechnicalCollective = pallet_collective::Instance2;
impl pallet_collective::Config<TechnicalCollective> for Runtime {
	type RuntimeOrigin = RuntimeOrigin;
	type Proposal = RuntimeCall;
	type RuntimeEvent = RuntimeEvent;
	type MotionDuration = TechnicalMotionDuration;
	type MaxProposals = TechnicalMaxProposals;
	type MaxMembers = TechnicalMaxMembers;
	type DefaultVote = pallet_collective::PrimeDefaultVote;
	type WeightInfo = pallet_collective::weights::SubstrateWeight<Runtime>;
}

/// The numbers configured here should always be more than the the maximum limits of staking pallet
/// to ensure election snapshot will not run out of memory.
pub struct BenchmarkConfig;
impl pallet_election_provider_multi_phase::BenchmarkingConfig for BenchmarkConfig {
	const VOTERS: [u32; 2] = [5_000, 10_000];
	const TARGETS: [u32; 2] = [1_000, 2_000];
	const ACTIVE_VOTERS: [u32; 2] = [1000, 4_000];
	const DESIRED_TARGETS: [u32; 2] = [400, 800];
	const SNAPSHOT_MAXIMUM_VOTERS: u32 = 25_000;
	const MINER_MAXIMUM_VOTERS: u32 = 15_000;
	const MAXIMUM_TARGETS: u32 = 2000;
}

parameter_types! {
	pub const UncleGenerations: BlockNumber = 5;
}

impl pallet_authorship::Config for Runtime {
	type FindAuthor = pallet_session::FindAccountFromAuthorIndex<Self, Babe>;
	type UncleGenerations = UncleGenerations;
	type FilterUncle = ();
	type EventHandler = (Staking, ImOnline);
}

parameter_types! {
	pub MaximumSchedulerWeight: Weight = Perbill::from_percent(80) *
		RuntimeBlockWeights::get().max_block;
	// Retry a scheduled item every 10 blocks (1 minute) until the preimage exists.
	pub const NoPreimagePostponement: Option<u32> = Some(10);
}

impl pallet_scheduler::Config for Runtime {
	type RuntimeEvent = RuntimeEvent;
	type RuntimeOrigin = RuntimeOrigin;
	type PalletsOrigin = OriginCaller;
	type RuntimeCall = RuntimeCall;
	type MaximumWeight = MaximumSchedulerWeight;
	type ScheduleOrigin = EnsureRoot<AccountId>;
	type MaxScheduledPerBlock = ConstU32<50>;
	type WeightInfo = pallet_scheduler::weights::SubstrateWeight<Runtime>;
	type OriginPrivilegeCmp = EqualPrivilegeOnly;
	type Preimages = Preimage;
	// type PreimageProvider = Preimage;
	// type NoPreimagePostponement = NoPreimagePostponement;
}

parameter_types! {
	// NOTE: Currently it is not possible to change the epoch duration after the chain has started.
	//       Attempting to do so will brick block production.
	pub const EpochDuration: u64 = EPOCH_DURATION_IN_SLOTS;
	pub const ExpectedBlockTime: Moment = MILLISECS_PER_BLOCK;
	pub const ReportLongevity: u64 =
		BondingDuration::get() as u64 * SessionsPerEra::get() as u64 * EpochDuration::get();
	pub const MaxAuthorities: u32 = 100;
}

impl pallet_rrsc::Config for Runtime {
	type EpochDuration = EpochDuration;
	type ExpectedBlockTime = ExpectedBlockTime;
	type EpochChangeTrigger = pallet_rrsc::ExternalTrigger;
	type DisabledValidators = Session;

	type KeyOwnerProofSystem = Historical;

	type KeyOwnerProof = <Self::KeyOwnerProofSystem as KeyOwnerProofSystem<(
		KeyTypeId,
		pallet_rrsc::AuthorityId,
	)>>::Proof;

	type KeyOwnerIdentification = <Self::KeyOwnerProofSystem as KeyOwnerProofSystem<(
		KeyTypeId,
		pallet_rrsc::AuthorityId,
	)>>::IdentificationTuple;

	type HandleEquivocation =
		pallet_rrsc::EquivocationHandler<Self::KeyOwnerIdentification, Offences, ReportLongevity>;

	type WeightInfo = ();
	type MaxAuthorities = MaxAuthorities;
}

impl<C> frame_system::offchain::SendTransactionTypes<C> for Runtime
where
	RuntimeCall: From<C>,
{
	type Extrinsic = UncheckedExtrinsic;
	type OverarchingCall = RuntimeCall;
}

parameter_types! {
	pub const ImOnlineUnsignedPriority: TransactionPriority = TransactionPriority::max_value();
	/// We prioritize im-online heartbeats over election solution submission.
	pub const StakingUnsignedPriority: TransactionPriority = TransactionPriority::max_value() / 2;
	pub const MaxKeys: u32 = 10_000;
	pub const MaxPeerInHeartbeats: u32 = 10_000;
	pub const MaxPeerDataEncodingSize: u32 = 1_000;
}

impl pallet_im_online::Config for Runtime {
	type AuthorityId = ImOnlineId;
	type RuntimeEvent = RuntimeEvent;
	type NextSessionRotation = Babe;
	type ValidatorSet = Historical;
	type ReportUnresponsiveness = Offences;
	type UnsignedPriority = ImOnlineUnsignedPriority;
	type WeightInfo = pallet_im_online::weights::SubstrateWeight<Runtime>;
	type MaxKeys = MaxKeys;
	type MaxPeerInHeartbeats = MaxPeerInHeartbeats;
	type MaxPeerDataEncodingSize = MaxPeerDataEncodingSize;
}

impl pallet_offences::Config for Runtime {
	type RuntimeEvent = RuntimeEvent;
	type IdentificationTuple = pallet_session::historical::IdentificationTuple<Self>;
	type OnOffenceHandler = Staking;
}

impl pallet_authority_discovery::Config for Runtime {
	type MaxAuthorities = MaxAuthorities;
}

parameter_types! {
	pub const DisabledValidatorsThreshold: Perbill = Perbill::from_percent(17);
}

impl pallet_session::Config for Runtime {
	type RuntimeEvent = RuntimeEvent;
	type ValidatorId = <Self as frame_system::Config>::AccountId;
	type ValidatorIdOf = pallet_cess_staking::StashOf<Self>;
	type ShouldEndSession = Babe;
	type NextSessionRotation = Babe;
	type SessionManager = pallet_session::historical::NoteHistoricalRoot<Self, Staking>;
	type SessionHandler = <opaque::SessionKeys as OpaqueKeys>::KeyTypeIdProviders;
	type Keys = opaque::SessionKeys;
	type WeightInfo = pallet_session::weights::SubstrateWeight<Runtime>;
}

impl pallet_session::historical::Config for Runtime {
	type FullIdentification = pallet_cess_staking::Exposure<AccountId, Balance>;
	type FullIdentificationOf = pallet_cess_staking::ExposureOf<Runtime>;
}

parameter_types! {
	pub const SessionsPerEra: sp_staking::SessionIndex = 6;
	pub const BondingDuration: sp_staking::EraIndex = 4 * 28;
	pub const SlashDeferDuration: sp_staking::EraIndex = 4 * 7; // 1/4 the bonding duration.
	pub const MaxNominatorRewardedPerValidator: u32 = 256;
	pub const OffendingValidatorsThreshold: Perbill = Perbill::from_percent(17);
	pub OffchainRepeat: BlockNumber = 5;
	pub HistoryDepth: u32 = 84;
}

pub const ERAS_PER_YEAR: u64 = {
	// Milliseconds per year for the Julian year (365.25 days).
	const MILLISECONDS_PER_YEAR: u64 = 1000 * 3600 * 24 * 36525 / 100;
	MILLISECONDS_PER_YEAR /
		MILLISECS_PER_BLOCK /
		(EPOCH_DURATION_IN_BLOCKS * SessionsPerEra::get()) as u64
};

pub struct StakingBenchmarkingConfig;
impl pallet_cess_staking::BenchmarkingConfig for StakingBenchmarkingConfig {
	type MaxNominators = ConstU32<0>;
	type MaxValidators = ConstU32<1000>;
}

impl pallet_cess_staking::Config for Runtime {
	const ERAS_PER_YEAR: u64 = ERAS_PER_YEAR;
	const FIRST_YEAR_VALIDATOR_REWARDS: Balance = 238_500_000 * DOLLARS;
	const FIRST_YEAR_SMINER_REWARDS: Balance = 477_000_000 * DOLLARS;
	const REWARD_DECREASE_RATIO: Perbill = Perbill::from_perthousand(841);
	const REWARD_DECREASE_YEARS: u64 = 30;
	type SminerRewardPool = Sminer;
	type MaxNominations = MaxNominations;
	type Currency = Balances;
	type CurrencyBalance = Balance;
	type UnixTime = Timestamp;
	type CurrencyToVote = U128CurrencyToVote;
	type RewardRemainder = Treasury;
	type RuntimeEvent = RuntimeEvent;
	type Slash = Treasury; // send the slashed funds to the treasury.
	type Reward = (); // rewards are minted from the void
	type SessionsPerEra = SessionsPerEra;
	type BondingDuration = BondingDuration;
	type SlashDeferDuration = SlashDeferDuration;
	/// A super-majority of the council can cancel the slash.
	type SlashCancelOrigin = EitherOfDiverse<
		EnsureRoot<AccountId>,
		pallet_collective::EnsureProportionAtLeast<AccountId, CouncilCollective, 3, 4>,
	>;
	type SessionInterface = Self;
	type EraPayout = ();
	type NextNewSession = Session;
	type MaxNominatorRewardedPerValidator = MaxNominatorRewardedPerValidator;
	type OffendingValidatorsThreshold = OffendingValidatorsThreshold;
	type ElectionProvider = ElectionProviderMultiPhase;
	type GenesisElectionProvider = onchain::OnChainExecution<OnChainVrf>;
	type VoterList = VoterList;
	type TargetList = pallet_cess_staking::UseValidatorsMap<Self>;
	type MaxUnlockingChunks = ConstU32<32>;
	type HistoryDepth = HistoryDepth;
	type OnStakerSlash = ();
	type WeightInfo = pallet_cess_staking::weights::SubstrateWeight<Runtime>;
	type BenchmarkingConfig = StakingBenchmarkingConfig;
}

type EnsureRootOrHalfCouncil = EitherOfDiverse<
	EnsureRoot<AccountId>,
	pallet_collective::EnsureProportionMoreThan<AccountId, CouncilCollective, 1, 2>,
>;
impl pallet_membership::Config<pallet_membership::Instance1> for Runtime {
	type RuntimeEvent = RuntimeEvent;
	type AddOrigin = EnsureRootOrHalfCouncil;
	type RemoveOrigin = EnsureRootOrHalfCouncil;
	type SwapOrigin = EnsureRootOrHalfCouncil;
	type ResetOrigin = EnsureRootOrHalfCouncil;
	type PrimeOrigin = EnsureRootOrHalfCouncil;
	type MembershipInitialized = TechnicalCommittee;
	type MembershipChanged = TechnicalCommittee;
	type MaxMembers = TechnicalMaxMembers;
	type WeightInfo = pallet_membership::weights::SubstrateWeight<Runtime>;
}

parameter_types! {
	pub const ProposalBond: Permill = Permill::from_percent(5);
	pub const ProposalBondMinimum: Balance = 1 * DOLLARS;
	// For TEST
	pub const SpendPeriod: BlockNumber = 1 * MINUTES;
	pub const Burn: Permill = Permill::from_percent(50);
	pub const TipCountdown: BlockNumber = 1 * DAYS;
	pub const TipFindersFee: Percent = Percent::from_percent(20);
	pub const TipReportDepositBase: Balance = 1 * DOLLARS;
	pub const DataDepositPerByte: Balance = 1 * CENTS;
	pub const BountyDepositBase: Balance = 1 * DOLLARS;
	pub const BountyDepositPayoutDelay: BlockNumber = 1 * DAYS;
	pub const TreasuryPalletId: PalletId = PalletId(*b"py/trsry");
	pub const BountyUpdatePeriod: BlockNumber = 14 * DAYS;
	pub const MaximumReasonLength: u32 = 16384;
	pub const BountyCuratorDeposit: Permill = Permill::from_percent(50);
	pub const BountyValueMinimum: Balance = 5 * DOLLARS;
	pub const MaxApprovals: u32 = 100;
	pub const VoterSnapshotPerBlock: u32 = 10_000;
	pub const MaxBalance: Balance = Balance::max_value();
}

impl pallet_treasury::Config for Runtime {
	type PalletId = TreasuryPalletId;
	type Currency = Balances;
	type ApproveOrigin = EitherOfDiverse<
		EnsureRoot<AccountId>,
		pallet_collective::EnsureProportionAtLeast<AccountId, CouncilCollective, 3, 5>,
	>;
	type RejectOrigin = EitherOfDiverse<
		EnsureRoot<AccountId>,
		pallet_collective::EnsureProportionMoreThan<AccountId, CouncilCollective, 1, 2>,
	>;
	type RuntimeEvent = RuntimeEvent;
	type OnSlash = ();
	type ProposalBond = ProposalBond;
	type ProposalBondMinimum = ProposalBondMinimum;
	type ProposalBondMaximum = ();
	type SpendPeriod = SpendPeriod;
	type Burn = Burn;
	type BurnDestination = ();
	type SpendFunds = Bounties;
	type WeightInfo = pallet_treasury::weights::SubstrateWeight<Runtime>;
	type MaxApprovals = MaxApprovals;
	type SpendOrigin = EnsureWithSuccess<EnsureRoot<AccountId>, AccountId, MaxBalance>;
}

parameter_types! {
	pub const BagThresholds: &'static [u64] = &voter_bags::THRESHOLDS;
}

impl pallet_bags_list::Config for Runtime {
	type RuntimeEvent = RuntimeEvent;
	type ScoreProvider = Staking;
	type WeightInfo = pallet_bags_list::weights::SubstrateWeight<Runtime>;
	type BagThresholds = BagThresholds;
	type Score = VoteWeight;
}

parameter_types! {
	pub const CuratorDepositMultiplier: Permill = Permill::from_percent(50);
	pub const CuratorDepositMin: Balance = 1 * DOLLARS;
	pub const CuratorDepositMax: Balance = 100 * DOLLARS;

	pub BetterUnsignedThreshold: Perbill = Perbill::from_rational(1u32, 10_000);

	pub MaxActiveValidators: u32 = 1000;
}

impl pallet_bounties::Config for Runtime {
	type RuntimeEvent = RuntimeEvent;
	type BountyDepositBase = BountyDepositBase;
	type BountyDepositPayoutDelay = BountyDepositPayoutDelay;
	type BountyUpdatePeriod = BountyUpdatePeriod;
	type CuratorDepositMultiplier = CuratorDepositMultiplier;
	type CuratorDepositMin = CuratorDepositMin;
	type CuratorDepositMax = CuratorDepositMax;
	type BountyValueMinimum = BountyValueMinimum;
	type DataDepositPerByte = DataDepositPerByte;
	type MaximumReasonLength = MaximumReasonLength;
	type WeightInfo = pallet_bounties::weights::SubstrateWeight<Runtime>;
	type ChildBountyManager = ChildBounties;
}

/// The numbers configured here could always be more than the the maximum limits of staking pallet
/// to ensure election snapshot will not run out of memory. For now, we set them to smaller values
/// since the staking is bounded and the weight pipeline takes hours for this single pallet.
pub struct ElectionProviderBenchmarkConfig;
impl pallet_election_provider_multi_phase::BenchmarkingConfig for ElectionProviderBenchmarkConfig {
	const VOTERS: [u32; 2] = [1000, 2000];
	const TARGETS: [u32; 2] = [500, 1000];
	const ACTIVE_VOTERS: [u32; 2] = [500, 800];
	const DESIRED_TARGETS: [u32; 2] = [200, 400];
	const SNAPSHOT_MAXIMUM_VOTERS: u32 = 1000;
	const MINER_MAXIMUM_VOTERS: u32 = 1000;
	const MAXIMUM_TARGETS: u32 = 300;
}

/// Maximum number of iterations for balancing that will be executed in the embedded OCW
/// miner of election provider multi phase.
pub const MINER_MAX_ITERATIONS: u32 = 10;

/// A source of random balance for NposSolver, which is meant to be run by the OCW election miner.
pub struct OffchainRandomBalancing;
impl Get<Option<(usize, ExtendedBalance)>> for OffchainRandomBalancing {
	fn get() -> Option<(usize, ExtendedBalance)> {
		use sp_runtime::traits::TrailingZeroInput;
		let iters = match MINER_MAX_ITERATIONS {
			0 => 0,
			max @ _ => {
				let seed = sp_io::offchain::random_seed();
				let random = <u32>::decode(&mut TrailingZeroInput::new(&seed))
					.expect("input is padded with zeroes; qed") %
					max.saturating_add(1);
				random as usize
			},
		};

		Some((iters, 0))
	}
}

/// A candidate whose backed stake is less than `MIN_ELECTABLE_STAKE` will never be elected.
pub const MIN_ELECTABLE_STAKE: Balance = 3_000_000 * DOLLARS;

// A config for VrfSolver
pub struct OnChainVrfSloverConfig;
impl pallet_rrsc::VrfSloverConfig for OnChainVrfSloverConfig {
	fn min_electable_weight() -> VoteWeight {
		let total_issuance = <Runtime as pallet_cess_staking::Config>::Currency::total_issuance();
		<Runtime as pallet_cess_staking::Config>::CurrencyToVote::to_vote(MIN_ELECTABLE_STAKE, total_issuance)
	}
}

pub struct OnChainVrf;
impl onchain::Config for OnChainVrf {
	type System = Runtime;
	type Solver = pallet_rrsc::VrfSolver<
		AccountId,
		pallet_election_provider_multi_phase::SolutionAccuracyOf<Runtime>,
		Runtime,
		SchedulerCredit,
		OnChainVrfSloverConfig,
	>;
	type DataProvider = <Runtime as pallet_election_provider_multi_phase::Config>::DataProvider;
	type WeightInfo = frame_election_provider_support::weights::SubstrateWeight<Runtime>;
	type MaxWinners = <Runtime as pallet_election_provider_multi_phase::Config>::MaxWinners;
	type VotersBound = ConstU32<20_000>;
	type TargetsBound = ConstU32<2_000>;
}

impl pallet_election_provider_multi_phase::MinerConfig for Runtime {
	type AccountId = AccountId;
	type MaxLength = MinerMaxLength;
	type MaxWeight = MinerMaxWeight;
	type Solution = NposSolution16;
	type MaxVotesPerVoter =
	<<Self as pallet_election_provider_multi_phase::Config>::DataProvider as ElectionDataProvider>::MaxVotesPerVoter;

	// The unsigned submissions have to respect the weight of the submit_unsigned call, thus their
	// weight estimate function is wired to this call's weight.
	fn solution_weight(v: u32, t: u32, a: u32, d: u32) -> Weight {
		<
			<Self as pallet_election_provider_multi_phase::Config>::WeightInfo
			as
			pallet_election_provider_multi_phase::WeightInfo
		>::submit_unsigned(v, t, a, d)
	}
}

impl pallet_election_provider_multi_phase::Config for Runtime {
	type RuntimeEvent = RuntimeEvent;
	type Currency = Balances;
	type EstimateCallFee = TransactionPayment;
	type SignedPhase = SignedPhase;
	type UnsignedPhase = UnsignedPhase;
	type BetterUnsignedThreshold = BetterUnsignedThreshold;
	type BetterSignedThreshold = ();
	// type SolutionImprovementThreshold = SolutionImprovementThreshold;
	type OffchainRepeat = OffchainRepeat;
	// type MinerMaxWeight = MinerMaxWeight;
	// type MinerMaxLength = MinerMaxLength;
	type MinerTxPriority = MultiPhaseUnsignedPriority;
	type MinerConfig = Self;
	type SignedMaxSubmissions = ConstU32<10>;
	type SignedRewardBase = SignedRewardBase;
	type SignedDepositBase = SignedDepositBase;
	type SignedDepositByte = SignedDepositByte;
	type SignedMaxRefunds = ConstU32<3>;
	type SignedDepositWeight = ();
	type SignedMaxWeight = MinerMaxWeight;
	type SlashHandler = (); // burn slashes
	type RewardHandler = (); // nothing to do upon rewards
	type DataProvider = Staking;
	// type Solution = NposSolution16;
	type Fallback = onchain::OnChainExecution<OnChainVrf>;
	type GovernanceFallback = onchain::OnChainExecution<OnChainVrf>;
	type Solver = pallet_rrsc::VrfSolver<
		AccountId,
		SolutionAccuracyOf<Self>,
		Runtime,
		SchedulerCredit,
		OnChainVrfSloverConfig,
		OffchainRandomBalancing,
	>;
	type ForceOrigin = EnsureRootOrHalfCouncil;
	type MaxElectableTargets = ConstU16<{ u16::MAX }>;
	type MaxWinners = MaxActiveValidators;
	type MaxElectingVoters = MaxElectingVoters;
	type BenchmarkingConfig = ElectionProviderBenchmarkConfig;
	type WeightInfo = pallet_election_provider_multi_phase::weights::SubstrateWeight<Self>;
}

impl pallet_grandpa::Config for Runtime {
	type RuntimeEvent = RuntimeEvent;

	type KeyOwnerProofSystem = Historical;

	type KeyOwnerProof =
		<Self::KeyOwnerProofSystem as KeyOwnerProofSystem<(KeyTypeId, GrandpaId)>>::Proof;

	type KeyOwnerIdentification = <Self::KeyOwnerProofSystem as KeyOwnerProofSystem<(
		KeyTypeId,
		GrandpaId,
	)>>::IdentificationTuple;

	type HandleEquivocation = pallet_grandpa::EquivocationHandler<
		Self::KeyOwnerIdentification,
		Offences,
		ReportLongevity,
	>;
	type MaxAuthorities = MaxAuthorities;
	type WeightInfo = ();
}

parameter_types! {
	pub const MinimumPeriod: u64 = SLOT_DURATION / 2;
}

impl pallet_timestamp::Config for Runtime {
	/// A timestamp: milliseconds since the unix epoch.
	type Moment = u64;
	type OnTimestampSet = Babe;
	type MinimumPeriod = MinimumPeriod;
	type WeightInfo = pallet_timestamp::weights::SubstrateWeight<Runtime>;
}

/// Existential deposit.
pub const EXISTENTIAL_DEPOSIT: u128 = 10_000_000 * 1000 * 100;

parameter_types! {
	pub const ExistentialDeposit: Balance = 1 * DOLLARS;
	// For weight estimation, we assume that the most locks on an individual account will be 50.
	// This number may need to be adjusted in the future if this assumption no longer holds true.
	pub const MaxLocks: u32 = 50;
	pub const MaxReserves: u32 = 50;
}

impl pallet_balances::Config for Runtime {
	type MaxLocks = MaxLocks;
	type MaxReserves = MaxReserves;
	type ReserveIdentifier = [u8; 8];
	type Balance = Balance;
	type DustRemoval = ();
	type RuntimeEvent = RuntimeEvent;
	type ExistentialDeposit = ExistentialDeposit;
	type AccountStore = frame_system::Pallet<Runtime>;
	type WeightInfo = pallet_balances::weights::SubstrateWeight<Runtime>;
}

parameter_types! {
	pub const TransactionByteFee: Balance = MILLICENTS / 1_000;
	pub const OperationalFeeMultiplier: u8 = 5;
	pub const TargetBlockFullness: Perquintill = Perquintill::from_percent(25);
	pub AdjustmentVariable: Multiplier = Multiplier::saturating_from_rational(1, 100_000);
	pub MinimumMultiplier: Multiplier = Multiplier::saturating_from_rational(1, 1_000_000_000u128);
	pub MaximumMultiplier: Multiplier = Bounded::max_value();
}

impl pallet_transaction_payment::Config for Runtime {
	type RuntimeEvent = RuntimeEvent;
	type OnChargeTransaction = CurrencyAdapter<Balances, DealWithFees>;
	// type TransactionByteFee = TransactionByteFee;
	type OperationalFeeMultiplier = OperationalFeeMultiplier;
	type WeightToFee = IdentityFee<Balance>;
	type LengthToFee = ConstantMultiplier<Balance, TransactionByteFee>;
	type FeeMultiplierUpdate =
		TargetedFeeAdjustment<Self, TargetBlockFullness, AdjustmentVariable, MinimumMultiplier, MaximumMultiplier>;
}

impl pallet_sudo::Config for Runtime {
	type RuntimeEvent = RuntimeEvent;
	type RuntimeCall = RuntimeCall;
}

/***
 * Add This Block
 */
parameter_types! {
	pub const RewardPalletId: PalletId = PalletId(*b"rewardpt");
	pub const FaucetId: PalletId = PalletId(*b"facuetid");
}

impl pallet_sminer::Config for Runtime {
	type Currency = Balances;
	// The ubiquitous event type.
	type RuntimeEvent = RuntimeEvent;
	type PalletId = RewardPalletId;
	type FaucetId = FaucetId;
	type WeightInfo = pallet_sminer::weights::SubstrateWeight<Runtime>;
	type ItemLimit = ConstU32<200000>;
	type OneDayBlock = OneDay;
	type TeeWorkerHandler = TeeWorker;
	type FScheduler = Scheduler;
	type AScheduler = Scheduler;
	type SPalletsOrigin = OriginCaller;
	type SProposal = RuntimeCall;
	type StorageHandle = StorageHandler;
}

parameter_types! {
	#[derive(Clone, Eq, PartialEq)]
	pub const FrozenDays: BlockNumber = 7 * DAYS;
	#[derive(Clone, Eq, PartialEq)]
	pub const StateStringMax: u32 = 20;
}

impl pallet_storage_handler::Config for Runtime {
	type RuntimeEvent = RuntimeEvent;
	type Currency = Balances;
	type WeightInfo = pallet_storage_handler::weights::SubstrateWeight<Runtime>;
	type OneDay = OneDay;
	type FilbakPalletId = RewardPalletId;
	type TreasuryPalletId = TreasuryPalletId;
	type StateStringMax = StateStringMax;
	type FrozenDays = FrozenDays;
}

parameter_types! {
	pub const SegbkPalletId: PalletId = PalletId(*b"rewardpt");
	#[derive(Clone, PartialEq, Eq)]
	pub const StringLimit: u32 = 60240;
	#[derive(Clone, PartialEq, Eq)]
	pub const SessionKeyMax: u32 = 1000;
	#[derive(Clone, PartialEq, Eq)]
	pub const ChallengeMinerMax: u32 = 8000;
	#[derive(Clone, PartialEq, Eq)]
	pub const VerifyMissionMax: u32 = 500;
	#[derive(Clone, PartialEq, Eq)]
	pub const SigmaMax: u32 = 2048;
	#[derive(Clone, PartialEq, Eq)]
	pub const IdleTotalHashLength: u32 = 256;
	pub const OneHours: BlockNumber = HOURS;
	pub const SegUnsignedPriority: TransactionPriority = TransactionPriority::max_value();
	pub const LockTime: BlockNumber = HOURS / 60;
	#[derive(Clone, PartialEq, Eq)]
	pub const ReassignCeiling: u8 = 1;
}

impl pallet_audit::Config for Runtime {
	type Currency = Balances;
	// The ubiquitous event type.
	type RuntimeEvent = RuntimeEvent;
	type MyPalletId = SegbkPalletId;
	type MyRandomness = pallet_rrsc::ParentBlockRandomness<Runtime>;
	type WeightInfo = pallet_audit::weights::SubstrateWeight<Runtime>;
	type AuthorityId = pallet_audit::sr25519::AuthorityId;
	type SessionKeyMax = SessionKeyMax;
	type VerifyMissionMax = VerifyMissionMax;
	type OneDay = OneDay;
	type OneHours = OneHours;
	type File = FileBank;
	type TeeWorkerHandler = TeeWorker;
	type MinerControl = Sminer;
	type StorageHandle = StorageHandler;
	type FindAuthor = pallet_session::FindAccountFromAuthorIndex<Self, Babe>;
	type ValidatorSet = Historical;
	type NextSessionRotation = Babe;
	type UnsignedPriority = SegUnsignedPriority;
	type LockTime = LockTime;
	type ChallengeMinerMax = ChallengeMinerMax;
	type SigmaMax = SigmaMax;
	type IdleTotalHashLength = IdleTotalHashLength;
	type ReassignCeiling = ReassignCeiling;
}

pub const SEGMENT_COUNT: u32 = 1000;
<<<<<<< HEAD
// pub const FRAGMENT_COUNT: u32 = 3;
=======
// TODO!
pub const FRAGMENT_COUNT: u32 = 3;
>>>>>>> 2bad9418

parameter_types! {
	pub const FilbakPalletId: PalletId = PalletId(*b"rewardpt");
	pub const OneDay: BlockNumber = DAYS;
	#[derive(Clone, Eq, PartialEq)]
	pub const BucketLimit: u32 = 1000;
	#[derive(Clone, Eq, PartialEq)]
	pub const NameStrLimit: u32 = 63;
	#[derive(Clone, Eq, PartialEq)]
	pub const SegmentCount: u32 = SEGMENT_COUNT;
	#[derive(Clone, Eq, PartialEq)]
	pub const FragmentCount: u32 = FRAGMENT_COUNT;
	#[derive(Clone, Eq, PartialEq)]
	pub const OwnerLimit: u32 = 50000;
	#[derive(Clone, Eq, PartialEq)]
	pub const UserFileLimit: u32 = 500000;
	#[derive(Clone, Eq, PartialEq)]
	pub const NameMinLength: u32 = 3;
	#[derive(Clone, Eq, PartialEq)]
	pub const RestoralOrderLife: u32 = 250;
	#[derive(Clone, Eq, PartialEq)]
	pub const MissionCount: u32 = SEGMENT_COUNT * FRAGMENT_COUNT;
}

impl pallet_file_bank::Config for Runtime {
	// The ubiquitous event type.
	type RuntimeEvent = RuntimeEvent;
	type RuntimeCall = RuntimeCall;
	type FilbakPalletId = FilbakPalletId;
	type FindAuthor = pallet_session::FindAccountFromAuthorIndex<Self, Babe>;
	type FScheduler = Scheduler;
	type AScheduler = Scheduler;
	type SPalletsOrigin = OriginCaller;
	type SProposal = RuntimeCall;
	type WeightInfo = pallet_file_bank::weights::SubstrateWeight<Runtime>;
	type MinerControl = Sminer;
	type StorageHandle = StorageHandler;
	type MyRandomness = pallet_rrsc::ParentBlockRandomness<Runtime>;
	type TeeWorkerHandler = TeeWorker;
	type UserFileLimit = UserFileLimit;
	type OneDay = OneDay;
	type CreditCounter = SchedulerCredit;
	type OssFindAuthor = Oss;
	type BucketLimit = BucketLimit;
	type NameStrLimit = NameStrLimit;
	type SegmentCount = SegmentCount;
	type FragmentCount = FragmentCount;
	type OwnerLimit = OwnerLimit;
	type NameMinLength = NameMinLength;
	type RestoralOrderLife = RestoralOrderLife;
	type MissionCount = MissionCount;
}

parameter_types! {
	pub const TeeWorkerPalletId: PalletId = PalletId(*b"filmpdpt");
	#[derive(Clone, PartialEq, Eq)]
	pub const SchedulerMaximum: u32 = 10000;
	#[derive(Clone, Eq, PartialEq)]
	pub const MaxWhitelist: u32 = 200;
}

impl pallet_tee_worker::Config for Runtime {
	type Currency = Balances;
	// The ubiquitous event type.
	type RuntimeEvent = RuntimeEvent;
	type TeeWorkerPalletId = TeeWorkerPalletId;
	type SchedulerMaximum = SchedulerMaximum;
	type WeightInfo = pallet_tee_worker::weights::SubstrateWeight<Runtime>;
	type CreditCounter = SchedulerCredit;
	type MaxWhitelist = MaxWhitelist;
	// type AuthorityId = pallet_tee_worker::ed25519::AuthorityId;
}

parameter_types! {
	#[derive(Clone, Eq, PartialEq)]
	pub const P2PLength: u32 = 200;
	#[derive(Clone, Eq, PartialEq)]
	pub const AuthorLimit: u32 = 20;
}

impl pallet_oss::Config for Runtime {
	type RuntimeEvent = RuntimeEvent;
	type WeightInfo = pallet_oss::weights::SubstrateWeight<Runtime>;
	type P2PLength = P2PLength;
	type AuthorLimit = AuthorLimit;
}

impl<LocalCall> frame_system::offchain::CreateSignedTransaction<LocalCall> for Runtime
where
	RuntimeCall: From<LocalCall>,
{
	fn create_transaction<C: frame_system::offchain::AppCrypto<Self::Public, Self::Signature>>(
		call: RuntimeCall,
		public: <Signature as sp_runtime::traits::Verify>::Signer,
		account: AccountId,
		nonce: Index,
	) -> Option<(RuntimeCall, <UncheckedExtrinsic as sp_runtime::traits::Extrinsic>::SignaturePayload)> {
		let tip = 0;
		// take the biggest period possible.
		let period =
			BlockHashCount::get().checked_next_power_of_two().map(|c| c / 2).unwrap_or(2) as u64;
		let current_block = System::block_number()
			.saturated_into::<u64>()
			// The `System::block_number` is initialized with `n+1`,
			// so the actual block number is `n`.
			.saturating_sub(1);
		let era = Era::mortal(period, current_block);
		let extra = (
			frame_system::CheckNonZeroSender::<Runtime>::new(),
			frame_system::CheckSpecVersion::<Runtime>::new(),
			frame_system::CheckTxVersion::<Runtime>::new(),
			frame_system::CheckGenesis::<Runtime>::new(),
			frame_system::CheckEra::<Runtime>::from(era),
			frame_system::CheckNonce::<Runtime>::from(nonce),
			frame_system::CheckWeight::<Runtime>::new(),
			pallet_transaction_payment::ChargeTransactionPayment::<Runtime>::from(tip),
		);
		let raw_payload = SignedPayload::new(call, extra)
			.map_err(|e| {
				log::warn!("Unable to create signed payload: {:?}", e);
			})
			.ok()?;
		let signature = raw_payload.using_encoded(|payload| C::sign(payload, public))?;
		let address = Indices::unlookup(account);
		let (call, extra, _) = raw_payload.deconstruct();
		Some((call, (address, signature.into(), extra)))
		// let (call, extra, _) = raw_payload.deconstruct();
		// Some((call, (sp_runtime::MultiAddress::Index(()), signature.into(), extra)))
	}
}

impl frame_system::offchain::SigningTypes for Runtime {
	type Public = <Signature as sp_runtime::traits::Verify>::Signer;
	type Signature = Signature;
}

/***
 * End This Block
 */

parameter_types! {
  pub const DepositPerItem: Balance = deposit(1, 0);
  pub const DepositPerByte: Balance = deposit(0, 1);
  pub const DeletionQueueDepth: u32 = 16 * 1024;
  pub DeletionWeightLimit: Weight = AVERAGE_ON_INITIALIZE_RATIO * RuntimeBlockWeights::get().max_block;
  pub Schedule: pallet_contracts::Schedule<Runtime> = Default::default();
}

impl pallet_contracts::Config for Runtime {
	type Time = Timestamp;
	type Randomness = RandomnessCollectiveFlip;
	type Currency = Balances;
	type RuntimeEvent = RuntimeEvent;
	type RuntimeCall = RuntimeCall;
	type CallFilter = frame_support::traits::Nothing;
	type WeightPrice = pallet_transaction_payment::Pallet<Self>;
	type WeightInfo = pallet_contracts::weights::SubstrateWeight<Self>;
	type ChainExtension = ();
	type Schedule = Schedule;
	type CallStack = [pallet_contracts::Frame<Self>; 31];
	type DeletionQueueDepth = DeletionQueueDepth;
	type DeletionWeightLimit = DeletionWeightLimit;
	type DepositPerByte = DepositPerByte;
	type DepositPerItem = DepositPerItem;
	type AddressGenerator = pallet_contracts::DefaultAddressGenerator;
	type MaxCodeLen = ConstU32<{ 128 * 1024 }>;
	type MaxStorageKeyLen = ConstU32<128>;
	type UnsafeUnstableInterface = ConstBool<false>;
	type MaxDebugBufferLen = ConstU32<{ 2 * 1024 * 1024 }>;
}

parameter_types! {
	pub const PreimageMaxSize: u32 = 4096 * 1024;
	pub const PreimageBaseDeposit: Balance = 1 * DOLLARS;
	// One cent: $10,000 / MB
	pub const PreimageByteDeposit: Balance = 1 * CENTS;
}

impl pallet_preimage::Config for Runtime {
	type WeightInfo = pallet_preimage::weights::SubstrateWeight<Runtime>;
	type RuntimeEvent = RuntimeEvent;
	type Currency = Balances;
	type ManagerOrigin = EnsureRoot<AccountId>;
	// type MaxSize = PreimageMaxSize;
	type BaseDeposit = PreimageBaseDeposit;
	type ByteDeposit = PreimageByteDeposit;
}

parameter_types! {
	pub const ChildBountyValueMinimum: Balance = 1 * DOLLARS;
}

impl pallet_child_bounties::Config for Runtime {
	type RuntimeEvent = RuntimeEvent;
	type MaxActiveChildBountyCount = ConstU32<5>;
	type ChildBountyValueMinimum = ChildBountyValueMinimum;
	type WeightInfo = pallet_child_bounties::weights::SubstrateWeight<Runtime>;
}

parameter_types! {
	pub const AssetDeposit: Balance = 100 * DOLLARS;
	pub const ApprovalDeposit: Balance = 1 * DOLLARS;
	pub const AsetStringLimit: u32 = 50;
	pub const MetadataDepositBase: Balance = 10 * DOLLARS;
	pub const MetadataDepositPerByte: Balance = 1 * DOLLARS;
}

impl pallet_assets::Config for Runtime {
	type RuntimeEvent = RuntimeEvent;
	type Balance = u128;
	type AssetId = u32;
	type AssetIdParameter = codec::Compact<u32>;
	type Currency = Balances;
	type CreateOrigin = AsEnsureOriginWithArg<EnsureSigned<AccountId>>;
	type ForceOrigin = EnsureRoot<AccountId>;
	type AssetDeposit = AssetDeposit;
	type AssetAccountDeposit = ConstU128<DOLLARS>;
	type MetadataDepositBase = MetadataDepositBase;
	type MetadataDepositPerByte = MetadataDepositPerByte;
	type ApprovalDeposit = ApprovalDeposit;
	type StringLimit = AsetStringLimit;
	type Freezer = ();
	type Extra = ();
	type WeightInfo = pallet_assets::weights::SubstrateWeight<Runtime>;
	type RemoveItemsLimit = ConstU32<1000>;
}

impl pallet_mmr::Config for Runtime {
	const INDEXING_PREFIX: &'static [u8] = b"mmr";
	type Hashing = <Runtime as frame_system::Config>::Hashing;
	type Hash = <Runtime as frame_system::Config>::Hash;
	type LeafData = pallet_mmr::ParentNumberAndHash<Self>;
	type OnNewRoot = ();
	type WeightInfo = ();
}

impl pallet_asset_tx_payment::Config for Runtime {
	type RuntimeEvent = RuntimeEvent;
	type Fungibles = Assets;
	type OnChargeAssetTransaction = pallet_asset_tx_payment::FungiblesAdapter<
		pallet_assets::BalanceToAssetBalance<Balances, Runtime, ConvertInto>,
		CreditToBlockAuthor,
	>;
}

parameter_types! {
	pub const IndexDeposit: Balance = 1 * DOLLARS;
}

impl pallet_indices::Config for Runtime {
	type AccountIndex = AccountIndex;
	type Currency = Balances;
	type Deposit = IndexDeposit;
	type RuntimeEvent = RuntimeEvent;
	type WeightInfo = pallet_indices::weights::SubstrateWeight<Runtime>;
}

/***
 * Frontier Start------------------------------------------------------------------
 */
pub struct FindAuthorTruncated<F>(PhantomData<F>);
impl<F: FindAuthor<u32>> FindAuthor<H160> for FindAuthorTruncated<F> {
	fn find_author<'a, I>(digests: I) -> Option<H160>
	where
		I: 'a + IntoIterator<Item = (ConsensusEngineId, &'a [u8])>,
	{
		if let Some(author_index) = F::find_author(digests) {
			let authority_id = Babe::authorities()[author_index as usize].clone();
			return Some(H160::from_slice(&authority_id.0.to_raw_vec()[4..24]))
		}
		None
	}
}

parameter_types! {
	pub const ChainId: u64 = 11330;
	pub BlockGasLimit: U256 = U256::from(u32::max_value());
	pub PrecompilesValue: FrontierPrecompiles<Runtime> = FrontierPrecompiles::<_>::new();
	pub WeightPerGas: Weight = Weight::from_ref_time(20_000);
}

impl pallet_evm::Config for Runtime {
	type FeeCalculator = BaseFee;
	type GasWeightMapping = pallet_evm::FixedGasWeightMapping<Self>;
	type WeightPerGas = WeightPerGas;
	type BlockHashMapping = pallet_ethereum::EthereumBlockHashMapping<Self>;
	type CallOrigin = EnsureAddressTruncated;
	type WithdrawOrigin = EnsureAddressTruncated;
	type AddressMapping = HashedAddressMapping<BlakeTwo256>;
	type Currency = Balances;
	type RuntimeEvent = RuntimeEvent;
	type Runner = pallet_evm::runner::stack::Runner<Self>;
	type PrecompilesType = FrontierPrecompiles<Self>;
	type PrecompilesValue = PrecompilesValue;
	type ChainId = ChainId;
	type BlockGasLimit = BlockGasLimit;
	type OnChargeTransaction = ();
	type FindAuthor = FindAuthorTruncated<Babe>;
}

impl pallet_ethereum::Config for Runtime {
	type RuntimeEvent = RuntimeEvent;
	type StateRoot = pallet_ethereum::IntermediateStateRoot<Self>;
}

frame_support::parameter_types! {
	pub BoundDivision: U256 = U256::from(1024);
}

impl pallet_dynamic_fee::Config for Runtime {
	type MinGasPriceBoundDivisor = BoundDivision;
}

frame_support::parameter_types! {
	pub IsActive: bool = true;
	pub DefaultBaseFeePerGas: U256 = U256::from(1_000_000_000);
	pub DefaultElasticity: Permill = Permill::from_parts(125_000);
}

pub struct BaseFeeThreshold;
impl pallet_base_fee::BaseFeeThreshold for BaseFeeThreshold {
	fn lower() -> Permill {
		Permill::zero()
	}
	fn ideal() -> Permill {
		Permill::from_parts(500_000)
	}
	fn upper() -> Permill {
		Permill::from_parts(1_000_000)
	}
}

impl pallet_base_fee::Config for Runtime {
	type RuntimeEvent = RuntimeEvent;
	type Threshold = BaseFeeThreshold;
	type DefaultBaseFeePerGas = DefaultBaseFeePerGas;
	type DefaultElasticity = DefaultElasticity;
}

pub struct TransactionConverter;
impl fp_rpc::ConvertTransaction<UncheckedExtrinsic> for TransactionConverter {
	fn convert_transaction(&self, transaction: pallet_ethereum::Transaction) -> UncheckedExtrinsic {
		UncheckedExtrinsic::new_unsigned(
			pallet_ethereum::Call::<Runtime>::transact { transaction }.into(),
		)
	}
}

impl fp_rpc::ConvertTransaction<opaque::UncheckedExtrinsic> for TransactionConverter {
	fn convert_transaction(
		&self,
		transaction: pallet_ethereum::Transaction,
	) -> opaque::UncheckedExtrinsic {
		let extrinsic = UncheckedExtrinsic::new_unsigned(
			pallet_ethereum::Call::<Runtime>::transact { transaction }.into(),
		);
		let encoded = extrinsic.encode();
		opaque::UncheckedExtrinsic::decode(&mut &encoded[..])
			.expect("Encoded extrinsic is always valid")
	}
}

impl fp_self_contained::SelfContainedCall for RuntimeCall {
	type SignedInfo = H160;

	fn is_self_contained(&self) -> bool {
		match self {
			RuntimeCall::Ethereum(call) => call.is_self_contained(),
			_ => false,
		}
	}

	fn check_self_contained(&self) -> Option<Result<Self::SignedInfo, TransactionValidityError>> {
		match self {
			RuntimeCall::Ethereum(call) => call.check_self_contained(),
			_ => None,
		}
	}

	fn validate_self_contained(
		&self, 
		info: &Self::SignedInfo,
		dispatch_info: &DispatchInfoOf<RuntimeCall>,
		len: usize,
	) -> Option<TransactionValidity> {
		match self {
			RuntimeCall::Ethereum(call) => call.validate_self_contained(info, dispatch_info, len),
			_ => None,
		}
	}


	fn pre_dispatch_self_contained(
		&self,
		info: &Self::SignedInfo,
		dispatch_info: &DispatchInfoOf<RuntimeCall>,
		len: usize,
	) -> Option<Result<(), TransactionValidityError>> {
		match self {
			RuntimeCall::Ethereum(call) => call.pre_dispatch_self_contained(info, dispatch_info, len),
			_ => None,
		}
	}

	fn apply_self_contained(
		self,
		info: Self::SignedInfo,
	) -> Option<sp_runtime::DispatchResultWithInfo<PostDispatchInfoOf<Self>>> {
		match self {
			call @ RuntimeCall::Ethereum(pallet_ethereum::Call::transact { .. }) => Some(
				call.dispatch(RuntimeOrigin::from(pallet_ethereum::RawOrigin::EthereumTransaction(info))),
			),
			_ => None,
		}
	}
}
/***
 * Frontier End--------------------------------------------------------------------
 */
parameter_types! {
	pub const PeriodDuration: BlockNumber = EPOCH_DURATION_IN_BLOCKS * SessionsPerEra::get();
}

impl pallet_scheduler_credit::Config for Runtime {
	type PeriodDuration = PeriodDuration;
	type StashAccountFinder = SchedulerStashAccountFinder;
}

impl pallet_cacher::Config for Runtime {
	type RuntimeEvent = RuntimeEvent;
	type Currency = Balances;
	type BillsLimit = ConstU32<10>;
	type WeightInfo = pallet_cacher::weights::SubstrateWeight<Runtime>;
}

// Create the runtime by composing the FRAME pallets that were previously configured.
construct_runtime!(
	pub enum Runtime where
		Block = Block,
		NodeBlock = opaque::Block,
		UncheckedExtrinsic = UncheckedExtrinsic
	{
		// Basic stuff
		System: frame_system = 0,
		RandomnessCollectiveFlip: pallet_randomness_collective_flip = 1,
		Timestamp: pallet_timestamp = 2,
		Sudo: pallet_sudo = 3,
		Scheduler: pallet_scheduler = 4,
		Preimage: pallet_preimage = 5,
		Mmr: pallet_mmr = 6,

		// Account lookup
		Indices: pallet_indices = 7,

		// Tokens & Fees
		Balances: pallet_balances = 10,
		TransactionPayment: pallet_transaction_payment = 11,
		Assets: pallet_assets = 12,
		AssetTxPayment: pallet_asset_tx_payment = 13,

		// Consensus
		Authorship: pallet_authorship = 20,
		Babe: pallet_rrsc = 21,  // retain Babe alias for Polka-dot official browser
		Grandpa: pallet_grandpa = 22,
		Staking: pallet_cess_staking = 23,
		Session: pallet_session = 24,
		Historical: pallet_session_historical = 25,
		Offences: pallet_offences = 26,
		ImOnline: pallet_im_online = 27,
		AuthorityDiscovery: pallet_authority_discovery = 28,
		VoterList: pallet_bags_list = 29,
		ElectionProviderMultiPhase: pallet_election_provider_multi_phase = 30,

		// Governance
		Council: pallet_collective::<Instance1> = 40,
		TechnicalCommittee: pallet_collective::<Instance2> = 41,
		TechnicalMembership: pallet_membership::<Instance1> = 42,
		Treasury: pallet_treasury = 43,
		Bounties: pallet_bounties = 44,
		ChildBounties: pallet_child_bounties = 45,

		// Smart contracts
		Contracts: pallet_contracts = 50,
		Ethereum: pallet_ethereum = 51,
		EVM: pallet_evm = 52,
		DynamicFee: pallet_dynamic_fee = 53,
		BaseFee: pallet_base_fee = 54,

		// CESS pallets
		FileBank: pallet_file_bank = 60,
		TeeWorker: pallet_tee_worker = 61,
		Audit: pallet_audit = 62,
		Sminer: pallet_sminer = 63,
		StorageHandler: pallet_storage_handler = 64,
		SchedulerCredit: pallet_scheduler_credit = 65,
		Oss: pallet_oss = 66,
		Cacher: pallet_cacher = 67,
	}
);

mod mmr {
	use super::Runtime;
	pub use pallet_mmr::primitives::*;

	pub type Leaf = <<Runtime as pallet_mmr::Config>::LeafData as LeafDataProvider>::LeafData;
	pub type Hash = <Runtime as pallet_mmr::Config>::Hash;
	pub type Hashing = <Runtime as pallet_mmr::Config>::Hashing;
}

pub type AccountIndex = u32;

/// The address format for describing accounts.
pub type Address = sp_runtime::MultiAddress<AccountId, AccountIndex>;
/// Block header type as expected by this runtime.
pub type Header = generic::Header<BlockNumber, BlakeTwo256>;
/// Block type as expected by this runtime.
pub type Block = generic::Block<Header, UncheckedExtrinsic>;
/// A Block signed with a Justification
pub type SignedBlock = generic::SignedBlock<Block>;
/// BlockId type as expected by this runtime.
pub type BlockId = generic::BlockId<Block>;
/// The SignedExtension to the basic transaction logic.
pub type SignedExtra = (
	frame_system::CheckNonZeroSender<Runtime>,
	frame_system::CheckSpecVersion<Runtime>,
	frame_system::CheckTxVersion<Runtime>,
	frame_system::CheckGenesis<Runtime>,
	frame_system::CheckEra<Runtime>,
	frame_system::CheckNonce<Runtime>,
	frame_system::CheckWeight<Runtime>,
	pallet_transaction_payment::ChargeTransactionPayment<Runtime>,
);
/// Unchecked extrinsic type as expected by this runtime.
pub type UncheckedExtrinsic =
	fp_self_contained::UncheckedExtrinsic<Address, RuntimeCall, Signature, SignedExtra>;
/// Extrinsic type that has already been checked.
pub type CheckedExtrinsic = fp_self_contained::CheckedExtrinsic<AccountId, RuntimeCall, SignedExtra, H160>; 
/// The payload being signed in transactions.
pub type SignedPayload = generic::SignedPayload<RuntimeCall, SignedExtra>;
// Executive: handles dispatch to the various modules.
pub type Executive = frame_executive::Executive<
	Runtime,
	Block,
	frame_system::ChainContext<Runtime>,
	Runtime,
	AllPalletsWithSystem,
	// TestMigrationFileBank<Runtime>,
	// MigrationSegmentBook<Runtime>,
>;

#[cfg(feature = "runtime-benchmarks")]
#[macro_use]
extern crate frame_benchmarking;

#[cfg(feature = "runtime-benchmarks")]
mod benches {
	define_benchmarks!(
		[frame_benchmarking, BaselineBench::<Runtime>]
		[frame_system, SystemBench::<Runtime>]
		[pallet_contracts, Contracts]
<<<<<<< HEAD
		[pallet_sminer, SminerBench::<Runtime>]
		// [pallet_oss, Oss]
		[pallet_cacher, Cacher]
		[pallet_file_bank, FileBankBench::<Runtime>]
		[pallet_tee_worker, TeeWorkerBench::<Runtime>]
		// [pallet_audit, Audit]
		[pallet_collective::<Instance1>, Council]
		[pallet_collective::<Instance2>, TechnicalCommittee]
=======
		[pallet_tee_worker, TeeWorkerBench::<Runtime>]
>>>>>>> 2bad9418
		[pallet_evm, PalletEvmBench::<Runtime>]
	);
}

impl_runtime_apis! {
	impl sp_api::Core<Block> for Runtime {
		fn version() -> RuntimeVersion {
			VERSION
		}

		fn execute_block(block: Block) {
			Executive::execute_block(block);
		}

		fn initialize_block(header: &<Block as BlockT>::Header) {
			Executive::initialize_block(header)
		}
	}

	impl sp_api::Metadata<Block> for Runtime {
		fn metadata() -> OpaqueMetadata {
			OpaqueMetadata::new(Runtime::metadata().into())
		}
	}

	impl sp_block_builder::BlockBuilder<Block> for Runtime {
		fn apply_extrinsic(extrinsic: <Block as BlockT>::Extrinsic) -> ApplyExtrinsicResult {
			Executive::apply_extrinsic(extrinsic)
		}

		fn finalize_block() -> <Block as BlockT>::Header {
			Executive::finalize_block()
		}

		fn inherent_extrinsics(data: InherentData) -> Vec<<Block as BlockT>::Extrinsic> {
			data.create_extrinsics()
		}

		fn check_inherents(block: Block, data: InherentData) -> CheckInherentsResult {
			data.check_extrinsics(&block)
		}
	}

	impl sp_transaction_pool::runtime_api::TaggedTransactionQueue<Block> for Runtime {
		fn validate_transaction(
			source: TransactionSource,
			tx: <Block as BlockT>::Extrinsic,
			block_hash: <Block as BlockT>::Hash,
		) -> TransactionValidity {
			Executive::validate_transaction(source, tx, block_hash)
		}
	}

	impl sp_offchain::OffchainWorkerApi<Block> for Runtime {
		fn offchain_worker(header: &<Block as BlockT>::Header) {
			Executive::offchain_worker(header)
		}
	}

	impl fg_primitives::GrandpaApi<Block> for Runtime {
		fn grandpa_authorities() -> GrandpaAuthorityList {
			Grandpa::grandpa_authorities()
		}

		fn current_set_id() -> fg_primitives::SetId {
			Grandpa::current_set_id()
		}

		fn submit_report_equivocation_unsigned_extrinsic(
			equivocation_proof: fg_primitives::EquivocationProof<
				<Block as BlockT>::Hash,
				NumberFor<Block>,
			>,
			key_owner_proof: fg_primitives::OpaqueKeyOwnershipProof,
		) -> Option<()> {
			let key_owner_proof = key_owner_proof.decode()?;

			Grandpa::submit_unsigned_equivocation_report(
				equivocation_proof,
				key_owner_proof,
			)
		}

		fn generate_key_ownership_proof(
			_set_id: fg_primitives::SetId,
			authority_id: GrandpaId,
		) -> Option<fg_primitives::OpaqueKeyOwnershipProof> {
			use codec::Encode;

			Historical::prove((fg_primitives::KEY_TYPE, authority_id))
				.map(|p| p.encode())
				.map(fg_primitives::OpaqueKeyOwnershipProof::new)
		}
	}

	impl cessp_consensus_rrsc::RRSCApi<Block> for Runtime {
		fn configuration() -> cessp_consensus_rrsc::RRSCConfiguration {
			let epoch_config = Babe::epoch_config().unwrap_or(RRSC_GENESIS_EPOCH_CONFIG);

			cessp_consensus_rrsc::RRSCConfiguration {
				slot_duration: Babe::slot_duration(),
				epoch_length: EpochDuration::get(),
				c: epoch_config.c,
				authorities: Babe::authorities().to_vec(),
				randomness: Babe::randomness(),
				allowed_slots: epoch_config.allowed_slots,
			}
		}

		fn current_epoch_start() -> cessp_consensus_rrsc::Slot {
			Babe::current_epoch_start()
		}

		fn current_epoch() -> cessp_consensus_rrsc::Epoch {
			Babe::current_epoch()
		}

		fn next_epoch() -> cessp_consensus_rrsc::Epoch {
			Babe::next_epoch()
		}

		fn generate_key_ownership_proof(
			_slot: cessp_consensus_rrsc::Slot,
			authority_id: cessp_consensus_rrsc::AuthorityId,
		) -> Option<cessp_consensus_rrsc::OpaqueKeyOwnershipProof> {
			use codec::Encode;

			Historical::prove((cessp_consensus_rrsc::KEY_TYPE, authority_id))
				.map(|p| p.encode())
				.map(cessp_consensus_rrsc::OpaqueKeyOwnershipProof::new)
		}

		fn submit_report_equivocation_unsigned_extrinsic(
			equivocation_proof: cessp_consensus_rrsc::EquivocationProof<<Block as BlockT>::Header>,
			key_owner_proof: cessp_consensus_rrsc::OpaqueKeyOwnershipProof,
		) -> Option<()> {
			let key_owner_proof = key_owner_proof.decode()?;

			Babe::submit_unsigned_equivocation_report(
				equivocation_proof,
				key_owner_proof,
			)
		}
	}

	impl sp_authority_discovery::AuthorityDiscoveryApi<Block> for Runtime {
		fn authorities() -> Vec<AuthorityDiscoveryId> {
			AuthorityDiscovery::authorities()
		}
	}

	impl frame_system_rpc_runtime_api::AccountNonceApi<Block, AccountId, Index> for Runtime {
		fn account_nonce(account: AccountId) -> Index {
			System::account_nonce(account)
		}
	}

	impl pallet_contracts::ContractsApi<Block, AccountId, Balance, BlockNumber, Hash> for Runtime {
		fn call(
			origin: AccountId,
			dest: AccountId,
			value: Balance,
			gas_limit: Option<Weight>,
			storage_deposit_limit: Option<Balance>,
			input_data: Vec<u8>,
		) -> pallet_contracts_primitives::ContractExecResult<Balance> {
			let gas_limit = gas_limit.unwrap_or(RuntimeBlockWeights::get().max_block);
			Contracts::bare_call(
				origin,
				dest,
				value,
				gas_limit,
				storage_deposit_limit,
				input_data,
				true,
				pallet_contracts::Determinism::Deterministic,
			)
		}

		fn instantiate(
			origin: AccountId,
			value: Balance,
			gas_limit: Option<Weight>,
			storage_deposit_limit: Option<Balance>,
			code: pallet_contracts_primitives::Code<Hash>,
			data: Vec<u8>,
			salt: Vec<u8>,
		) -> pallet_contracts_primitives::ContractInstantiateResult<AccountId, Balance>
		{
			let gas_limit = gas_limit.unwrap_or(RuntimeBlockWeights::get().max_block);
			Contracts::bare_instantiate(
				origin,
				value,
				gas_limit,
				storage_deposit_limit,
				code,
				data,
				salt,
				true
			)
		}

		fn upload_code(
			origin: AccountId,
			code: Vec<u8>,
			storage_deposit_limit: Option<Balance>,
			determinism: pallet_contracts::Determinism,
		) -> pallet_contracts_primitives::CodeUploadResult<Hash, Balance>
		{
			Contracts::bare_upload_code(
				origin,
				code,
				storage_deposit_limit,
				determinism,
			)
		}

		fn get_storage(
			address: AccountId,
			key: Vec<u8>,
		) -> pallet_contracts_primitives::GetStorageResult {
			Contracts::get_storage(
				address,
				key
			)
		}
	}

	impl pallet_transaction_payment_rpc_runtime_api::TransactionPaymentApi<
		Block,
		Balance,
	> for Runtime {
		fn query_info(uxt: <Block as BlockT>::Extrinsic, len: u32) -> pallet_transaction_payment_rpc_runtime_api::RuntimeDispatchInfo<Balance> {
			TransactionPayment::query_info(uxt, len)
		}
		fn query_fee_details(uxt: <Block as BlockT>::Extrinsic, len: u32) -> FeeDetails<Balance> {
			TransactionPayment::query_fee_details(uxt, len)
		}
	}

	impl pallet_transaction_payment_rpc_runtime_api::TransactionPaymentCallApi<Block, Balance, RuntimeCall>
		for Runtime
	{
		fn query_call_info(call: RuntimeCall, len: u32) -> RuntimeDispatchInfo<Balance> {
			TransactionPayment::query_call_info(call, len)
		}
		fn query_call_fee_details(call: RuntimeCall, len: u32) -> FeeDetails<Balance> {
			TransactionPayment::query_call_fee_details(call, len)
		}
	}

	impl pallet_mmr::primitives::MmrApi<
		Block,
		mmr::Hash,
		BlockNumber,
	> for Runtime {
		fn mmr_root() -> Result<mmr::Hash, mmr::Error> {
			Ok(Mmr::mmr_root())
		}

		fn mmr_leaf_count() -> Result<mmr::LeafIndex, mmr::Error> {
			Ok(Mmr::mmr_leaves())
		}

		fn generate_proof(
			block_numbers: Vec<BlockNumber>,
			best_known_block_number: Option<BlockNumber>,
		) -> Result<(Vec<mmr::EncodableOpaqueLeaf>, mmr::Proof<mmr::Hash>), mmr::Error> {
			Mmr::generate_proof(block_numbers, best_known_block_number).map(
				|(leaves, proof)| {
					(
						leaves
							.into_iter()
							.map(|leaf| mmr::EncodableOpaqueLeaf::from_leaf(&leaf))
							.collect(),
						proof,
					)
				},
			)
		}

		fn verify_proof(leaves: Vec<mmr::EncodableOpaqueLeaf>, proof: mmr::Proof<mmr::Hash>)
			-> Result<(), mmr::Error>
		{
			let leaves = leaves.into_iter().map(|leaf|
				leaf.into_opaque_leaf()
				.try_decode()
				.ok_or(mmr::Error::Verify)).collect::<Result<Vec<mmr::Leaf>, mmr::Error>>()?;
			Mmr::verify_leaves(leaves, proof)
		}

		fn verify_proof_stateless(
			root: mmr::Hash,
			leaves: Vec<mmr::EncodableOpaqueLeaf>,
			proof: mmr::Proof<mmr::Hash>
		) -> Result<(), mmr::Error> {
			let nodes = leaves.into_iter().map(|leaf|mmr::DataOrHash::Data(leaf.into_opaque_leaf())).collect();
			pallet_mmr::verify_leaves_proof::<mmr::Hashing, _>(root, nodes, proof)
		}
	}

	impl sp_session::SessionKeys<Block> for Runtime {
		fn generate_session_keys(seed: Option<Vec<u8>>) -> Vec<u8> {
			opaque::SessionKeys::generate(seed)
		}

		fn decode_session_keys(encoded: Vec<u8>) -> Option<Vec<(Vec<u8>, KeyTypeId)>> {
			opaque::SessionKeys::decode_into_raw_public_keys(&encoded)
		}
	}

	impl fp_rpc::EthereumRuntimeRPCApi<Block> for Runtime {
		fn chain_id() -> u64 {
			<Runtime as pallet_evm::Config>::ChainId::get()
		}

		fn account_basic(address: H160) -> EVMAccount {
			let (account, _) = EVM::account_basic(&address);
			account
		}

		fn gas_price() -> U256 {
			let (gas_price, _) = <Runtime as pallet_evm::Config>::FeeCalculator::min_gas_price();
			gas_price
		}

		fn account_code_at(address: H160) -> Vec<u8> {
			EVM::account_codes(address)
		}

		fn author() -> H160 {
			<pallet_evm::Pallet<Runtime>>::find_author()
		}

		fn storage_at(address: H160, index: U256) -> H256 {
			let mut tmp = [0u8; 32];
			index.to_big_endian(&mut tmp);
			EVM::account_storages(address, H256::from_slice(&tmp[..]))
		}

		fn call(
			from: H160,
			to: H160,
			data: Vec<u8>,
			value: U256,
			gas_limit: U256,
			max_fee_per_gas: Option<U256>,
			max_priority_fee_per_gas: Option<U256>,
			nonce: Option<U256>,
			estimate: bool,
			access_list: Option<Vec<(H160, Vec<H256>)>>,
		) -> Result<pallet_evm::CallInfo, sp_runtime::DispatchError> {
			let config = if estimate {
				let mut config = <Runtime as pallet_evm::Config>::config().clone();
				config.estimate = true;
				Some(config)
			} else {
				None
			};

			let is_transactional = false;
			let validate = true;
			<Runtime as pallet_evm::Config>::Runner::call(
				from,
				to,
				data,
				value,
				gas_limit.low_u64(),
				max_fee_per_gas,
				max_priority_fee_per_gas,
				nonce,
				access_list.unwrap_or_default(),
				is_transactional,
				validate,
				config.as_ref().unwrap_or(<Runtime as pallet_evm::Config>::config()),
			).map_err(|err| err.error.into())
		}

		fn create(
			from: H160,
			data: Vec<u8>,
			value: U256,
			gas_limit: U256,
			max_fee_per_gas: Option<U256>,
			max_priority_fee_per_gas: Option<U256>,
			nonce: Option<U256>,
			estimate: bool,
			access_list: Option<Vec<(H160, Vec<H256>)>>,
		) -> Result<pallet_evm::CreateInfo, sp_runtime::DispatchError> {
			let config = if estimate {
				let mut config = <Runtime as pallet_evm::Config>::config().clone();
				config.estimate = true;
				Some(config)
			} else {
				None
			};

			let is_transactional = false;
			let validate = true;
			<Runtime as pallet_evm::Config>::Runner::create(
				from,
				data,
				value,
				gas_limit.low_u64(),
				max_fee_per_gas,
				max_priority_fee_per_gas,
				nonce,
				access_list.unwrap_or_default(),
				is_transactional,
				validate,
				config.as_ref().unwrap_or(<Runtime as pallet_evm::Config>::config()),
			).map_err(|err| err.error.into())
		}

		fn current_transaction_statuses() -> Option<Vec<TransactionStatus>> {
			Ethereum::current_transaction_statuses()
		}

		fn current_block() -> Option<pallet_ethereum::Block> {
			Ethereum::current_block()
		}

		fn current_receipts() -> Option<Vec<pallet_ethereum::Receipt>> {
			Ethereum::current_receipts()
		}

		fn current_all() -> (
			Option<pallet_ethereum::Block>,
			Option<Vec<pallet_ethereum::Receipt>>,
			Option<Vec<TransactionStatus>>
		) {
			(
				Ethereum::current_block(),
				Ethereum::current_receipts(),
				Ethereum::current_transaction_statuses()
			)
		}

		fn extrinsic_filter(
			xts: Vec<<Block as BlockT>::Extrinsic>,
		) -> Vec<EthereumTransaction> {
			xts.into_iter().filter_map(|xt| match xt.0.function {
				RuntimeCall::Ethereum(transact { transaction }) => Some(transaction),
				_ => None
			}).collect::<Vec<EthereumTransaction>>()
		}

		fn elasticity() -> Option<Permill> {
			Some(BaseFee::elasticity())
		}

		fn gas_limit_multiplier_support() {}
	}

	impl fp_rpc::ConvertTransactionRuntimeApi<Block> for Runtime {
		fn convert_transaction(transaction: EthereumTransaction) -> <Block as BlockT>::Extrinsic {
			UncheckedExtrinsic::new_unsigned(
				pallet_ethereum::Call::<Runtime>::transact { transaction }.into(),
			)
		}
	}

	#[cfg(feature = "try-runtime")]
	impl frame_try_runtime::TryRuntime<Block> for Runtime {
		fn on_runtime_upgrade(checks: bool) -> (Weight, Weight) {
			// NOTE: intentional unwrap: we don't want to propagate the error backwards, and want to
			// have a backtrace here. If any of the pre/post migration checks fail, we shall stop
			// right here and right now.
			let weight = Executive::try_runtime_upgrade(checks).unwrap();
			(weight, RuntimeBlockWeights::get().max_block)
		}

		fn execute_block(
			block: Block,
			state_root_check: bool,
			signature_check: bool,
			select: frame_try_runtime::TryStateSelect
		) -> Weight {
			// NOTE: intentional unwrap: we don't want to propagate the error backwards, and want to
			// have a backtrace here.
			Executive::try_execute_block(block, state_root_check, signature_check, select).unwrap()
		}
	}

	#[cfg(feature = "runtime-benchmarks")]
	impl frame_benchmarking::Benchmark<Block> for Runtime {
		fn benchmark_metadata(extra: bool) -> (
			Vec<frame_benchmarking::BenchmarkList>,
			Vec<frame_support::traits::StorageInfo>,
		) {
			use frame_benchmarking::{baseline, Benchmarking, BenchmarkList};
			use frame_support::traits::StorageInfoTrait;
			use frame_system_benchmarking::Pallet as SystemBench;
<<<<<<< HEAD
			use pallet_tee_worker::benchmarking::Pallet as TeeWorkerBench;
			use pallet_file_bank::benchmarking::Pallet as FileBankBench;
			use pallet_evm::Pallet as PalletEvmBench;
			use pallet_sminer::benchmarking::Pallet as SminerBench;
=======
			use pallet_evm::Pallet as PalletEvmBench;
			use pallet_tee_worker::benchmarking::Pallet as TeeWorkerBench;
			// use pallet_sminer::benchmarking::Pallet as SminerBench;
>>>>>>> 2bad9418
			use baseline::Pallet as BaselineBench;

			let mut list = Vec::<BenchmarkList>::new();
			list_benchmarks!(list, extra);

			let storage_info = AllPalletsWithSystem::storage_info();

			return (list, storage_info)
		}

		fn dispatch_benchmark(
			config: frame_benchmarking::BenchmarkConfig
		) -> Result<Vec<frame_benchmarking::BenchmarkBatch>, sp_runtime::RuntimeString> {
			use frame_benchmarking::{baseline, Benchmarking, BenchmarkBatch,  TrackedStorageKey};
			use pallet_evm::Pallet as PalletEvmBench;
			use frame_system_benchmarking::Pallet as SystemBench;
			use pallet_tee_worker::benchmarking::Pallet as TeeWorkerBench;
<<<<<<< HEAD
			use pallet_file_bank::benchmarking::Pallet as FileBankBench;
			use pallet_sminer::benchmarking::Pallet as SminerBench;
=======

			// use pallet_sminer::benchmarking::::Pallet as SminerBench;
>>>>>>> 2bad9418
			use baseline::Pallet as BaselineBench;
			use frame_support::traits::WhitelistedStorageKeys;
			impl frame_system_benchmarking::Config for Runtime {}
			impl pallet_tee_worker::benchmarking::Config for Runtime{}
<<<<<<< HEAD
			impl pallet_sminer::benchmarking::Config for Runtime{}
			impl pallet_file_bank::benchmarking::Config for Runtime{}
			// impl pallet_file_bank::benchmarking::Config for Runtime{}
			impl baseline::Config for Runtime {}

			let whitelist: Vec<TrackedStorageKey> = AllPalletsWithSystem::whitelisted_storage_keys();
=======

			// impl pallet_file_bank::benchmarking::Config for Runtime{}
			impl baseline::Config for Runtime {}

			let mut whitelist: Vec<TrackedStorageKey> = AllPalletsWithSystem::whitelisted_storage_keys();
>>>>>>> 2bad9418

			let mut batches = Vec::<BenchmarkBatch>::new();
			let params = (&config, &whitelist);
			add_benchmarks!(params, batches);

			Ok(batches)
		}
	}
}<|MERGE_RESOLUTION|>--- conflicted
+++ resolved
@@ -1027,12 +1027,7 @@
 }
 
 pub const SEGMENT_COUNT: u32 = 1000;
-<<<<<<< HEAD
 // pub const FRAGMENT_COUNT: u32 = 3;
-=======
-// TODO!
-pub const FRAGMENT_COUNT: u32 = 3;
->>>>>>> 2bad9418
 
 parameter_types! {
 	pub const FilbakPalletId: PalletId = PalletId(*b"rewardpt");
@@ -1593,7 +1588,6 @@
 		[frame_benchmarking, BaselineBench::<Runtime>]
 		[frame_system, SystemBench::<Runtime>]
 		[pallet_contracts, Contracts]
-<<<<<<< HEAD
 		[pallet_sminer, SminerBench::<Runtime>]
 		// [pallet_oss, Oss]
 		[pallet_cacher, Cacher]
@@ -1602,9 +1596,6 @@
 		// [pallet_audit, Audit]
 		[pallet_collective::<Instance1>, Council]
 		[pallet_collective::<Instance2>, TechnicalCommittee]
-=======
-		[pallet_tee_worker, TeeWorkerBench::<Runtime>]
->>>>>>> 2bad9418
 		[pallet_evm, PalletEvmBench::<Runtime>]
 	);
 }
@@ -2098,16 +2089,10 @@
 			use frame_benchmarking::{baseline, Benchmarking, BenchmarkList};
 			use frame_support::traits::StorageInfoTrait;
 			use frame_system_benchmarking::Pallet as SystemBench;
-<<<<<<< HEAD
 			use pallet_tee_worker::benchmarking::Pallet as TeeWorkerBench;
 			use pallet_file_bank::benchmarking::Pallet as FileBankBench;
 			use pallet_evm::Pallet as PalletEvmBench;
 			use pallet_sminer::benchmarking::Pallet as SminerBench;
-=======
-			use pallet_evm::Pallet as PalletEvmBench;
-			use pallet_tee_worker::benchmarking::Pallet as TeeWorkerBench;
-			// use pallet_sminer::benchmarking::Pallet as SminerBench;
->>>>>>> 2bad9418
 			use baseline::Pallet as BaselineBench;
 
 			let mut list = Vec::<BenchmarkList>::new();
@@ -2125,31 +2110,18 @@
 			use pallet_evm::Pallet as PalletEvmBench;
 			use frame_system_benchmarking::Pallet as SystemBench;
 			use pallet_tee_worker::benchmarking::Pallet as TeeWorkerBench;
-<<<<<<< HEAD
 			use pallet_file_bank::benchmarking::Pallet as FileBankBench;
 			use pallet_sminer::benchmarking::Pallet as SminerBench;
-=======
-
-			// use pallet_sminer::benchmarking::::Pallet as SminerBench;
->>>>>>> 2bad9418
 			use baseline::Pallet as BaselineBench;
 			use frame_support::traits::WhitelistedStorageKeys;
 			impl frame_system_benchmarking::Config for Runtime {}
 			impl pallet_tee_worker::benchmarking::Config for Runtime{}
-<<<<<<< HEAD
 			impl pallet_sminer::benchmarking::Config for Runtime{}
 			impl pallet_file_bank::benchmarking::Config for Runtime{}
 			// impl pallet_file_bank::benchmarking::Config for Runtime{}
 			impl baseline::Config for Runtime {}
 
 			let whitelist: Vec<TrackedStorageKey> = AllPalletsWithSystem::whitelisted_storage_keys();
-=======
-
-			// impl pallet_file_bank::benchmarking::Config for Runtime{}
-			impl baseline::Config for Runtime {}
-
-			let mut whitelist: Vec<TrackedStorageKey> = AllPalletsWithSystem::whitelisted_storage_keys();
->>>>>>> 2bad9418
 
 			let mut batches = Vec::<BenchmarkBatch>::new();
 			let params = (&config, &whitelist);
