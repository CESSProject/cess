#![cfg_attr(not(feature = "std"), no_std)]
// `construct_runtime!` does a lot of recursion and requires us to increase the limit to 256.
#![recursion_limit = "256"]

// Make the WASM binary available.
#[cfg(feature = "std")]
include!(concat!(env!("OUT_DIR"), "/wasm_binary.rs"));

/// Wasm binary unwrapped. If built with `SKIP_WASM_BUILD`, the function panics.
#[cfg(feature = "std")]
pub fn wasm_binary_unwrap() -> &'static [u8] {
	WASM_BINARY.expect(
		"Development wasm binary is not available. This means the client is built with \
		 `SKIP_WASM_BUILD` flag and it is only usable for production chains. Please rebuild with \
		 the flag disabled.",
	)
}

use codec::{Decode, Encode};
use frame_election_provider_support::{onchain, ExtendedBalance, SequentialPhragmen, VoteWeight};
pub use pallet_file_bank;
use pallet_grandpa::{
	fg_primitives, AuthorityId as GrandpaId, AuthorityList as GrandpaAuthorityList,
};
use pallet_im_online::sr25519::AuthorityId as ImOnlineId;
use pallet_session::historical as pallet_session_historical;
pub use pallet_transaction_payment::{CurrencyAdapter, Multiplier, TargetedFeeAdjustment};
use sp_api::impl_runtime_apis;
use sp_authority_discovery::AuthorityId as AuthorityDiscoveryId;
use sp_core::{crypto::KeyTypeId, OpaqueMetadata, H160, H256, U256};
use sp_inherents::{CheckInherentsResult, InherentData};
use sp_runtime::{
	create_runtime_str, generic,
	generic::Era,
	impl_opaque_keys,
	traits::{
		BlakeTwo256, Block as BlockT, ConvertInto, Dispatchable, IdentifyAccount, NumberFor,
		OpaqueKeys, PostDispatchInfoOf, SaturatedConversion, StaticLookup, Verify,
	},
	transaction_validity::{
		TransactionPriority, TransactionSource, TransactionValidity, TransactionValidityError,
	},
	ApplyExtrinsicResult, FixedPointNumber, MultiSignature, Perbill, Percent, Permill, Perquintill,
	RuntimeAppPublic,
};
use sp_std::{marker::PhantomData, prelude::*};
#[cfg(feature = "std")]
use sp_version::NativeVersion;
use sp_version::RuntimeVersion;

// A few exports that help ease life for downstream crates.
pub use frame_support::{
	construct_runtime,
	pallet_prelude::Get,
	parameter_types,
	traits::{
		ConstU128, ConstU16, ConstU32, ConstU8, Currency, EnsureOneOf, EqualPrivilegeOnly,
		Everything, FindAuthor, Imbalance, InstanceFilter, KeyOwnerProofSystem, Nothing,
		OnUnbalanced, Randomness, StorageInfo, U128CurrencyToVote,
	},
	weights::{
		constants::{BlockExecutionWeight, ExtrinsicBaseWeight, RocksDbWeight, WEIGHT_PER_SECOND},
		DispatchClass, IdentityFee, Weight,
	},
	ConsensusEngineId, PalletId, StorageValue,
};

use frame_system::{
	limits::{BlockLength, BlockWeights},
	EnsureRoot,
};

pub mod impls;
use impls::{Author, CreditToBlockAuthor};

pub mod constants;
use fp_rpc::TransactionStatus;
pub use pallet_balances::Call as BalancesCall;
use pallet_ethereum::{Call::transact, Transaction as EthereumTransaction};
use pallet_evm::{
	Account as EVMAccount, EnsureAddressTruncated, FeeCalculator, HashedAddressMapping, Runner,
};
pub use pallet_timestamp::Call as TimestampCall;
//add contracts
use pallet_contracts::weights::WeightInfo;
use pallet_election_provider_multi_phase::SolutionAccuracyOf;

mod precompiles;
use precompiles::FrontierPrecompiles;

#[cfg(any(feature = "std", test))]
pub use pallet_cess_staking::StakerStatus;
#[cfg(any(feature = "std", test))]
pub use sp_runtime::BuildStorage;

mod voter_bags;

/// An index to a block.
// pub type BlockNumber = u32;

// /// Alias to 512-bit hash when used in the context of a transaction signature on the chain.
// pub type Signature = MultiSignature;

// /// Some way of identifying an account on the chain. We intentionally make it equivalent
// /// to the public key of our transaction signing scheme.
// pub type AccountId = <<Signature as Verify>::Signer as IdentifyAccount>::AccountId;

// /// Balance of an account.
// pub type Balance = u128;

// /// Index of a transaction in the chain.
// pub type Index = u32;

// /// A hash of some data used by the chain.
// pub type Hash = sp_core::H256;

pub type BlockNumber = u32;

/// Alias to 512-bit hash when used in the context of a transaction signature on the chain.
pub type Signature = MultiSignature;

/// Some way of identifying an account on the chain. We intentionally make it equivalent
/// to the public key of our transaction signing scheme.
pub type AccountId = <<Signature as Verify>::Signer as IdentifyAccount>::AccountId;

/// Balance of an account.
pub type Balance = u128;

/// Type used for expressing timestamp.
pub type Moment = u64;

/// Index of a transaction in the chain.
pub type Index = u32;

/// A hash of some data used by the chain.
pub type Hash = sp_core::H256;

/// A timestamp: milliseconds since the unix epoch.
/// `u64` is enough to represent a duration of half a billion years, when the
/// time scale is milliseconds.
/// Header type.
pub type NodeHeader = generic::Header<BlockNumber, BlakeTwo256>;

/// Opaque types. These are used by the CLI to instantiate machinery that don't need to know
/// the specifics of the runtime. They can then be made to be agnostic over specific formats
/// of data like extrinsics, allowing for them to continue syncing the network through upgrades
/// to even the core data structures.
pub mod opaque {
	use super::*;

	pub use sp_runtime::OpaqueExtrinsic as UncheckedExtrinsic;

	/// Opaque block header type.
	pub type Header = generic::Header<BlockNumber, BlakeTwo256>;
	/// Opaque block type.
	pub type Block = generic::Block<Header, UncheckedExtrinsic>;
	/// Opaque block identifier type.
	pub type BlockId = generic::BlockId<Block>;

	impl_opaque_keys! {
		pub struct SessionKeys {
			pub babe: Babe,
			pub grandpa: Grandpa,
			pub im_online: ImOnline,
			pub authority_discovery: AuthorityDiscovery,
		}
	}
}

// To learn more about runtime versioning and what each of the following value means:
//   https://substrate.dev/docs/en/knowledgebase/runtime/upgrades#runtime-versioning
#[sp_version::runtime_version]
pub const VERSION: RuntimeVersion = RuntimeVersion {
	spec_name: create_runtime_str!("cess-node"),
	impl_name: create_runtime_str!("cess-node"),
	authoring_version: 1,
	// The version of the runtime specification. A full node will not attempt to use its native
	//   runtime in substitute for the on-chain Wasm runtime unless all of `spec_name`,
	//   `spec_version`, and `authoring_version` are the same between Wasm and native.
	// This value is set to 100 to notify Polkadot-JS App (https://polkadot.js.org/apps) to use
	//   the compatible custom types.
	spec_version: 100,
	impl_version: 1,
	apis: RUNTIME_API_VERSIONS,
	transaction_version: 1,
	state_version: 1,
};

/// The BABE epoch configuration at genesis.
pub const BABE_GENESIS_EPOCH_CONFIG: sp_consensus_babe::BabeEpochConfiguration =
	sp_consensus_babe::BabeEpochConfiguration {
		c: PRIMARY_PROBABILITY,
		allowed_slots: sp_consensus_babe::AllowedSlots::PrimaryAndSecondaryPlainSlots,
	};

/// Money matters.
type NegativeImbalance = <Balances as Currency<AccountId>>::NegativeImbalance;

pub struct DealWithFees;
impl OnUnbalanced<NegativeImbalance> for DealWithFees {
	fn on_unbalanceds<B>(mut fees_then_tips: impl Iterator<Item = NegativeImbalance>) {
		if let Some(fees) = fees_then_tips.next() {
			// for fees, 80% to treasury, 20% to author
			let mut split = fees.ration(80, 20);
			if let Some(tips) = fees_then_tips.next() {
				// for tips, if any, 80% to treasury, 20% to author (though this can be anything)
				tips.ration_merge_into(80, 20, &mut split);
			}
			Treasury::on_unbalanced(split.0);
			Author::on_unbalanced(split.1);
		}
	}
}

pub const MILLICENTS: Balance = 10_000_000;
pub const CENTS: Balance = 1_000 * MILLICENTS; // assume this is worth about a cent.
pub const DOLLARS: Balance = 100 * CENTS;

pub const fn deposit(items: u32, bytes: u32) -> Balance {
	items as Balance * 15 * CENTS + (bytes as Balance) * 6 * CENTS
}

/// Type used for expressing timestamp.
// pub type Moment = u64;

/// Since BABE is probabilistic this is the average expected block time that
/// we are targeting. Blocks will be produced at a minimum duration defined
/// by `SLOT_DURATION`, but some slots will not be allocated to any
/// authority and hence no block will be produced. We expect to have this
/// block time on average following the defined slot duration and the value
/// of `c` configured for BABE (where `1 - c` represents the probability of
/// a slot being empty).
/// This value is only used indirectly to define the unit constants below
/// that are expressed in blocks. The rest of the code should use
/// `SLOT_DURATION` instead (like the Timestamp pallet for calculating the
/// minimum period).
///
/// If using BABE with secondary slots (default) then all of the slots will
/// always be assigned, in which case `MILLISECS_PER_BLOCK` and
/// `SLOT_DURATION` should have the same value.
///
/// <https://research.web3.foundation/en/latest/polkadot/block-production/Babe.html#-6.-practical-results>
pub const MILLISECS_PER_BLOCK: u64 = 3000;

// NOTE: Currently it is not possible to change the slot duration after the chain has started.
//       Attempting to do so will brick block production.
pub const SLOT_DURATION: u64 = MILLISECS_PER_BLOCK;

// 1 in 4 blocks (on average, not counting collisions) will be primary BABE blocks.
pub const PRIMARY_PROBABILITY: (u64, u64) = (1, 4);

// NOTE: Currently it is not possible to change the epoch duration after the chain has started.
//       Attempting to do so will brick block production.
pub const EPOCH_DURATION_IN_BLOCKS: BlockNumber = HOURS;
pub const EPOCH_DURATION_IN_SLOTS: u64 = {
	const SLOT_FILL_RATE: f64 = MILLISECS_PER_BLOCK as f64 / SLOT_DURATION as f64;

	(EPOCH_DURATION_IN_BLOCKS as f64 * SLOT_FILL_RATE) as u64
};

// Time is measured by number of blocks.
pub const MINUTES: BlockNumber = 60_000 / (MILLISECS_PER_BLOCK as BlockNumber);
pub const HOURS: BlockNumber = MINUTES * 60;
pub const DAYS: BlockNumber = HOURS * 24;

/// The version information used to identify this runtime when compiled natively.
#[cfg(feature = "std")]
pub fn native_version() -> NativeVersion {
	NativeVersion { runtime_version: VERSION, can_author_with: Default::default() }
}

const NORMAL_DISPATCH_RATIO: Perbill = Perbill::from_percent(75);

parameter_types! {
	pub const Version: RuntimeVersion = VERSION;
	pub const BlockHashCount: BlockNumber = 2400;
}

/// We assume that ~10% of the block weight is consumed by `on_initialize` handlers.
/// This is used to limit the maximal weight of a single extrinsic.
const AVERAGE_ON_INITIALIZE_RATIO: Perbill = Perbill::from_percent(10);

/// We allow for 2 seconds of compute with a 6 second average block time.
const MAXIMUM_BLOCK_WEIGHT: Weight = 2 * WEIGHT_PER_SECOND;

parameter_types! {
	pub RuntimeBlockLength: BlockLength =
		BlockLength::max_with_normal_ratio(5 * 1024 * 1024, NORMAL_DISPATCH_RATIO);
	pub RuntimeBlockWeights: BlockWeights = BlockWeights::builder()
		.base_block(BlockExecutionWeight::get())
		.for_class(DispatchClass::all(), |weights| {
			weights.base_extrinsic = ExtrinsicBaseWeight::get();
		})
		.for_class(DispatchClass::Normal, |weights| {
			weights.max_total = Some(NORMAL_DISPATCH_RATIO * MAXIMUM_BLOCK_WEIGHT);
		})
		.for_class(DispatchClass::Operational, |weights| {
			weights.max_total = Some(MAXIMUM_BLOCK_WEIGHT);
			// Operational transactions have some extra reserved space, so that they
			// are included even if block reached `MAXIMUM_BLOCK_WEIGHT`.
			weights.reserved = Some(
				MAXIMUM_BLOCK_WEIGHT - NORMAL_DISPATCH_RATIO * MAXIMUM_BLOCK_WEIGHT
			);
		})
		.avg_block_initialization(AVERAGE_ON_INITIALIZE_RATIO)
		.build_or_panic();
	pub const SS58Prefix: u16 = 11330;
}

// Configure FRAME pallets to include in runtime.

impl frame_system::Config for Runtime {
	type BaseCallFilter = Everything;
	type BlockWeights = RuntimeBlockWeights;
	type BlockLength = RuntimeBlockLength;
	type DbWeight = RocksDbWeight;
	type Origin = Origin;
	type Call = Call;
	type Index = Index;
	type BlockNumber = BlockNumber;
	type Hash = Hash;
	type Hashing = BlakeTwo256;
	type AccountId = AccountId;
	type Lookup = Indices;
	type Header = generic::Header<BlockNumber, BlakeTwo256>;
	type Event = Event;
	type BlockHashCount = BlockHashCount;
	type Version = Version;
	type PalletInfo = PalletInfo;
	type AccountData = pallet_balances::AccountData<Balance>;
	type OnNewAccount = ();
	type OnKilledAccount = ();
	type SystemWeightInfo = ();
	type SS58Prefix = SS58Prefix;
	type OnSetCode = ();
	type MaxConsumers = ConstU32<16>;
}

parameter_types! {
	// One storage item; key size 32, value size 8; .
	pub const ProxyDepositBase: Balance = deposit(1, 8);
	// Additional storage item size of 33 bytes.
	pub const ProxyDepositFactor: Balance = deposit(0, 33);
	pub const AnnouncementDepositBase: Balance = deposit(1, 8);
	pub const AnnouncementDepositFactor: Balance = deposit(0, 66);
}

impl pallet_randomness_collective_flip::Config for Runtime {}

parameter_types! {
	// phase durations. 1/4 of the last session for each.
	pub const SignedPhase: u32 = EPOCH_DURATION_IN_BLOCKS / 4;
	pub const UnsignedPhase: u32 = EPOCH_DURATION_IN_BLOCKS / 4;

	// signed config
	pub const SignedRewardBase: Balance = 1 * DOLLARS;
	pub const SignedDepositBase: Balance = 1 * DOLLARS;
	pub const SignedDepositByte: Balance = 1 * CENTS;

	pub SolutionImprovementThreshold: Perbill = Perbill::from_rational(1u32, 10_000);

	// miner configs
	pub const MultiPhaseUnsignedPriority: TransactionPriority = StakingUnsignedPriority::get() - 1u64;
	pub const MinerMaxIterations: u32 = 10;
	pub MinerMaxWeight: Weight = RuntimeBlockWeights::get()
		.get(DispatchClass::Normal)
		.max_extrinsic.expect("Normal extrinsics have a weight limit configured; qed")
		.saturating_sub(BlockExecutionWeight::get());
	// Solution can occupy 90% of normal block size
	pub MinerMaxLength: u32 = Perbill::from_rational(9u32, 10) *
		*RuntimeBlockLength::get()
		.max
		.get(DispatchClass::Normal);
}

frame_election_provider_support::generate_solution_type!(
	#[compact]
	pub struct NposSolution16::<
		VoterIndex = u32,
		TargetIndex = u16,
		Accuracy = sp_runtime::PerU16,
		MaxVoters = MaxElectingVoters,
	>(16)
);

parameter_types! {
	pub MaxNominations: u32 = <NposSolution16 as frame_election_provider_support::NposSolution>::LIMIT as u32;
	pub MaxElectingVoters: u32 = 10_000;
}

parameter_types! {
	pub const CouncilMotionDuration: BlockNumber = 5 * DAYS;
	pub const CouncilMaxProposals: u32 = 100;
	pub const CouncilMaxMembers: u32 = 100;
}

type CouncilCollective = pallet_collective::Instance1;
impl pallet_collective::Config<CouncilCollective> for Runtime {
	type Origin = Origin;
	type Proposal = Call;
	type Event = Event;
	type MotionDuration = CouncilMotionDuration;
	type MaxProposals = CouncilMaxProposals;
	type MaxMembers = CouncilMaxMembers;
	type DefaultVote = pallet_collective::PrimeDefaultVote;
	type WeightInfo = pallet_collective::weights::SubstrateWeight<Runtime>;
}

parameter_types! {
	pub const TechnicalMotionDuration: BlockNumber = 5 * DAYS;
	pub const TechnicalMaxProposals: u32 = 100;
	pub const TechnicalMaxMembers: u32 = 100;
}

type TechnicalCollective = pallet_collective::Instance2;
impl pallet_collective::Config<TechnicalCollective> for Runtime {
	type Origin = Origin;
	type Proposal = Call;
	type Event = Event;
	type MotionDuration = TechnicalMotionDuration;
	type MaxProposals = TechnicalMaxProposals;
	type MaxMembers = TechnicalMaxMembers;
	type DefaultVote = pallet_collective::PrimeDefaultVote;
	type WeightInfo = pallet_collective::weights::SubstrateWeight<Runtime>;
}

/// The numbers configured here should always be more than the the maximum limits of staking pallet
/// to ensure election snapshot will not run out of memory.
pub struct BenchmarkConfig;
impl pallet_election_provider_multi_phase::BenchmarkingConfig for BenchmarkConfig {
	const VOTERS: [u32; 2] = [5_000, 10_000];
	const TARGETS: [u32; 2] = [1_000, 2_000];
	const ACTIVE_VOTERS: [u32; 2] = [1000, 4_000];
	const DESIRED_TARGETS: [u32; 2] = [400, 800];
	const SNAPSHOT_MAXIMUM_VOTERS: u32 = 25_000;
	const MINER_MAXIMUM_VOTERS: u32 = 15_000;
	const MAXIMUM_TARGETS: u32 = 2000;
}

parameter_types! {
	pub const UncleGenerations: BlockNumber = 5;
}

impl pallet_authorship::Config for Runtime {
	type FindAuthor = pallet_session::FindAccountFromAuthorIndex<Self, Babe>;
	type UncleGenerations = UncleGenerations;
	type FilterUncle = ();
	type EventHandler = (Staking, ImOnline);
}

parameter_types! {
	pub MaximumSchedulerWeight: Weight = Perbill::from_percent(80) *
		RuntimeBlockWeights::get().max_block;
	// Retry a scheduled item every 10 blocks (1 minute) until the preimage exists.
	pub const NoPreimagePostponement: Option<u32> = Some(10);
}

impl pallet_scheduler::Config for Runtime {
	type Event = Event;
	type Origin = Origin;
	type PalletsOrigin = OriginCaller;
	type Call = Call;
	type MaximumWeight = MaximumSchedulerWeight;
	type ScheduleOrigin = EnsureRoot<AccountId>;
	type MaxScheduledPerBlock = ConstU32<50>;
	type WeightInfo = pallet_scheduler::weights::SubstrateWeight<Runtime>;
	type OriginPrivilegeCmp = EqualPrivilegeOnly;
	type PreimageProvider = Preimage;
	type NoPreimagePostponement = NoPreimagePostponement;
}

parameter_types! {
	// NOTE: Currently it is not possible to change the epoch duration after the chain has started.
	//       Attempting to do so will brick block production.
	pub const EpochDuration: u64 = EPOCH_DURATION_IN_SLOTS;
	pub const ExpectedBlockTime: Moment = MILLISECS_PER_BLOCK;
	pub const ReportLongevity: u64 =
		BondingDuration::get() as u64 * SessionsPerEra::get() as u64 * EpochDuration::get();
	pub const MaxAuthorities: u32 = 100;
}

impl pallet_babe::Config for Runtime {
	type EpochDuration = EpochDuration;
	type ExpectedBlockTime = ExpectedBlockTime;
	type EpochChangeTrigger = pallet_babe::ExternalTrigger;
	type DisabledValidators = Session;

	type KeyOwnerProofSystem = Historical;

	type KeyOwnerProof = <Self::KeyOwnerProofSystem as KeyOwnerProofSystem<(
		KeyTypeId,
		pallet_babe::AuthorityId,
	)>>::Proof;

	type KeyOwnerIdentification = <Self::KeyOwnerProofSystem as KeyOwnerProofSystem<(
		KeyTypeId,
		pallet_babe::AuthorityId,
	)>>::IdentificationTuple;

	type HandleEquivocation =
		pallet_babe::EquivocationHandler<Self::KeyOwnerIdentification, Offences, ReportLongevity>;

	type WeightInfo = ();
	type MaxAuthorities = MaxAuthorities;
}

impl<C> frame_system::offchain::SendTransactionTypes<C> for Runtime
where
	Call: From<C>,
{
	type Extrinsic = UncheckedExtrinsic;
	type OverarchingCall = Call;
}

parameter_types! {
	pub const ImOnlineUnsignedPriority: TransactionPriority = TransactionPriority::max_value();
	/// We prioritize im-online heartbeats over election solution submission.
	pub const StakingUnsignedPriority: TransactionPriority = TransactionPriority::max_value() / 2;
	pub const MaxKeys: u32 = 10_000;
	pub const MaxPeerInHeartbeats: u32 = 10_000;
	pub const MaxPeerDataEncodingSize: u32 = 1_000;
}

impl pallet_im_online::Config for Runtime {
	type AuthorityId = ImOnlineId;
	type Event = Event;
	type NextSessionRotation = Babe;
	type ValidatorSet = Historical;
	type ReportUnresponsiveness = Offences;
	type UnsignedPriority = ImOnlineUnsignedPriority;
	type WeightInfo = pallet_im_online::weights::SubstrateWeight<Runtime>;
	type MaxKeys = MaxKeys;
	type MaxPeerInHeartbeats = MaxPeerInHeartbeats;
	type MaxPeerDataEncodingSize = MaxPeerDataEncodingSize;
}

impl pallet_offences::Config for Runtime {
	type Event = Event;
	type IdentificationTuple = pallet_session::historical::IdentificationTuple<Self>;
	type OnOffenceHandler = Staking;
}

impl pallet_authority_discovery::Config for Runtime {
	type MaxAuthorities = MaxAuthorities;
}

parameter_types! {
	pub const DisabledValidatorsThreshold: Perbill = Perbill::from_percent(17);
}

impl pallet_session::Config for Runtime {
	type Event = Event;
	type ValidatorId = <Self as frame_system::Config>::AccountId;
	type ValidatorIdOf = pallet_cess_staking::StashOf<Self>;
	type ShouldEndSession = Babe;
	type NextSessionRotation = Babe;
	type SessionManager = pallet_session::historical::NoteHistoricalRoot<Self, Staking>;
	type SessionHandler = <opaque::SessionKeys as OpaqueKeys>::KeyTypeIdProviders;
	type Keys = opaque::SessionKeys;
	type WeightInfo = pallet_session::weights::SubstrateWeight<Runtime>;
}

impl pallet_session::historical::Config for Runtime {
	type FullIdentification = pallet_cess_staking::Exposure<AccountId, Balance>;
	type FullIdentificationOf = pallet_cess_staking::ExposureOf<Runtime>;
}

parameter_types! {
	pub const SessionsPerEra: sp_staking::SessionIndex = 6;
	pub const BondingDuration: sp_staking::EraIndex = 4 * 28;
	pub const SlashDeferDuration: sp_staking::EraIndex = 4 * 7; // 1/4 the bonding duration.
	pub const MaxNominatorRewardedPerValidator: u32 = 256;
	pub const OffendingValidatorsThreshold: Perbill = Perbill::from_percent(17);
	pub OffchainRepeat: BlockNumber = 5;
}

pub const ERAS_PER_YEAR: u64 = {
	// Milliseconds per year for the Julian year (365.25 days).
	const MILLISECONDS_PER_YEAR: u64 = 1000 * 3600 * 24 * 36525 / 100;
	MILLISECONDS_PER_YEAR
		/ MILLISECS_PER_BLOCK
		/ (EPOCH_DURATION_IN_BLOCKS * SessionsPerEra::get()) as u64
};

pub struct StakingBenchmarkingConfig;
impl pallet_cess_staking::BenchmarkingConfig for StakingBenchmarkingConfig {
	type MaxNominators = ConstU32<0>;
	type MaxValidators = ConstU32<1000>;
}

impl pallet_cess_staking::Config for Runtime {
	const ERAS_PER_YEAR: u64 = ERAS_PER_YEAR;
	const FIRST_YEAR_VALIDATOR_REWARDS: Balance = 238_500_000 * DOLLARS;
	const FIRST_YEAR_SMINER_REWARDS: Balance = 477_000_000 * DOLLARS;
	const REWARD_DECREASE_RATIO: Perbill = Perbill::from_perthousand(841);
	type SminerRewardPool = Sminer;
	type MaxNominations = MaxNominations;
	type Currency = Balances;
	type UnixTime = Timestamp;
	type CurrencyToVote = U128CurrencyToVote;
	type RewardRemainder = Treasury;
	type Event = Event;
	type Slash = Treasury; // send the slashed funds to the treasury.
	type Reward = (); // rewards are minted from the void
	type SessionsPerEra = SessionsPerEra;
	type BondingDuration = BondingDuration;
	type SlashDeferDuration = SlashDeferDuration;
	/// A super-majority of the council can cancel the slash.
	type SlashCancelOrigin = EnsureOneOf<
		EnsureRoot<AccountId>,
		pallet_collective::EnsureProportionAtLeast<AccountId, CouncilCollective, 3, 4>,
	>;
	type SessionInterface = Self;
	type EraPayout = ();
	type NextNewSession = Session;
	type MaxNominatorRewardedPerValidator = MaxNominatorRewardedPerValidator;
	type OffendingValidatorsThreshold = OffendingValidatorsThreshold;
	type ElectionProvider = ElectionProviderMultiPhase;
	type GenesisElectionProvider = onchain::UnboundedExecution<OnChainSeqPhragmen>;
	type VoterList = BagsList;
	type MaxUnlockingChunks = ConstU32<32>;
	type WeightInfo = pallet_cess_staking::weights::SubstrateWeight<Runtime>;
	type BenchmarkingConfig = StakingBenchmarkingConfig;
}

type EnsureRootOrHalfCouncil = EnsureOneOf<
	EnsureRoot<AccountId>,
	pallet_collective::EnsureProportionMoreThan<AccountId, CouncilCollective, 1, 2>,
>;
impl pallet_membership::Config<pallet_membership::Instance1> for Runtime {
	type Event = Event;
	type AddOrigin = EnsureRootOrHalfCouncil;
	type RemoveOrigin = EnsureRootOrHalfCouncil;
	type SwapOrigin = EnsureRootOrHalfCouncil;
	type ResetOrigin = EnsureRootOrHalfCouncil;
	type PrimeOrigin = EnsureRootOrHalfCouncil;
	type MembershipInitialized = TechnicalCommittee;
	type MembershipChanged = TechnicalCommittee;
	type MaxMembers = TechnicalMaxMembers;
	type WeightInfo = pallet_membership::weights::SubstrateWeight<Runtime>;
}

parameter_types! {
	pub const ProposalBond: Permill = Permill::from_percent(5);
	pub const ProposalBondMinimum: Balance = 1 * DOLLARS;
	pub const SpendPeriod: BlockNumber = 1 * DAYS;
	pub const Burn: Permill = Permill::from_percent(50);
	pub const TipCountdown: BlockNumber = 1 * DAYS;
	pub const TipFindersFee: Percent = Percent::from_percent(20);
	pub const TipReportDepositBase: Balance = 1 * DOLLARS;
	pub const DataDepositPerByte: Balance = 1 * CENTS;
	pub const BountyDepositBase: Balance = 1 * DOLLARS;
	pub const BountyDepositPayoutDelay: BlockNumber = 1 * DAYS;
	pub const TreasuryPalletId: PalletId = PalletId(*b"py/trsry");
	pub const BountyUpdatePeriod: BlockNumber = 14 * DAYS;
	pub const MaximumReasonLength: u32 = 16384;
	pub const BountyCuratorDeposit: Permill = Permill::from_percent(50);
	pub const BountyValueMinimum: Balance = 5 * DOLLARS;
	pub const MaxApprovals: u32 = 100;
	pub const VoterSnapshotPerBlock: u32 = 10_000;
}

impl pallet_treasury::Config for Runtime {
	type PalletId = TreasuryPalletId;
	type Currency = Balances;
	type ApproveOrigin = EnsureOneOf<
		EnsureRoot<AccountId>,
		pallet_collective::EnsureProportionAtLeast<AccountId, CouncilCollective, 3, 5>,
	>;
	type RejectOrigin = EnsureOneOf<
		EnsureRoot<AccountId>,
		pallet_collective::EnsureProportionMoreThan<AccountId, CouncilCollective, 1, 2>,
	>;
	type Event = Event;
	type OnSlash = ();
	type ProposalBond = ProposalBond;
	type ProposalBondMinimum = ProposalBondMinimum;
	type ProposalBondMaximum = ();
	type SpendPeriod = SpendPeriod;
	type Burn = Burn;
	type BurnDestination = ();
	type SpendFunds = Bounties;
	type WeightInfo = pallet_treasury::weights::SubstrateWeight<Runtime>;
	type MaxApprovals = MaxApprovals;
}

parameter_types! {
	pub const BagThresholds: &'static [u64] = &voter_bags::THRESHOLDS;
}

impl pallet_bags_list::Config for Runtime {
	type Event = Event;
	type ScoreProvider = Staking;
	type WeightInfo = pallet_bags_list::weights::SubstrateWeight<Runtime>;
	type BagThresholds = BagThresholds;
	type Score = VoteWeight;
}

parameter_types! {
	pub const CuratorDepositMultiplier: Permill = Permill::from_percent(50);
	pub const CuratorDepositMin: Balance = 1 * DOLLARS;
	pub const CuratorDepositMax: Balance = 100 * DOLLARS;
}

impl pallet_bounties::Config for Runtime {
	type Event = Event;
	type BountyDepositBase = BountyDepositBase;
	type BountyDepositPayoutDelay = BountyDepositPayoutDelay;
	type BountyUpdatePeriod = BountyUpdatePeriod;
	type CuratorDepositMultiplier = CuratorDepositMultiplier;
	type CuratorDepositMin = CuratorDepositMin;
	type CuratorDepositMax = CuratorDepositMax;
	type BountyValueMinimum = BountyValueMinimum;
	type DataDepositPerByte = DataDepositPerByte;
	type MaximumReasonLength = MaximumReasonLength;
	type WeightInfo = pallet_bounties::weights::SubstrateWeight<Runtime>;
	type ChildBountyManager = ChildBounties;
}

/// The numbers configured here could always be more than the the maximum limits of staking pallet
/// to ensure election snapshot will not run out of memory. For now, we set them to smaller values
/// since the staking is bounded and the weight pipeline takes hours for this single pallet.
pub struct ElectionProviderBenchmarkConfig;
impl pallet_election_provider_multi_phase::BenchmarkingConfig for ElectionProviderBenchmarkConfig {
	const VOTERS: [u32; 2] = [1000, 2000];
	const TARGETS: [u32; 2] = [500, 1000];
	const ACTIVE_VOTERS: [u32; 2] = [500, 800];
	const DESIRED_TARGETS: [u32; 2] = [200, 400];
	const SNAPSHOT_MAXIMUM_VOTERS: u32 = 1000;
	const MINER_MAXIMUM_VOTERS: u32 = 1000;
	const MAXIMUM_TARGETS: u32 = 300;
}

/// Maximum number of iterations for balancing that will be executed in the embedded OCW
/// miner of election provider multi phase.
pub const MINER_MAX_ITERATIONS: u32 = 10;

/// A source of random balance for NposSolver, which is meant to be run by the OCW election miner.
pub struct OffchainRandomBalancing;
impl Get<Option<(usize, ExtendedBalance)>> for OffchainRandomBalancing {
	fn get() -> Option<(usize, ExtendedBalance)> {
		use sp_runtime::traits::TrailingZeroInput;
		let iters = match MINER_MAX_ITERATIONS {
			0 => 0,
			max @ _ => {
				let seed = sp_io::offchain::random_seed();
				let random = <u32>::decode(&mut TrailingZeroInput::new(&seed))
					.expect("input is padded with zeroes; qed")
					% max.saturating_add(1);
				random as usize
			},
		};

		Some((iters, 0))
	}
}

pub struct OnChainSeqPhragmen;
impl onchain::ExecutionConfig for OnChainSeqPhragmen {
	type System = Runtime;
	type Solver = SequentialPhragmen<
		AccountId,
		pallet_election_provider_multi_phase::SolutionAccuracyOf<Runtime>,
	>;
	type DataProvider = <Runtime as pallet_election_provider_multi_phase::Config>::DataProvider;
}

impl onchain::BoundedExecutionConfig for OnChainSeqPhragmen {
	type VotersBound = ConstU32<20_000>;
	type TargetsBound = ConstU32<2_000>;
}

impl pallet_election_provider_multi_phase::Config for Runtime {
	type Event = Event;
	type Currency = Balances;
	type EstimateCallFee = TransactionPayment;
	type SignedPhase = SignedPhase;
	type UnsignedPhase = UnsignedPhase;
	type SolutionImprovementThreshold = SolutionImprovementThreshold;
	type OffchainRepeat = OffchainRepeat;
	type MinerMaxWeight = MinerMaxWeight;
	type MinerMaxLength = MinerMaxLength;
	type MinerTxPriority = MultiPhaseUnsignedPriority;
	type SignedMaxSubmissions = ConstU32<10>;
	type SignedRewardBase = SignedRewardBase;
	type SignedDepositBase = SignedDepositBase;
	type SignedDepositByte = SignedDepositByte;
	type SignedDepositWeight = ();
	type SignedMaxWeight = MinerMaxWeight;
	type SlashHandler = (); // burn slashes
	type RewardHandler = (); // nothing to do upon rewards
	type DataProvider = Staking;
	type Solution = NposSolution16;
	type Fallback = onchain::BoundedExecution<OnChainSeqPhragmen>;
	type GovernanceFallback = onchain::BoundedExecution<OnChainSeqPhragmen>;
	type Solver = SequentialPhragmen<AccountId, SolutionAccuracyOf<Self>, OffchainRandomBalancing>;
	type ForceOrigin = EnsureRootOrHalfCouncil;
	type MaxElectableTargets = ConstU16<{ u16::MAX }>;
	type MaxElectingVoters = MaxElectingVoters;
	type BenchmarkingConfig = ElectionProviderBenchmarkConfig;
	type WeightInfo = pallet_election_provider_multi_phase::weights::SubstrateWeight<Self>;
}

impl pallet_grandpa::Config for Runtime {
	type Event = Event;
	type Call = Call;

	type KeyOwnerProofSystem = Historical;

	type KeyOwnerProof =
		<Self::KeyOwnerProofSystem as KeyOwnerProofSystem<(KeyTypeId, GrandpaId)>>::Proof;

	type KeyOwnerIdentification = <Self::KeyOwnerProofSystem as KeyOwnerProofSystem<(
		KeyTypeId,
		GrandpaId,
	)>>::IdentificationTuple;

	type HandleEquivocation = pallet_grandpa::EquivocationHandler<
		Self::KeyOwnerIdentification,
		Offences,
		ReportLongevity,
	>;
	type MaxAuthorities = MaxAuthorities;
	type WeightInfo = ();
}

parameter_types! {
	pub const MinimumPeriod: u64 = SLOT_DURATION / 2;
}

impl pallet_timestamp::Config for Runtime {
	/// A timestamp: milliseconds since the unix epoch.
	type Moment = u64;
	type OnTimestampSet = Babe;
	type MinimumPeriod = MinimumPeriod;
	type WeightInfo = pallet_timestamp::weights::SubstrateWeight<Runtime>;
}

parameter_types! {
	pub const ExistentialDeposit: Balance = 1 * DOLLARS;
	// For weight estimation, we assume that the most locks on an individual account will be 50.
	// This number may need to be adjusted in the future if this assumption no longer holds true.
	pub const MaxLocks: u32 = 50;
	pub const MaxReserves: u32 = 50;
}

impl pallet_balances::Config for Runtime {
	type MaxLocks = MaxLocks;
	type MaxReserves = MaxReserves;
	type ReserveIdentifier = [u8; 8];
	type Balance = Balance;
	type DustRemoval = ();
	type Event = Event;
	type ExistentialDeposit = ExistentialDeposit;
	type AccountStore = frame_system::Pallet<Runtime>;
	type WeightInfo = pallet_balances::weights::SubstrateWeight<Runtime>;
}

parameter_types! {
	pub const TransactionByteFee: Balance = MILLICENTS / 1_000;
	pub const OperationalFeeMultiplier: u8 = 5;
	pub const TargetBlockFullness: Perquintill = Perquintill::from_percent(25);
	pub AdjustmentVariable: Multiplier = Multiplier::saturating_from_rational(1, 100_000);
	pub MinimumMultiplier: Multiplier = Multiplier::saturating_from_rational(1, 1_000_000_000u128);
}

impl pallet_transaction_payment::Config for Runtime {
	type OnChargeTransaction = CurrencyAdapter<Balances, DealWithFees>;
	type TransactionByteFee = TransactionByteFee;
	type OperationalFeeMultiplier = OperationalFeeMultiplier;
	type WeightToFee = IdentityFee<Balance>;
	type FeeMultiplierUpdate =
		TargetedFeeAdjustment<Self, TargetBlockFullness, AdjustmentVariable, MinimumMultiplier>;
}

impl pallet_sudo::Config for Runtime {
	type Event = Event;
	type Call = Call;
}

/** * Add This Block ** */
parameter_types! {
  pub const RewardPalletId: PalletId = PalletId(*b"rewardpt");
  pub const MultipleFines: u8 = 7;
  pub const DepositBufferPeriod: u32 = 3;
}

impl pallet_sminer::Config for Runtime {
	type Currency = Balances;
	// The ubiquitous event type.
	type Event = Event;
	type PalletId = RewardPalletId;
	type SScheduler = Scheduler;
	type AScheduler = Scheduler;
	type SPalletsOrigin = OriginCaller;
	type SProposal = Call;
	type WeightInfo = pallet_sminer::weights::SubstrateWeight<Runtime>;
	type ItemLimit = ConstU32<10_000>;
	type MultipleFines = MultipleFines;
	type DepositBufferPeriod = DepositBufferPeriod;
	type CalculFailureFee = Sminer;
	type OneDayBlock = OneDay;
}
parameter_types! {
	pub const SegbkPalletId: PalletId = PalletId(*b"rewardpt");
	#[derive(Clone, PartialEq, Eq)]
	pub const StringLimit: u32 = 10240;
	#[derive(Clone, PartialEq, Eq)]
	pub const RandomLimit: u32 = 10240;
	pub const OneHours: BlockNumber = HOURS;
}

impl pallet_segment_book::Config for Runtime {
	type Currency = Balances;
	// The ubiquitous event type.
	type Event = Event;
	type MyPalletId = SegbkPalletId;
	type MyRandomness = RandomnessCollectiveFlip;
	type WeightInfo = pallet_segment_book::weights::SubstrateWeight<Runtime>;
	type AuthorityId = pallet_file_bank::crypto::TestAuthId;
	type StringLimit = StringLimit;
	type RandomLimit = RandomLimit;
	type OneDay = OneDay;
	type OneHours = OneHours;
	type File = FileBank;
	type Scheduler = FileMap;
	type MinerControl = Sminer;
	type FindAuthor = pallet_session::FindAccountFromAuthorIndex<Self, Babe>;
}

parameter_types! {
	pub const FilbakPalletId: PalletId = PalletId(*b"rewardpt");
	pub const OneDay: BlockNumber = DAYS;
}

impl pallet_file_bank::Config for Runtime {
	type Currency = Balances;
	// The ubiquitous event type.
	type Event = Event;
	type Call = Call;
	type FilbakPalletId = FilbakPalletId;
	type FindAuthor = pallet_session::FindAccountFromAuthorIndex<Self, Babe>;
	type WeightInfo = pallet_file_bank::weights::SubstrateWeight<Runtime>;
	type MinerControl = Sminer;
	type MyRandomness = RandomnessCollectiveFlip;
	type Scheduler = FileMap;
	type StringLimit = StringLimit;
	type OneDay = OneDay;
}

parameter_types! {
	pub const FileMapPalletId: PalletId = PalletId(*b"filmpdpt");
}

impl pallet_file_map::Config for Runtime {
	type Currency = Balances;
	// The ubiquitous event type.
	type Event = Event;
	type FileMapPalletId = FileMapPalletId;
	type StringLimit = StringLimit;
}

impl<LocalCall> frame_system::offchain::CreateSignedTransaction<LocalCall> for Runtime
where
	Call: From<LocalCall>,
{
	fn create_transaction<C: frame_system::offchain::AppCrypto<Self::Public, Self::Signature>>(
		call: Call,
		public: <Signature as sp_runtime::traits::Verify>::Signer,
		account: AccountId,
		nonce: Index,
	) -> Option<(Call, <UncheckedExtrinsic as sp_runtime::traits::Extrinsic>::SignaturePayload)> {
		let tip = 0;
		// take the biggest period possible.
		let period =
			BlockHashCount::get().checked_next_power_of_two().map(|c| c / 2).unwrap_or(2) as u64;
		let current_block = System::block_number()
			.saturated_into::<u64>()
			// The `System::block_number` is initialized with `n+1`,
			// so the actual block number is `n`.
			.saturating_sub(1);
		let era = Era::mortal(period, current_block);
		let extra = (
			frame_system::CheckNonZeroSender::<Runtime>::new(),
			frame_system::CheckSpecVersion::<Runtime>::new(),
			frame_system::CheckTxVersion::<Runtime>::new(),
			frame_system::CheckGenesis::<Runtime>::new(),
			frame_system::CheckEra::<Runtime>::from(era),
			frame_system::CheckNonce::<Runtime>::from(nonce),
			frame_system::CheckWeight::<Runtime>::new(),
			pallet_transaction_payment::ChargeTransactionPayment::<Runtime>::from(tip),
		);
		let raw_payload = SignedPayload::new(call, extra)
			.map_err(|e| {
				log::warn!("Unable to create signed payload: {:?}", e);
			})
			.ok()?;
		let signature = raw_payload.using_encoded(|payload| C::sign(payload, public))?;
		let address = Indices::unlookup(account);
		let (call, extra, _) = raw_payload.deconstruct();
		Some((call, (address, signature.into(), extra)))
		// let (call, extra, _) = raw_payload.deconstruct();
		// Some((call, (sp_runtime::MultiAddress::Index(()), signature.into(), extra)))
	}
}

impl frame_system::offchain::SigningTypes for Runtime {
	type Public = <Signature as sp_runtime::traits::Verify>::Signer;
	type Signature = Signature;
}

/** * End This Block ** */

parameter_types! {
	pub const DepositPerItem: Balance = deposit(1, 0);
	pub const DepositPerByte: Balance = deposit(0, 1);
	pub const MaxValueSize: u32 = 16 * 1024;
	// The lazy deletion runs inside on_initialize.
	pub DeletionWeightLimit: Weight = AVERAGE_ON_INITIALIZE_RATIO *
		RuntimeBlockWeights::get().max_block;
	// The weight needed for decoding the queue should be less or equal than a fifth
	// of the overall weight dedicated to the lazy deletion.
	pub DeletionQueueDepth: u32 = ((DeletionWeightLimit::get() / (
			<Runtime as pallet_contracts::Config>::WeightInfo::on_initialize_per_queue_item(1) -
			<Runtime as pallet_contracts::Config>::WeightInfo::on_initialize_per_queue_item(0)
		)) / 5) as u32;
	pub Schedule: pallet_contracts::Schedule<Runtime> = Default::default();
}

impl pallet_contracts::Config for Runtime {
	type Time = Timestamp;
	type Randomness = RandomnessCollectiveFlip;
	type Currency = Balances;
	type Event = Event;
	type Call = Call;
	/// The safest default is to allow no calls at all.
	///
	/// Runtimes should whitelist dispatchables that are allowed to be called from contracts
	/// and make sure they are stable. Dispatchables exposed to contracts are not allowed to
	/// change because that would break already deployed contracts. The `Call` structure itself
	/// is not allowed to change the indices of existing pallets, too.
	type CallFilter = Nothing;
	type DepositPerItem = DepositPerItem;
	type DepositPerByte = DepositPerByte;
	type CallStack = [pallet_contracts::Frame<Self>; 31];
	type WeightPrice = pallet_transaction_payment::Pallet<Self>;
	type WeightInfo = pallet_contracts::weights::SubstrateWeight<Self>;
	type ChainExtension = ();
	type DeletionQueueDepth = DeletionQueueDepth;
	type DeletionWeightLimit = DeletionWeightLimit;
	type Schedule = Schedule;
	type AddressGenerator = pallet_contracts::DefaultAddressGenerator;
}

parameter_types! {
	pub const PreimageMaxSize: u32 = 4096 * 1024;
	pub const PreimageBaseDeposit: Balance = 1 * DOLLARS;
	// One cent: $10,000 / MB
	pub const PreimageByteDeposit: Balance = 1 * CENTS;
}

impl pallet_preimage::Config for Runtime {
	type WeightInfo = pallet_preimage::weights::SubstrateWeight<Runtime>;
	type Event = Event;
	type Currency = Balances;
	type ManagerOrigin = EnsureRoot<AccountId>;
	type MaxSize = PreimageMaxSize;
	type BaseDeposit = PreimageBaseDeposit;
	type ByteDeposit = PreimageByteDeposit;
}

parameter_types! {
	pub const ChildBountyValueMinimum: Balance = 1 * DOLLARS;
}

impl pallet_child_bounties::Config for Runtime {
	type Event = Event;
	type MaxActiveChildBountyCount = ConstU32<5>;
	type ChildBountyValueMinimum = ChildBountyValueMinimum;
	type WeightInfo = pallet_child_bounties::weights::SubstrateWeight<Runtime>;
}

parameter_types! {
	pub const AssetDeposit: Balance = 100 * DOLLARS;
	pub const ApprovalDeposit: Balance = 1 * DOLLARS;
	pub const AsetStringLimit: u32 = 50;
	pub const MetadataDepositBase: Balance = 10 * DOLLARS;
	pub const MetadataDepositPerByte: Balance = 1 * DOLLARS;
}

impl pallet_assets::Config for Runtime {
	type Event = Event;
	type Balance = u128;
	type AssetId = u32;
	type Currency = Balances;
	type ForceOrigin = EnsureRoot<AccountId>;
	type AssetDeposit = AssetDeposit;
	type AssetAccountDeposit = ConstU128<DOLLARS>;
	type MetadataDepositBase = MetadataDepositBase;
	type MetadataDepositPerByte = MetadataDepositPerByte;
	type ApprovalDeposit = ApprovalDeposit;
	type StringLimit = AsetStringLimit;
	type Freezer = ();
	type Extra = ();
	type WeightInfo = pallet_assets::weights::SubstrateWeight<Runtime>;
}

impl pallet_mmr::Config for Runtime {
	const INDEXING_PREFIX: &'static [u8] = b"mmr";
	type Hashing = <Runtime as frame_system::Config>::Hashing;
	type Hash = <Runtime as frame_system::Config>::Hash;
	type LeafData = frame_system::Pallet<Self>;
	type OnNewRoot = ();
	type WeightInfo = ();
}

impl pallet_asset_tx_payment::Config for Runtime {
	type Fungibles = Assets;
	type OnChargeAssetTransaction = pallet_asset_tx_payment::FungiblesAdapter<
		pallet_assets::BalanceToAssetBalance<Balances, Runtime, ConvertInto>,
		CreditToBlockAuthor,
	>;
}

parameter_types! {
	pub const IndexDeposit: Balance = 1 * DOLLARS;
}

impl pallet_indices::Config for Runtime {
	type AccountIndex = AccountIndex;
	type Currency = Balances;
	type Deposit = IndexDeposit;
	type Event = Event;
	type WeightInfo = pallet_indices::weights::SubstrateWeight<Runtime>;
}

/** * Frontier Start------------------------------------------------------------------ ** */
pub struct FindAuthorTruncated<F>(PhantomData<F>);
impl<F: FindAuthor<u32>> FindAuthor<H160> for FindAuthorTruncated<F> {
	fn find_author<'a, I>(digests: I) -> Option<H160>
	where
		I: 'a + IntoIterator<Item = (ConsensusEngineId, &'a [u8])>,
	{
		if let Some(author_index) = F::find_author(digests) {
			let authority_id = Babe::authorities()[author_index as usize].clone();
			return Some(H160::from_slice(&authority_id.0.to_raw_vec()[4..24]));
		}
		None
	}
}

parameter_types! {
	pub const ChainId: u64 = 11330;
	pub BlockGasLimit: U256 = U256::from(u32::max_value());
	pub PrecompilesValue: FrontierPrecompiles<Runtime> = FrontierPrecompiles::<_>::new();
}

impl pallet_evm::Config for Runtime {
	type FeeCalculator = BaseFee;
	type GasWeightMapping = ();
	type BlockHashMapping = pallet_ethereum::EthereumBlockHashMapping<Self>;
	type CallOrigin = EnsureAddressTruncated;
	type WithdrawOrigin = EnsureAddressTruncated;
	type AddressMapping = HashedAddressMapping<BlakeTwo256>;
	type Currency = Balances;
	type Event = Event;
	type Runner = pallet_evm::runner::stack::Runner<Self>;
	type PrecompilesType = FrontierPrecompiles<Self>;
	type PrecompilesValue = PrecompilesValue;
	type ChainId = ChainId;
	type BlockGasLimit = BlockGasLimit;
	type OnChargeTransaction = ();
	type FindAuthor = FindAuthorTruncated<Babe>;
}

impl pallet_ethereum::Config for Runtime {
	type Event = Event;
	type StateRoot = pallet_ethereum::IntermediateStateRoot<Self>;
}

frame_support::parameter_types! {
	pub BoundDivision: U256 = U256::from(1024);
}

impl pallet_dynamic_fee::Config for Runtime {
	type MinGasPriceBoundDivisor = BoundDivision;
}

frame_support::parameter_types! {
	pub IsActive: bool = true;
	pub DefaultBaseFeePerGas: U256 = U256::from(1_000_000_000);
}

pub struct BaseFeeThreshold;
impl pallet_base_fee::BaseFeeThreshold for BaseFeeThreshold {
	fn lower() -> Permill {
		Permill::zero()
	}
	fn ideal() -> Permill {
		Permill::from_parts(500_000)
	}
	fn upper() -> Permill {
		Permill::from_parts(1_000_000)
	}
}

impl pallet_base_fee::Config for Runtime {
	type Event = Event;
	type Threshold = BaseFeeThreshold;
	type IsActive = IsActive;
	type DefaultBaseFeePerGas = DefaultBaseFeePerGas;
}

pub struct TransactionConverter;
impl fp_rpc::ConvertTransaction<UncheckedExtrinsic> for TransactionConverter {
	fn convert_transaction(&self, transaction: pallet_ethereum::Transaction) -> UncheckedExtrinsic {
		UncheckedExtrinsic::new_unsigned(
			pallet_ethereum::Call::<Runtime>::transact { transaction }.into(),
		)
	}
}

impl fp_rpc::ConvertTransaction<opaque::UncheckedExtrinsic> for TransactionConverter {
	fn convert_transaction(
		&self,
		transaction: pallet_ethereum::Transaction,
	) -> opaque::UncheckedExtrinsic {
		let extrinsic = UncheckedExtrinsic::new_unsigned(
			pallet_ethereum::Call::<Runtime>::transact { transaction }.into(),
		);
		let encoded = extrinsic.encode();
		opaque::UncheckedExtrinsic::decode(&mut &encoded[..])
			.expect("Encoded extrinsic is always valid")
	}
}

impl fp_self_contained::SelfContainedCall for Call {
	type SignedInfo = H160;

	fn is_self_contained(&self) -> bool {
		match self {
			Call::Ethereum(call) => call.is_self_contained(),
			_ => false,
		}
	}

	fn check_self_contained(&self) -> Option<Result<Self::SignedInfo, TransactionValidityError>> {
		match self {
			Call::Ethereum(call) => call.check_self_contained(),
			_ => None,
		}
	}

	fn validate_self_contained(&self, info: &Self::SignedInfo) -> Option<TransactionValidity> {
		match self {
			Call::Ethereum(call) => call.validate_self_contained(info),
			_ => None,
		}
	}

	fn pre_dispatch_self_contained(
		&self,
		info: &Self::SignedInfo,
	) -> Option<Result<(), TransactionValidityError>> {
		match self {
			Call::Ethereum(call) => call.pre_dispatch_self_contained(info),
			_ => None,
		}
	}

	fn apply_self_contained(
		self,
		info: Self::SignedInfo,
	) -> Option<sp_runtime::DispatchResultWithInfo<PostDispatchInfoOf<Self>>> {
		match self {
			call @ Call::Ethereum(pallet_ethereum::Call::transact { .. }) => Some(
				call.dispatch(Origin::from(pallet_ethereum::RawOrigin::EthereumTransaction(info))),
			),
			_ => None,
		}
	}
}
/** * Frontier End-------------------------------------------------------------------- ** */

// Create the runtime by composing the FRAME pallets that were previously configured.
construct_runtime!(
	pub enum Runtime where
		Block = Block,
		NodeBlock = opaque::Block,
		UncheckedExtrinsic = UncheckedExtrinsic
	{
		// Basic stuff
		System: frame_system = 0,
		RandomnessCollectiveFlip: pallet_randomness_collective_flip = 1,
		Timestamp: pallet_timestamp = 2,
		Sudo: pallet_sudo = 3,
		Scheduler: pallet_scheduler = 4,
		Preimage: pallet_preimage = 5,
		Mmr: pallet_mmr = 6,

		// Account lookup
		Indices: pallet_indices = 7,

		// Tokens & Fees
		Balances: pallet_balances = 10,
		TransactionPayment: pallet_transaction_payment = 11,
		Assets: pallet_assets = 12,
		AssetTxPayment: pallet_asset_tx_payment = 13,

		// Consensus
		Authorship: pallet_authorship = 20,
		Babe: pallet_babe = 21,
		Grandpa: pallet_grandpa = 22,
		Staking: pallet_cess_staking = 23,
		Session: pallet_session = 24,
		Historical: pallet_session_historical = 25,
		Offences: pallet_offences = 26,
		ImOnline: pallet_im_online = 27,
		AuthorityDiscovery: pallet_authority_discovery = 28,
		BagsList: pallet_bags_list = 29,
		ElectionProviderMultiPhase: pallet_election_provider_multi_phase = 30,

		// Governance
		Council: pallet_collective::<Instance1> = 40,
		TechnicalCommittee: pallet_collective::<Instance2> = 41,
		TechnicalMembership: pallet_membership::<Instance1> = 42,
		Treasury: pallet_treasury = 43,
		Bounties: pallet_bounties = 44,
		ChildBounties: pallet_child_bounties = 45,

		// Smart contracts
		Contracts: pallet_contracts = 50,
		Ethereum: pallet_ethereum = 51,
		EVM: pallet_evm = 52,
		DynamicFee: pallet_dynamic_fee = 53,
		BaseFee: pallet_base_fee = 54,

		// CESS pallets
		FileBank: pallet_file_bank = 60,
		FileMap: pallet_file_map = 61,
		SegmentBook: pallet_segment_book = 62,
		Sminer: pallet_sminer = 63,
	}
);

mod mmr {
	use super::Runtime;
	pub use pallet_mmr::primitives::*;

	pub type Leaf = <<Runtime as pallet_mmr::Config>::LeafData as LeafDataProvider>::LeafData;
	pub type Hash = <Runtime as pallet_mmr::Config>::Hash;
	pub type Hashing = <Runtime as pallet_mmr::Config>::Hashing;
}

pub type AccountIndex = u32;

/// The address format for describing accounts.
pub type Address = sp_runtime::MultiAddress<AccountId, AccountIndex>;
/// Block header type as expected by this runtime.
pub type Header = generic::Header<BlockNumber, BlakeTwo256>;
/// Block type as expected by this runtime.
pub type Block = generic::Block<Header, UncheckedExtrinsic>;
/// A Block signed with a Justification
pub type SignedBlock = generic::SignedBlock<Block>;
/// BlockId type as expected by this runtime.
pub type BlockId = generic::BlockId<Block>;
/// The SignedExtension to the basic transaction logic.
pub type SignedExtra = (
	frame_system::CheckNonZeroSender<Runtime>,
	frame_system::CheckSpecVersion<Runtime>,
	frame_system::CheckTxVersion<Runtime>,
	frame_system::CheckGenesis<Runtime>,
	frame_system::CheckEra<Runtime>,
	frame_system::CheckNonce<Runtime>,
	frame_system::CheckWeight<Runtime>,
	pallet_transaction_payment::ChargeTransactionPayment<Runtime>,
);
/// Unchecked extrinsic type as expected by this runtime.
pub type UncheckedExtrinsic =
	fp_self_contained::UncheckedExtrinsic<Address, Call, Signature, SignedExtra>;
/// Extrinsic type that has already been checked.
pub type CheckedExtrinsic = fp_self_contained::CheckedExtrinsic<AccountId, Call, SignedExtra, H160>;
/// The payload being signed in transactions.
pub type SignedPayload = generic::SignedPayload<Call, SignedExtra>;
// Executive: handles dispatch to the various modules.
pub type Executive = frame_executive::Executive<
	Runtime,
	Block,
	frame_system::ChainContext<Runtime>,
	Runtime,
	AllPallets,
>;

#[cfg(feature = "runtime-benchmarks")]
#[macro_use]
extern crate frame_benchmarking;

#[cfg(feature = "runtime-benchmarks")]
mod benches {
	define_benchmarks!(
		[frame_benchmarking, BaselineBench::<Runtime>]
		[frame_system, SystemBench::<Runtime>]
		[pallet_balances, Balances]
		[pallet_timestamp, Timestamp]
		[pallet_contracts, Contracts]
		[pallet_sminer, Sminer]
		[pallet_file_bank, FileBankBench::<Runtime>]
<<<<<<< HEAD
		[pallet_file_map, FileMapBench::<Runtime>]
		[pallet_segment_book, SegmentBookBench::<Runtime>]
=======
>>>>>>> 15b66d50
		[pallet_collective::<Instance1>, Council]
		[pallet_collective::<Instance2>, TechnicalCommittee]
		// [pallet_evm, PalletEvmBench::<Runtime>]
	);
}

impl_runtime_apis! {
	impl sp_api::Core<Block> for Runtime {
		fn version() -> RuntimeVersion {
			VERSION
		}

		fn execute_block(block: Block) {
			Executive::execute_block(block);
		}

		fn initialize_block(header: &<Block as BlockT>::Header) {
			Executive::initialize_block(header)
		}
	}

	impl sp_api::Metadata<Block> for Runtime {
		fn metadata() -> OpaqueMetadata {
			OpaqueMetadata::new(Runtime::metadata().into())
		}
	}

	impl sp_block_builder::BlockBuilder<Block> for Runtime {
		fn apply_extrinsic(extrinsic: <Block as BlockT>::Extrinsic) -> ApplyExtrinsicResult {
			Executive::apply_extrinsic(extrinsic)
		}

		fn finalize_block() -> <Block as BlockT>::Header {
			Executive::finalize_block()
		}

		fn inherent_extrinsics(data: InherentData) -> Vec<<Block as BlockT>::Extrinsic> {
			data.create_extrinsics()
		}

		fn check_inherents(
			block: Block,
			data: InherentData,
		) -> CheckInherentsResult {
			data.check_extrinsics(&block)
		}
	}

	impl sp_transaction_pool::runtime_api::TaggedTransactionQueue<Block> for Runtime {
		fn validate_transaction(
			source: TransactionSource,
			tx: <Block as BlockT>::Extrinsic,
			block_hash: <Block as BlockT>::Hash,
		) -> TransactionValidity {
			Executive::validate_transaction(source, tx, block_hash)
		}
	}

	impl sp_offchain::OffchainWorkerApi<Block> for Runtime {
		fn offchain_worker(header: &<Block as BlockT>::Header) {
			Executive::offchain_worker(header)
		}
	}

	impl sp_consensus_babe::BabeApi<Block> for Runtime {
		fn configuration() -> sp_consensus_babe::BabeGenesisConfiguration {
			// The choice of `c` parameter (where `1 - c` represents the
			// probability of a slot being empty), is done in accordance to the
			// slot duration and expected target block time, for safely
			// resisting network delays of maximum two seconds.
			// <https://research.web3.foundation/en/latest/polkadot/BABE/Babe/#6-practical-results>
			sp_consensus_babe::BabeGenesisConfiguration {
				slot_duration: Babe::slot_duration(),
				epoch_length: EpochDuration::get(),
				c: BABE_GENESIS_EPOCH_CONFIG.c,
				genesis_authorities: Babe::authorities().to_vec(),
				randomness: Babe::randomness(),
				allowed_slots: BABE_GENESIS_EPOCH_CONFIG.allowed_slots,
			}
		}

		fn current_epoch_start() -> sp_consensus_babe::Slot {
			Babe::current_epoch_start()
		}

		fn current_epoch() -> sp_consensus_babe::Epoch {
			Babe::current_epoch()
		}

		fn next_epoch() -> sp_consensus_babe::Epoch {
			Babe::next_epoch()
		}

		fn generate_key_ownership_proof(
			_slot: sp_consensus_babe::Slot,
			authority_id: sp_consensus_babe::AuthorityId,
		) -> Option<sp_consensus_babe::OpaqueKeyOwnershipProof> {
			use codec::Encode;

			Historical::prove((sp_consensus_babe::KEY_TYPE, authority_id))
				.map(|p| p.encode())
				.map(sp_consensus_babe::OpaqueKeyOwnershipProof::new)
		}

		fn submit_report_equivocation_unsigned_extrinsic(
			equivocation_proof: sp_consensus_babe::EquivocationProof<<Block as BlockT>::Header>,
			key_owner_proof: sp_consensus_babe::OpaqueKeyOwnershipProof,
		) -> Option<()> {
			let key_owner_proof = key_owner_proof.decode()?;

			Babe::submit_unsigned_equivocation_report(
				equivocation_proof,
				key_owner_proof,
			)
		}
	}

	impl sp_authority_discovery::AuthorityDiscoveryApi<Block> for Runtime {
		fn authorities() -> Vec<AuthorityDiscoveryId> {
			AuthorityDiscovery::authorities()
		}
	}

	impl sp_session::SessionKeys<Block> for Runtime {
		fn generate_session_keys(seed: Option<Vec<u8>>) -> Vec<u8> {
			opaque::SessionKeys::generate(seed)
		}

		fn decode_session_keys(
			encoded: Vec<u8>,
		) -> Option<Vec<(Vec<u8>, KeyTypeId)>> {
			opaque::SessionKeys::decode_into_raw_public_keys(&encoded)
		}
	}

	impl pallet_mmr::primitives::MmrApi<
		Block,
		mmr::Hash,
	> for Runtime {
		fn generate_proof(leaf_index: pallet_mmr::primitives::LeafIndex)
			-> Result<(mmr::EncodableOpaqueLeaf, mmr::Proof<mmr::Hash>), mmr::Error>
		{
			Mmr::generate_proof(leaf_index)
				.map(|(leaf, proof)| (mmr::EncodableOpaqueLeaf::from_leaf(&leaf), proof))
		}

		fn verify_proof(leaf: mmr::EncodableOpaqueLeaf, proof: mmr::Proof<mmr::Hash>)
			-> Result<(), mmr::Error>
		{
			let leaf: mmr::Leaf = leaf
				.into_opaque_leaf()
				.try_decode()
				.ok_or(mmr::Error::Verify)?;
			Mmr::verify_leaf(leaf, proof)
		}

		fn verify_proof_stateless(
			root: mmr::Hash,
			leaf: mmr::EncodableOpaqueLeaf,
			proof: mmr::Proof<mmr::Hash>
		) -> Result<(), mmr::Error> {
			let node = mmr::DataOrHash::Data(leaf.into_opaque_leaf());
			pallet_mmr::verify_leaf_proof::<mmr::Hashing, _>(root, node, proof)
		}
	}

	impl fg_primitives::GrandpaApi<Block> for Runtime {
		fn grandpa_authorities() -> GrandpaAuthorityList {
			Grandpa::grandpa_authorities()
		}

		fn current_set_id() -> fg_primitives::SetId {
			Grandpa::current_set_id()
		}

		fn submit_report_equivocation_unsigned_extrinsic(
			equivocation_proof: fg_primitives::EquivocationProof<
				<Block as BlockT>::Hash,
				NumberFor<Block>,
			>,
			key_owner_proof: fg_primitives::OpaqueKeyOwnershipProof,
		) -> Option<()> {
			let key_owner_proof = key_owner_proof.decode()?;

			Grandpa::submit_unsigned_equivocation_report(
				equivocation_proof,
				key_owner_proof,
			)
		}

		fn generate_key_ownership_proof(
			_set_id: fg_primitives::SetId,
			authority_id: GrandpaId,
		) -> Option<fg_primitives::OpaqueKeyOwnershipProof> {
			use codec::Encode;

			Historical::prove((fg_primitives::KEY_TYPE, authority_id))
				.map(|p| p.encode())
				.map(fg_primitives::OpaqueKeyOwnershipProof::new)
		}
	}

	impl frame_system_rpc_runtime_api::AccountNonceApi<Block, AccountId, Index> for Runtime {
		fn account_nonce(account: AccountId) -> Index {
			System::account_nonce(account)
		}
	}

	impl pallet_transaction_payment_rpc_runtime_api::TransactionPaymentApi<Block, Balance> for Runtime {
		fn query_info(
			uxt: <Block as BlockT>::Extrinsic,
			len: u32,
		) -> pallet_transaction_payment_rpc_runtime_api::RuntimeDispatchInfo<Balance> {
			TransactionPayment::query_info(uxt, len)
		}
		fn query_fee_details(
			uxt: <Block as BlockT>::Extrinsic,
			len: u32,
		) -> pallet_transaction_payment::FeeDetails<Balance> {
			TransactionPayment::query_fee_details(uxt, len)
		}
	}

	impl pallet_contracts_rpc_runtime_api::ContractsApi<
		Block, AccountId, Balance, BlockNumber, Hash,
	>
		for Runtime
	{
		fn call(
			origin: AccountId,
			dest: AccountId,
			value: Balance,
			gas_limit: u64,
			storage_deposit_limit: Option<Balance>,
			input_data: Vec<u8>,
		) -> pallet_contracts_primitives::ContractExecResult<Balance> {
			Contracts::bare_call(origin, dest, value, gas_limit, storage_deposit_limit, input_data, true)
		}

		fn instantiate(
			origin: AccountId,
			value: Balance,
			gas_limit: u64,
			storage_deposit_limit: Option<Balance>,
			code: pallet_contracts_primitives::Code<Hash>,
			data: Vec<u8>,
			salt: Vec<u8>,
		) -> pallet_contracts_primitives::ContractInstantiateResult<AccountId, Balance>
		{
			Contracts::bare_instantiate(origin, value, gas_limit, storage_deposit_limit, code, data, salt, true)
		}

		fn upload_code(
			origin: AccountId,
			code: Vec<u8>,
			storage_deposit_limit: Option<Balance>,
		) -> pallet_contracts_primitives::CodeUploadResult<Hash, Balance>
		{
			Contracts::bare_upload_code(origin, code, storage_deposit_limit)
		}

		fn get_storage(
			address: AccountId,
			key: [u8; 32],
		) -> pallet_contracts_primitives::GetStorageResult {
			Contracts::get_storage(address, key)
		}
	}

	impl fp_rpc::EthereumRuntimeRPCApi<Block> for Runtime {
		fn chain_id() -> u64 {
			<Runtime as pallet_evm::Config>::ChainId::get()
		}

		fn account_basic(address: H160) -> EVMAccount {
			EVM::account_basic(&address)
		}

		fn gas_price() -> U256 {
			<Runtime as pallet_evm::Config>::FeeCalculator::min_gas_price()
		}

		fn account_code_at(address: H160) -> Vec<u8> {
			EVM::account_codes(address)
		}

		fn author() -> H160 {
			<pallet_evm::Pallet<Runtime>>::find_author()
		}

		fn storage_at(address: H160, index: U256) -> H256 {
			let mut tmp = [0u8; 32];
			index.to_big_endian(&mut tmp);
			EVM::account_storages(address, H256::from_slice(&tmp[..]))
		}

		fn call(
			from: H160,
			to: H160,
			data: Vec<u8>,
			value: U256,
			gas_limit: U256,
			max_fee_per_gas: Option<U256>,
			max_priority_fee_per_gas: Option<U256>,
			nonce: Option<U256>,
			estimate: bool,
			access_list: Option<Vec<(H160, Vec<H256>)>>,
		) -> Result<pallet_evm::CallInfo, sp_runtime::DispatchError> {
			let config = if estimate {
				let mut config = <Runtime as pallet_evm::Config>::config().clone();
				config.estimate = true;
				Some(config)
			} else {
				None
			};

			let is_transactional = false;
			<Runtime as pallet_evm::Config>::Runner::call(
				from,
				to,
				data,
				value,
				gas_limit.low_u64(),
				max_fee_per_gas,
				max_priority_fee_per_gas,
				nonce,
				access_list.unwrap_or_default(),
				is_transactional,
				config.as_ref().unwrap_or(<Runtime as pallet_evm::Config>::config()),
			).map_err(|err| err.into())
		}

		fn create(
			from: H160,
			data: Vec<u8>,
			value: U256,
			gas_limit: U256,
			max_fee_per_gas: Option<U256>,
			max_priority_fee_per_gas: Option<U256>,
			nonce: Option<U256>,
			estimate: bool,
			access_list: Option<Vec<(H160, Vec<H256>)>>,
		) -> Result<pallet_evm::CreateInfo, sp_runtime::DispatchError> {
			let config = if estimate {
				let mut config = <Runtime as pallet_evm::Config>::config().clone();
				config.estimate = true;
				Some(config)
			} else {
				None
			};

			let is_transactional = false;
			<Runtime as pallet_evm::Config>::Runner::create(
				from,
				data,
				value,
				gas_limit.low_u64(),
				max_fee_per_gas,
				max_priority_fee_per_gas,
				nonce,
				access_list.unwrap_or_default(),
				is_transactional,
				config.as_ref().unwrap_or(<Runtime as pallet_evm::Config>::config()),
			).map_err(|err| err.into())
		}

		fn current_transaction_statuses() -> Option<Vec<TransactionStatus>> {
			Ethereum::current_transaction_statuses()
		}

		fn current_block() -> Option<pallet_ethereum::Block> {
			Ethereum::current_block()
		}

		fn current_receipts() -> Option<Vec<pallet_ethereum::Receipt>> {
			Ethereum::current_receipts()
		}

		fn current_all() -> (
			Option<pallet_ethereum::Block>,
			Option<Vec<pallet_ethereum::Receipt>>,
			Option<Vec<TransactionStatus>>
		) {
			(
				Ethereum::current_block(),
				Ethereum::current_receipts(),
				Ethereum::current_transaction_statuses()
			)
		}

		fn extrinsic_filter(
			xts: Vec<<Block as BlockT>::Extrinsic>,
		) -> Vec<EthereumTransaction> {
			xts.into_iter().filter_map(|xt| match xt.0.function {
				Call::Ethereum(transact { transaction }) => Some(transaction),
				_ => None
			}).collect::<Vec<EthereumTransaction>>()
		}

		fn elasticity() -> Option<Permill> {
			Some(BaseFee::elasticity())
		}
	}

	impl fp_rpc::ConvertTransactionRuntimeApi<Block> for Runtime {
		fn convert_transaction(transaction: EthereumTransaction) -> <Block as BlockT>::Extrinsic {
			UncheckedExtrinsic::new_unsigned(
				pallet_ethereum::Call::<Runtime>::transact { transaction }.into(),
			)
		}
	}

	#[cfg(feature = "runtime-benchmarks")]
	impl frame_benchmarking::Benchmark<Block> for Runtime {
		fn benchmark_metadata(extra: bool) -> (
			Vec<frame_benchmarking::BenchmarkList>,
			Vec<frame_support::traits::StorageInfo>,
		) {
			use frame_benchmarking::{baseline, Benchmarking, BenchmarkList};
			use frame_support::traits::StorageInfoTrait;
			use frame_system_benchmarking::Pallet as SystemBench;
			use pallet_file_bank::benchmarking::Pallet as FileBankBench;
<<<<<<< HEAD
			use pallet_file_map::benchmarking::Pallet as FileMapBench;
			use pallet_segment_book::benchmarking::Pallet as SegmentBookBench;
=======
>>>>>>> 15b66d50
			// use pallet_sminer::benchmarking::Pallet as SminerBench;
			use baseline::Pallet as BaselineBench;

			let mut list = Vec::<BenchmarkList>::new();
			list_benchmarks!(list, extra);

			let storage_info = AllPalletsWithSystem::storage_info();

			return (list, storage_info)
		}

		fn dispatch_benchmark(
			config: frame_benchmarking::BenchmarkConfig
		) -> Result<Vec<frame_benchmarking::BenchmarkBatch>, sp_runtime::RuntimeString> {
			use frame_benchmarking::{baseline, Benchmarking, BenchmarkBatch,  TrackedStorageKey};
			use pallet_evm::Pallet as PalletEvmBench;
			use frame_system_benchmarking::Pallet as SystemBench;
			use pallet_file_bank::benchmarking::Pallet as FileBankBench;
<<<<<<< HEAD
			use pallet_file_map::benchmarking::Pallet as FileMapBench;
			use pallet_segment_book::benchmarking::Pallet as SegmentBookBench;
=======
>>>>>>> 15b66d50
			// use pallet_sminer::benchmarking::::Pallet as SminerBench;
			use baseline::Pallet as BaselineBench;

			impl frame_system_benchmarking::Config for Runtime {}
			impl pallet_file_bank::benchmarking::Config for Runtime{}
<<<<<<< HEAD
			impl pallet_file_map::benchmarking::Config for Runtime{}
			impl pallet_segment_book::benchmarking::Config for Runtime{}
=======
>>>>>>> 15b66d50
			// impl pallet_file_bank::benchmarking::Config for Runtime{}
			impl baseline::Config for Runtime {}

			let whitelist: Vec<TrackedStorageKey> = vec![
				// Block Number
				hex_literal::hex!("26aa394eea5630e07c48ae0c9558cef702a5c1b19ab7a04f536c519aca4983ac").to_vec().into(),
				// Total Issuance
				hex_literal::hex!("c2261276cc9d1f8598ea4b6a74b15c2f57c875e4cff74148e4628f264b974c80").to_vec().into(),
				// Execution Phase
				hex_literal::hex!("26aa394eea5630e07c48ae0c9558cef7ff553b5a9862a516939d82b3d3d8661a").to_vec().into(),
				// Event Count
				hex_literal::hex!("26aa394eea5630e07c48ae0c9558cef70a98fdbe9ce6c55837576c60c7af3850").to_vec().into(),
				// System Events
				hex_literal::hex!("26aa394eea5630e07c48ae0c9558cef780d41e5e16056765bc8461851072c9d7").to_vec().into(),
				// System BlockWeight
				hex_literal::hex!("26aa394eea5630e07c48ae0c9558cef734abf5cb34d6244378cddbf18e849d96").to_vec().into(),
			];

			let mut batches = Vec::<BenchmarkBatch>::new();
			let params = (&config, &whitelist);
			add_benchmarks!(params, batches);

			Ok(batches)
		}
	}
}

//extension for ink! test
// use codec::Encode;
// use frame_support::log::{
//     error,
//     trace,
// };

// pub struct FetchRandomExtension;
// use pallet_contracts::chain_extension::{
//     ChainExtension,
//     Environment,
//     Ext,
//     InitState,
//     RetVal,
//     SysConfig,
//     UncheckedFrom,
// };
// use sp_runtime::DispatchError;

// impl ChainExtension<Runtime> for FetchRandomExtension {
//     fn call<E: Ext>(
//         func_id: u32,
//         env: Environment<E, InitState>,
//     ) -> Result<RetVal, DispatchError>
//     where
//         <E::T as SysConfig>::AccountId:
//             UncheckedFrom<<E::T as SysConfig>::Hash> + AsRef<[u8]>,
//     {
//         match func_id {
//             1101 => {
//                 let mut env = env.buf_in_buf_out();
//                 let arg: [u8; 32] = env.read_as()?;
//                 let random_seed = crate::RandomnessCollectiveFlip::random(&arg).0;
//                 let random_slice = random_seed.encode();
//                 trace!(
//                     target: "runtime",
//                     "[ChainExtension]|call|func_id:{:}",
//                     func_id
//                 );
//                 env.write(&random_slice, false, None).map_err(|_| {
//                     DispatchError::Other("ChainExtension failed to call random")
//                 })?;
//             }

//             _ => {
//                 error!("Called an unregistered `func_id`: {:}", func_id);
//                 return Err(DispatchError::Other("Unimplemented func_id"))
//             }
//         }
//         Ok(RetVal::Converging(0))
//     }

//     fn enabled() -> bool {
//         true
//     }
// }<|MERGE_RESOLUTION|>--- conflicted
+++ resolved
@@ -1405,11 +1405,8 @@
 		[pallet_contracts, Contracts]
 		[pallet_sminer, Sminer]
 		[pallet_file_bank, FileBankBench::<Runtime>]
-<<<<<<< HEAD
 		[pallet_file_map, FileMapBench::<Runtime>]
 		[pallet_segment_book, SegmentBookBench::<Runtime>]
-=======
->>>>>>> 15b66d50
 		[pallet_collective::<Instance1>, Council]
 		[pallet_collective::<Instance2>, TechnicalCommittee]
 		// [pallet_evm, PalletEvmBench::<Runtime>]
@@ -1832,11 +1829,8 @@
 			use frame_support::traits::StorageInfoTrait;
 			use frame_system_benchmarking::Pallet as SystemBench;
 			use pallet_file_bank::benchmarking::Pallet as FileBankBench;
-<<<<<<< HEAD
 			use pallet_file_map::benchmarking::Pallet as FileMapBench;
 			use pallet_segment_book::benchmarking::Pallet as SegmentBookBench;
-=======
->>>>>>> 15b66d50
 			// use pallet_sminer::benchmarking::Pallet as SminerBench;
 			use baseline::Pallet as BaselineBench;
 
@@ -1855,21 +1849,16 @@
 			use pallet_evm::Pallet as PalletEvmBench;
 			use frame_system_benchmarking::Pallet as SystemBench;
 			use pallet_file_bank::benchmarking::Pallet as FileBankBench;
-<<<<<<< HEAD
 			use pallet_file_map::benchmarking::Pallet as FileMapBench;
 			use pallet_segment_book::benchmarking::Pallet as SegmentBookBench;
-=======
->>>>>>> 15b66d50
+
 			// use pallet_sminer::benchmarking::::Pallet as SminerBench;
 			use baseline::Pallet as BaselineBench;
-
 			impl frame_system_benchmarking::Config for Runtime {}
 			impl pallet_file_bank::benchmarking::Config for Runtime{}
-<<<<<<< HEAD
 			impl pallet_file_map::benchmarking::Config for Runtime{}
 			impl pallet_segment_book::benchmarking::Config for Runtime{}
-=======
->>>>>>> 15b66d50
+
 			// impl pallet_file_bank::benchmarking::Config for Runtime{}
 			impl baseline::Config for Runtime {}
 
