--- conflicted
+++ resolved
@@ -60,14 +60,9 @@
 	parameter_types,
 	dispatch::DispatchClass,
 	traits::{
-<<<<<<< HEAD
-		AsEnsureOriginWithArg, ConstBool, ConstU128, ConstU16, ConstU32, ConstU8, Currency, EitherOfDiverse, EqualPrivilegeOnly,
-		Everything, FindAuthor, Imbalance, InstanceFilter, KeyOwnerProofSystem, Nothing,
-=======
 		AsEnsureOriginWithArg, ConstBool, ConstU128, ConstU16, ConstU32, ConstU8, Currency,
 		CurrencyToVote, EitherOfDiverse, EqualPrivilegeOnly, Everything, FindAuthor, Imbalance,
 		InstanceFilter, KeyOwnerProofSystem, Nothing,
->>>>>>> d8d48d57
 		OnUnbalanced, Randomness, StorageInfo, U128CurrencyToVote,
 	},
 	weights::{
@@ -175,11 +170,7 @@
 	//   `spec_version`, and `authoring_version` are the same between Wasm and native.
 	// This value is set to 100 to notify Polkadot-JS App (https://polkadot.js.org/apps) to use
 	//   the compatible custom types.
-<<<<<<< HEAD
 	spec_version: 119,
-=======
-	spec_version: 115,
->>>>>>> d8d48d57
 	impl_version: 1,
 	apis: RUNTIME_API_VERSIONS,
 	transaction_version: 1,
@@ -967,7 +958,6 @@
 	type MaxAward = MaxAward;
 	type LockInPeriod = LockInPeriod;
 	type ChallengeMinerMax = ChallengeMinerMax;
-<<<<<<< HEAD
 }
 
 parameter_types! {
@@ -975,20 +965,9 @@
 	pub const FrozenDays: BlockNumber = DAYS * 7;
 	#[derive(Clone, Eq, PartialEq)]
 	pub const StateStringMax: u32 = 20;
-}
-
-=======
-}
-
-parameter_types! {
-	#[derive(Clone, Eq, PartialEq)]
-	pub const FrozenDays: BlockNumber = DAYS * 7;
-	#[derive(Clone, Eq, PartialEq)]
-	pub const StateStringMax: u32 = 20;
-
-}
-
->>>>>>> d8d48d57
+
+}
+
 impl pallet_storage_handler::Config for Runtime {
 	type RuntimeEvent = RuntimeEvent;
 	type Currency = Balances;
@@ -1066,11 +1045,8 @@
 	pub const OwnerLimit: u32 = 50000;
 	#[derive(Clone, Eq, PartialEq)]
 	pub const NameMinLength: u32 = 3;
-<<<<<<< HEAD
 	#[derive(Clone, Eq, PartialEq)]
 	pub const RestoralOrderLife: u32 = 250;
-=======
->>>>>>> d8d48d57
 }
 
 impl pallet_file_bank::Config for Runtime {
@@ -1102,10 +1078,7 @@
 	type FragmentCount = FragmentCount;
 	type OwnerLimit = OwnerLimit;
 	type NameMinLength = NameMinLength;
-<<<<<<< HEAD
 	type RestoralOrderLife = RestoralOrderLife;
-=======
->>>>>>> d8d48d57
 }
 
 parameter_types! {
