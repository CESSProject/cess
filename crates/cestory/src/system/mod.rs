--- conflicted
+++ resolved
@@ -292,21 +292,15 @@
         );
         self.keyfairy = Some(keyfairy);
 
-        self.init_external_services();
-    }
-
-    fn init_external_services(&mut self) {
+        self.init_external_services(skey);
+    }
+
+    fn init_external_services(&mut self, skey: rsa::RsaPrivateKey) {
         let (ce, rx) = CesealExpertStub::new();
         //TODO! TO BE REFACOTER HERE!
-<<<<<<< HEAD
         let podr2_key = ces_pdp::gen_keypair_from_private_key(skey);
         let s1 = podr2::new_podr2_api_server(podr2_key.clone(), block);
         let s2 = podr2::new_podr2_verifier_api_server(podr2_key, block);
-=======
-        let podr2_key = ces_pdp::gen_key(2048);
-        let s1 = podr2::new_podr2_api_server(podr2_key.clone(), ce.clone());
-        let s2 = podr2::new_podr2_verifier_api_server(podr2_key, ce);
->>>>>>> 6e4307b5
         self.ext_srvs_made_sender
             .as_ref()
             .expect("ext_srvs_made_sender must be set")
