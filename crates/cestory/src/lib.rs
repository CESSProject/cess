--- conflicted
+++ resolved
@@ -788,74 +788,6 @@
     let keyfairy_ready_rx = cestory.lock(true, true).expect("Failed to lock Ceseal").init(init_args.clone());
     info!("Enclave init OK");
 
-<<<<<<< HEAD
-    let cestory_clone = cestory.clone();
-    tokio::spawn(async move {
-        let ceseal = cestory_clone;
-        let podr2_key = keyfairy_ready_rx.await.expect("expect keyfairy ready");
-        let identity_key = ceseal
-            .lock(true, true)
-            .expect("Failed to lock Ceseal")
-            .system
-            .as_ref()
-            .unwrap()
-            .identity_key
-            .clone();
-        info!("Successfully load podr2 key public key is :{:?}", &podr2_key.pkey.to_pkcs1_der().unwrap().as_bytes());
-        let tee_role = ceseal.lock(true, true).expect("Failed to lock Ceseal").args.role.clone();
-
-        let (ceseal_expert, expert_cmd_rx) = expert::CesealExpertStub::new();
-        let podr2_srv =
-            podr2::new_podr2_api_server(podr2_key.clone(), identity_key.clone().public().0, ceseal_expert.clone())
-                .max_decoding_message_size(104857600)
-                .max_encoding_message_size(104857600);
-        let podr2v_srv = podr2::new_podr2_verifier_api_server(
-            podr2_key.clone(),
-            identity_key.clone().public().0,
-            ceseal_expert.clone(),
-        )
-        .max_decoding_message_size(104857600)
-        .max_encoding_message_size(104857600);
-        let pois_srv = pois::new_pois_certifier_api_server(
-            podr2_key.clone(),
-            pois_param.clone(),
-            identity_key.clone().public().0,
-            ceseal_expert.clone(),
-        )
-        .max_decoding_message_size(104857600)
-        .max_encoding_message_size(104857600);
-        let poisv_srv =
-            pois::new_pois_verifier_api_server(podr2_key, pois_param, identity_key.public().0, ceseal_expert)
-                .max_decoding_message_size(104857600)
-                .max_encoding_message_size(104857600);
-
-        let expert_handler = tokio::spawn(expert::run(ceseal, expert_cmd_rx));
-
-        let ext_srv_handler = tokio::spawn(async move {
-            info!(
-                "keyfairy ready, external server will listening on {} run with {:?} role",
-                public_listener_addr,
-                tee_role.clone()
-            );
-            let mut server = Server::builder();
-            let router = match tee_role {
-                ces_types::WorkerRole::Full => server
-                    .add_service(podr2_srv)
-                    .add_service(podr2v_srv)
-                    .add_service(pois_srv)
-                    .add_service(poisv_srv),
-                ces_types::WorkerRole::Verifier => server.add_service(podr2v_srv).add_service(poisv_srv),
-                ces_types::WorkerRole::Marker => server.add_service(podr2_srv).add_service(pois_srv),
-            };
-            let result = router.serve(public_listener_addr).await;
-            info!("external server shutdown!");
-            result
-        });
-        let result = tokio::try_join!(expert_handler, ext_srv_handler);
-        if let Err(e) = result {
-            panic!("Error in tokio::try_join!: {:?}", e)
-        }
-=======
     let external_server_handler =
         tokio::spawn(run_external_server(cestory.clone(), keyfairy_ready_rx, init_args, public_listener_addr));
     let restored_keyfairy_ready_handler =
@@ -868,7 +800,6 @@
             .serve(inner_listener_addr)
             .await
             .expect("Ceseal server catch panic");
->>>>>>> f46421b2
     });
     let result = tokio::try_join!(ceseal_server_handler, external_server_handler, restored_keyfairy_ready_handler);
     if let Err(e) = result {
@@ -897,6 +828,7 @@
         .unwrap()
         .identity_key
         .clone();
+    info!("Successfully load podr2 key public key is :{:?}", &podr2_key.pkey.to_pkcs1_der().unwrap().as_bytes());
     let tee_role = ceseal.lock(true, true).expect("Failed to lock Ceseal").args.role.clone();
 
     let (ceseal_expert, expert_cmd_rx) = expert::CesealExpertStub::new();
