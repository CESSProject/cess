use crypto::{digest::Digest, sha2::Sha256};
use hex;
use num_bigint::{BigUint, ToBigUint};
use num_bigint_dig::RandBigInt;
use num_integer::Integer;
use num_traits::Zero;
use rand::{Rng, RngCore};
use rsa::{
    pkcs1::EncodeRsaPublicKey, rand_core::OsRng, Pkcs1v15Sign, PublicKey, PublicKeyParts, RsaPrivateKey, RsaPublicKey,
};
use std::{
    collections::HashSet,
    convert::From,
    fs,
    io::{Read, Seek, SeekFrom},
    str::FromStr,
    sync::{mpsc::channel, Arc},
};
// use rsa::pkcs8::{DecodePrivateKey};
use serde::{Deserialize, Serialize};
use threadpool::ThreadPool;

#[derive(Debug)]
pub enum FailCode {
    InternalError(String),
    ParameterError(String),
}

#[derive(Debug)]
pub struct PDPError {
    pub error_code: FailCode,
}

impl std::fmt::Display for FailCode {
    fn fmt(&self, f: &mut std::fmt::Formatter) -> std::fmt::Result {
        match self {
            FailCode::InternalError(s) => write!(f, "{}", s),
            FailCode::ParameterError(s) => write!(f, "{}", s),
        }
    }
}

#[derive(Clone, Debug)]
pub struct Keys {
    pub skey: RsaPrivateKey,
    pub pkey: RsaPublicKey,
}

pub trait HashSelf {
    fn new() -> Self;
    fn load_field(&mut self, d: &[u8]);
    fn c_hash(&mut self) -> Vec<u8>;
}

// The struct of the calculation result of the sig_gen_with_path() function
#[derive(Serialize, Deserialize, Clone, Debug)]
#[serde(rename_all = "snake_case")]
pub struct Tag {
    pub t: T,
    pub phi_hash: String,
    pub attest: String,
}

impl Default for Tag {
    fn default() -> Self {
        Tag {
            t: T { name: "".to_string(), u: "".to_string(), phi: vec![] },
            phi_hash: "".to_string(),
            attest: "".to_string(),
        }
    }
}

//Information about the file
#[derive(Serialize, Deserialize, Clone, Debug)]
#[serde(rename_all = "snake_case")]
pub struct T {
    pub name: String,
    pub u: String,
    pub phi: Vec<String>,
}

//The W structure that needs to be used when calculating sigma
#[derive(Serialize, Clone, Debug)]
pub struct W {
    name: String,
    i: u64,
}

impl W {
    fn new() -> W {
        W { name: "".to_string(), i: 0 }
    }

    fn hash(&mut self) -> Vec<u8> {
        let mut hasher = Sha256::new();
        hasher.input(self.name.as_bytes());
        hasher.input(format!("{}", self.i).as_bytes());
        let mut hash_result = vec![0u8; hasher.output_bytes()];
        hasher.result(&mut hash_result);
        hash_result
    }
}

/*
    Challenge Part
*/

#[derive(Serialize, Clone, Deserialize, Debug)]
#[serde(rename_all = "snake_case")]
pub struct QElement {
    pub i: u64,
    pub v: Vec<u8>,
}

impl QElement {
    fn new() -> Self {
        QElement { i: 0, v: Vec::new() }
    }
}

/*
    CSS part
*/

#[derive(Serialize, Clone, Debug)]
#[serde(rename_all = "snake_case")]
pub struct Proof {
    pub mu: String,
    pub sigma: String,
}

pub fn gen_keypair(bits: usize) -> Keys {
    let mut rng = OsRng;
    // let skey =
    // RsaPrivateKey::from_pkcs8_der(&hex::decode("
    // 308204bf020100300d06092a864886f70d0101010500048204a9308204a50201000282010100b75a87cf2882afe73186dccac8be83ce9180b189503ab35a835273c56658caa881d8bef3d5c41c14a0e88a444a98e0a6d0b47f301f07b7856a9e8ce631907e147c3d6839e41894abff8c1cebd00dd668014f1f62acefe7ee4f22e2795a5c8e93dc9864106dae91223743ced4729ff75b4e6355b691bd93bdf4f323c37d3566a91d1f3236b88ed40680e102cceb7fc4b299253d710926a695c448379def285f0ef6601f45475750c0403cb444b4666856dfd0b076c9cc51f34987ef4443bc57e9fefed1002134fd4d26fe28f1ae8bcb2f8c8f4c410630364b553d90d1bb44578fb31fb8174042622645a37ea2133c2e375f09f09f8ed03c86d754038944de33ef020301000102820101008e0d0f66c985e66e018af08812dab71754d715b4c27997f6aa03393a583eb653b2b58fcb2d745025133cd5d26ed0de4b9f2a17d7da528a364d12252b3a7f2d8f056a35d3940a0f34ea394d36ccebcb8eac64f675e671bf887bbb1526db8115dd2c6ccc29863056b4e1882137aace903f270e029bfd719882f4c16295d3ed89686f15d6784b009e4f5fd189335856df4dfe2699b1912814ac79b11159f9ba47068e1e969e505cea0721ac190bdb3d0960b0959e96cc50f78861289a70cd11761f36f67de7952027ce7c1513b94c17663288825b4b4ad0e9f6b7b072e684791a87547107d2a3390abcb50ef5b19c9863730e4fc2fdfdcc173e504599c7b9dd224102818100eb3f291a9c5786cb8fc05a5dec971013b3fa0a2f1706f2e6ec9b7d4512cad13c668821ecb3b26e13069f48c3ebe8584f4cfc9f7d6676594ec43cf4f05a36586babe0271f0cd605d4dfa3160e4468dbf6bc3c07d60e2faa0b07862888c8e2e952ae1965c74ec13af2e32357dc547def29876741d90216fff6f6053a3d206cd83f02818100c78769114af8712dec45cab44e018b43226a5618bd1abdd082c2af761942c7063747f7b6f26fc81af83c1b4e579182e821d39ddfd9dcf9acacd11b17e7c7103d49c36e1f240aec391a88f772ba59b2dc2b5e4a3a5a8d12bb611caabba4ed94eb033006f7901351c94b06e619fc0b0e1ea4afff39e7d2358aa6255c8404e03851028181009e67df63bdd6ea3b7446d012e2d72dca36acade2db9ca03f831f8890d480a1b80c4aaa9d5abb51879a33f3a989d6e07035a4fe3850a06caeaf516495dc09302d0085659270f044e8fcd63269d502ceeb2c01383d993bdb42a6045e930cc24ede8fc12659b8dc40b780df31b0796c7b78f9663c5ec61b7aac6f2941f81b376fbd028181009180fdedce6e3e9aeea236a026029a3beaed00bc29ab46a0b7baa199cdf2149143df07963255b1e778fedc2ad55117d5905571dbbc5498fe83483a29c4ac35fb7bbf389f1cf99a2a4a5f779402b146eda7f2aacec319fd7f07e28fdf26f6da924750cec3da1d3c973e4f599db95f967c623cb632d40b476044a91a3e6c0fd7010281807fc27079e38f6574ce13d730f22771e3dc82eea435785a3602bd9518d8d804cb31b1c80ebcf5cecbcbcd333ee0095510fdb7a1bb3cd57e412b374d7c63f83af6022d4b8dd081713c50c48cadfa4d0a934483616f53cb8edb59617f61ed3a1ba4d7026cd7aeeff3e76e319f98f4c13a69476c7f8128152724f819a3822e4c9dcf"
    // ).unwrap()).unwrap();
    let skey = RsaPrivateKey::new(&mut rng, bits).expect("failed to generate a key");
    let pkey = RsaPublicKey::from(&skey);
    println!("Podr2 public key is {:?}", hex::encode(pkey.to_pkcs1_der().unwrap().to_vec()));

    Keys { skey, pkey }
}

pub fn gen_keypair_from_private_key(skey: RsaPrivateKey) -> Keys {
    let pkey = skey.to_public_key();
    Keys { skey, pkey }
}

use rsa::{
    pkcs1v15::{Signature, SigningKey},
    signature::{RandomizedSigner, SignatureEncoding},
};

impl Keys {
    pub fn sign_data_with_sha256(&self, data: &[u8]) -> Result<Vec<u8>, PDPError> {
        let mut rng = rand::thread_rng();
        let signing_key: SigningKey<sha2::Sha256> = SigningKey::<sha2::Sha256>::new_with_prefix(self.skey.clone());
        let signature: Signature = signing_key.sign_with_rng(&mut rng, data);
        Ok(signature.to_bytes().to_vec())
    }

    pub fn sign_data(&self, data: &[u8]) -> Result<Vec<u8>, PDPError> {
        self.skey
            .sign(Pkcs1v15Sign::new_raw(), data)
            .map_err(|e| PDPError { error_code: FailCode::ParameterError(e.to_string()) })
    }

    pub fn verify_data(&self, hashed: &[u8], sig: &[u8]) -> Result<(), PDPError> {
        self.pkey
            .verify(Pkcs1v15Sign::new_raw(), hashed, sig)
            .map_err(|e| PDPError { error_code: FailCode::ParameterError(e.to_string()) })
    }

    pub fn sig_gen_with_path<H: HashSelf>(
        &self,
        file_path: &String,
        n_blocks: u64,
        name: &String,
        mut h: H,
        pool: ThreadPool,
    ) -> Result<Tag, PDPError> {
        let mut result = Tag::default();
        //generate u
        let mut rng = rand::thread_rng();
        let u_tmp = rng.gen_biguint_range(&Zero::zero(), self.pkey.n());
        let u = Arc::new(
            num_bigint::BigUint::from_str(&u_tmp.to_string())
                .map_err(|e| PDPError { error_code: FailCode::InternalError(e.to_string()) })?,
        );
        //open a file
        let mut f =
            fs::File::open(file_path).map_err(|e| PDPError { error_code: FailCode::ParameterError(e.to_string()) })?;

        //detect file size
        let file_size = match f.seek(SeekFrom::End(0)) {
            Ok(s) => s,
            Err(e) => return Err(PDPError { error_code: FailCode::InternalError(e.to_string()) }),
        };
        if file_size % n_blocks != 0 {
            return Err(PDPError {
                error_code: FailCode::InternalError(format!(
                    "The size of file {:?} is {}, which cannot be divisible by {} blocks",
                    name, file_size, n_blocks
                )),
            });
        };

        let each_chunks_size = file_size / n_blocks;
        let mut offset = 0_u64;

        let (tx, rx) = channel();
        result.t.phi = vec!["".to_string(); n_blocks as usize];
        for i in 0..n_blocks {
            let mut chunks = vec![0u8; each_chunks_size as usize];

            let _ = f.seek(SeekFrom::Start(offset));
            match f.read_exact(&mut chunks) {
                Ok(_) => {},
                Err(e) => {
                    return Err(PDPError {
                        error_code: FailCode::InternalError(format!("Fail in read file :{:?}", e.to_string())),
                    })
                },
            };

            let tx = tx.clone();
            let u = u.clone();
            let ssk = self.skey.clone();
            let name = name.clone();
            pool.execute(move || {
                tx.send((generate_sigma(ssk, chunks, name, i, u), i)).unwrap();
            });
            offset += each_chunks_size;
        }
        let iter = rx.iter().take(n_blocks as usize);
        let mut phi_hasher = Sha256::new();
        for k in iter {
            result.t.phi[k.1 as usize] = k.0.clone();
            phi_hasher.input(k.0.as_bytes());
        }
        let mut phi_hash = vec![0u8; phi_hasher.output_bytes()];
        phi_hasher.result(&mut phi_hash);

        result.t.name = name.clone();
        result.t.u = u.clone().to_string();
        result.phi_hash = hex::encode(phi_hash.clone());

        h.load_field(&name.as_bytes());
        h.load_field(&u.clone().to_string().as_bytes());
        h.load_field(&phi_hash);
        let attest = self.sign_data(&h.c_hash())?;
        result.attest = hex::encode(attest);

        Ok(result)
    }

    pub fn sig_gen_with_data<H: HashSelf>(
        &self,
        data: Vec<u8>,
        n_blocks: u64,
        name: &String,
        mut h: H,
        pool: ThreadPool,
    ) -> Result<Tag, PDPError> {
        let mut result = Tag {
            t: T { name: "".to_string(), u: "".to_string(), phi: vec![] },
            phi_hash: "".to_string(),
            attest: "".to_string(),
        };
        //generate u
        let mut rng = rand::thread_rng();
        let u_tmp = rng.gen_biguint_range(&Zero::zero(), self.pkey.n());
        let u = Arc::new(
            num_bigint::BigUint::from_str(&u_tmp.to_string())
                .map_err(|e| PDPError { error_code: FailCode::InternalError(e.to_string()) })?,
        );

        //detect file size
        let file_size = data.len() as u64;
        if file_size % n_blocks != 0 {
            return Err(PDPError {
                error_code: FailCode::InternalError(format!(
                    "The size of file {:?} is {}, which cannot be divisible by {} blocks",
                    name, file_size, n_blocks
                )),
            });
        };

        let each_chunks_size = file_size / n_blocks;

        let (tx, rx) = channel();
        result.t.phi = vec!["".to_string(); n_blocks as usize];
        for i in 0..n_blocks {
            // let mut chunks = vec![0u8; each_chunks_size as usize];
            let chunks: Vec<u8> = data[(i * each_chunks_size) as usize..((i + 1) * each_chunks_size) as usize].to_vec();

            let tx = tx.clone();
            let u = u.clone();
            let ssk = self.skey.clone();
            let name = name.clone();
            pool.execute(move || {
                tx.send((generate_sigma(ssk, chunks, name, i, u), i)).unwrap();
            });
        }
        let iter = rx.iter().take(n_blocks as usize);
        let mut phi_hasher = Sha256::new();
        for k in iter {
            result.t.phi[k.1 as usize] = k.0.clone();
            phi_hasher.input(k.0.as_bytes());
        }
        let mut phi_hash = vec![0u8; phi_hasher.output_bytes()];
        phi_hasher.result(&mut phi_hash);

        result.t.name = name.clone();
        result.t.u = u.clone().to_string();
        result.phi_hash = hex::encode(phi_hash.clone());

        h.load_field(&name.as_bytes());
        h.load_field(&u.clone().to_string().as_bytes());
        h.load_field(&phi_hash);
        let attest = self.sign_data_with_sha256(&h.c_hash())?;
        result.attest = hex::encode(attest);

        Ok(result)
    }

    pub fn redo_sig_gen_with_new_key<H: HashSelf>(
        &self,
        tag: Tag,
        mut h: H,
        pool: ThreadPool,
    ) -> Result<Tag, PDPError> {
        let mut i = 0;
        let mut result = Tag::default();
        result.t.phi = vec!["".to_string(); tag.t.phi.len() as usize];
        let (tx, rx) = channel();

        for phi in tag.t.phi.clone() {
            let ssk = self.skey.clone();
            let tx = tx.clone();
            pool.execute(move || {
                tx.send((redo_generate_sigma(ssk, phi), i)).unwrap();
            });
            i += 1;
        }
        let iter = rx.iter().take(tag.t.phi.len() as usize);
        let mut phi_hasher = Sha256::new();
        for k in iter {
            let phi = k.0?;
            result.t.phi[k.1 as usize] = phi.clone();
            phi_hasher.input(phi.as_bytes());
        }
        let mut phi_hash = vec![0u8; phi_hasher.output_bytes()];
        phi_hasher.result(&mut phi_hash);
        h.load_field(&tag.t.name.as_bytes());
        h.load_field(&tag.t.u.as_bytes());
        h.load_field(&phi_hash);
        let attest = self.sign_data_with_sha256(&h.c_hash())?;

        result.t.name = tag.t.name;
        result.t.u = tag.t.u;
        result.attest = hex::encode(attest);
        result.phi_hash = hex::encode(phi_hash);

        Ok(result)
    }

    pub fn proof_gen(&self, file_path: String, q_slice: Vec<QElement>, t: Tag) -> Result<Proof, PDPError> {
        let n = num_bigint::BigUint::from_bytes_be(&self.pkey.n().to_bytes_be());
        let mut mu = 0.to_biguint().unwrap();
        let mut sigma = 1.to_biguint().unwrap();
        let block_num = t.t.phi.len();
        //open a file
        let mut f =
            fs::File::open(file_path).map_err(|e| PDPError { error_code: FailCode::ParameterError(e.to_string()) })?;

        let file_size = match f.seek(SeekFrom::End(0)) {
            Ok(s) => s,
            Err(e) => return Err(PDPError { error_code: FailCode::ParameterError(e.to_string()) }),
        };

        let each_size = file_size / block_num as u64;
        for q in q_slice {
            let _ = f.seek(SeekFrom::Start(each_size * q.i));
            let mut data = vec![0u8; each_size as usize];
            let _ = f.read(&mut data);

            //µ =Σ νi*mi ∈ Zp (i ∈ [1, n])
            let vi = num_bigint::BigUint::from_bytes_be(&q.v);
            let mi = num_bigint::BigUint::from_bytes_be(&data);
            mu = vi.clone() * mi + mu;

            //σ =∏ σi^vi ∈ G (i ∈ [1, n])
            let mut sigma_i = num_bigint::BigUint::from_str(&t.t.phi[q.i as usize])
                .map_err(|e| PDPError { error_code: FailCode::InternalError(e.to_string()) })?;
            sigma_i = sigma_i.modpow(&vi, &n);
            sigma = sigma * sigma_i
        }
        sigma = sigma.mod_floor(&n);

        Ok(Proof { mu: mu.to_string(), sigma: sigma.to_string() })
    }

    pub fn aggr_proof_gen(&self, q_slice: Vec<QElement>, tags: Vec<Tag>) -> Result<String, PDPError> {
        let n = num_bigint::BigUint::from_bytes_be(&self.pkey.n().to_bytes_be());
        let mut sigma = 1.to_biguint().unwrap();

        for tag in &tags {
            for q in &q_slice {
                let vi = num_bigint::BigUint::from_bytes_be(&q.v);

                //σ =∏ σi^vi ∈ G (i ∈ [1, n])
                let mut sigma_i = num_bigint::BigUint::from_str(&tag.t.phi[q.i as usize])
                    .map_err(|e| PDPError { error_code: FailCode::InternalError(e.to_string()) })?;

                sigma_i = sigma_i.modpow(&vi, &n);
                sigma = sigma * sigma_i
            }
            sigma = sigma.mod_floor(&n);
        }
        Ok(sigma.to_string())
    }

<<<<<<< HEAD
    pub fn aggr_append_proof(&self, mut aggr_sigma: String, _sub_sigma: String) -> Result<String, PDPError> {
=======
    pub fn aggr_append_proof(&self, mut aggr_sigma: String, sub_sigma: String) -> Result<String, PDPError> {
>>>>>>> 49e240f4
        let n = num_bigint::BigUint::from_bytes_be(&self.pkey.n().to_bytes_be());
        if aggr_sigma == "".to_string() {
            aggr_sigma = "1".to_string()
        }
        let mut sigma = num_bigint::BigUint::from_str(&aggr_sigma)
            .map_err(|e| PDPError { error_code: FailCode::InternalError(e.to_string()) })?;

<<<<<<< HEAD
        let sub_sigma = num_bigint::BigUint::from_str(&aggr_sigma)
=======
        let sub_sigma = num_bigint::BigUint::from_str(&sub_sigma)
>>>>>>> 49e240f4
            .map_err(|e| PDPError { error_code: FailCode::InternalError(e.to_string()) })?;
        sigma = sigma * sub_sigma;
        sigma = sigma.mod_floor(&n);

        Ok(sigma.to_string())
    }

    pub fn verify(
        &self,
        u: String,
        name: String,
        q_slice: Vec<QElement>,
        sigma: String,
        mu: String,
        _thread_num: usize,
    ) -> Result<bool, PDPError> {
        let n = num_bigint::BigUint::from_bytes_be(&self.pkey.n().to_bytes_be());
        let e = num_bigint::BigUint::from_bytes_be(&self.pkey.e().to_bytes_be());
        let mut multiply = 1.to_biguint().unwrap();
        let mut w = W::new();
        w.name = name;

        for q in q_slice {
            w.i = q.i;
            let w_hash = num_bigint::BigUint::from_bytes_be(&w.hash());
            let pow = w_hash.modpow(&num_bigint::BigUint::from_bytes_be(&q.v), &n);
            multiply *= pow;
        }
        let u = num_bigint::BigUint::from_str(&u)
            .map_err(|e| PDPError { error_code: FailCode::ParameterError(e.to_string()) })?;
        let mu = num_bigint::BigUint::from_str(&mu)
            .map_err(|e| PDPError { error_code: FailCode::ParameterError(e.to_string()) })?;
        let sigma = num_bigint::BigUint::from_str(&sigma)
            .map_err(|e| PDPError { error_code: FailCode::ParameterError(e.to_string()) })?;
        let u_pow_mu = u.modpow(&mu, &n);

        multiply *= u_pow_mu;
        multiply = multiply.mod_floor(&n);

        let sigma = sigma.modpow(&e, &n);
        Ok(sigma.cmp(&multiply).is_eq())
    }

    pub fn batch_verify(
        &self,
        us: Vec<String>,
        names: Vec<String>,
        q_slice: Vec<QElement>,
        sigma: String,
        mus: Vec<String>,
        pool: ThreadPool,
    ) -> Result<bool, PDPError> {
        let n = num_bigint::BigUint::from_bytes_be(&self.pkey.n().to_bytes_be());
        let e = num_bigint::BigUint::from_bytes_be(&self.pkey.e().to_bytes_be());

        let mut multiply = 1.to_biguint().unwrap();
        let mut index = 0;
        // Multithreading
        let (hash_pow_tx, hash_pow_rx) = channel();
        for name in &names {
            let mut w = W::new();
            w.name = name.clone();
            let tx = hash_pow_tx.clone();
            let q_slice = q_slice.clone();
            let n = n.clone();
            let u = us[index].clone();
            let mu = mus[index].clone();
            pool.execute(move || {
                let mut mul = 1.to_biguint().unwrap();
                for q in &q_slice {
                    w.i = q.i;
                    let w_hash = num_bigint::BigUint::from_bytes_be(&w.hash());
                    let pow = w_hash.modpow(&num_bigint::BigUint::from_bytes_be(&q.v), &n);
                    mul *= pow;
                }
                let u = num_bigint::BigUint::from_str(&u)
                    .map_err(|e| PDPError { error_code: FailCode::ParameterError(e.to_string()) })
                    .unwrap();
                let mu = num_bigint::BigUint::from_str(&mu)
                    .map_err(|e| PDPError { error_code: FailCode::ParameterError(e.to_string()) })
                    .unwrap();
                let u_pow_mu = u.modpow(&mu, &n);
                mul *= u_pow_mu;
                mul = mul.mod_floor(&n);
                tx.send(mul).unwrap();
            });
            index += 1;
        }

        let iter = hash_pow_rx.iter().take(names.len());
        for mul in iter {
            multiply *= mul;
            multiply = multiply.mod_floor(&n);
        }
        //// Multithreading
        let mut sigma = num_bigint::BigUint::from_str(&sigma).unwrap();
        sigma = sigma.modpow(&e, &n);
        Ok(sigma.cmp(&multiply).is_eq())
    }
}

fn generate_sigma(ssk: RsaPrivateKey, data: Vec<u8>, name: String, i: u64, u_bigint: Arc<BigUint>) -> String {
    let d = num_bigint::BigUint::from_bytes_be(&ssk.d().to_bytes_be());
    let n = num_bigint::BigUint::from_bytes_be(&ssk.n().to_bytes_be());

    let mut w_i = W::new();
    w_i.i = i;
    w_i.name = name;

    //H(Wi)
    let w_i_hash = w_i.hash();
    let data_bigint = num_bigint::BigUint::from_bytes_be(&data);
    let w_i_hash_bigint = num_bigint::BigUint::from_bytes_be(&w_i_hash);

    //(H(Wi) · u^mi )^d
    let umi = u_bigint.modpow(&data_bigint, &n);

    let mut summary = w_i_hash_bigint * umi;
    summary = summary.mod_floor(&n);
    let productory = summary.modpow(&d, &n);

    productory.to_string()
}

fn redo_generate_sigma(ssk: RsaPrivateKey, phi: String) -> Result<String, PDPError> {
    let d = num_bigint::BigUint::from_bytes_be(&ssk.d().to_bytes_be());
    let n = num_bigint::BigUint::from_bytes_be(&ssk.n().to_bytes_be());
    let e = num_bigint::BigUint::from_bytes_be(&ssk.e().to_bytes_be());

    let phi = num_bigint::BigUint::from_str(&phi).map_err(|_e| PDPError {
        error_code: FailCode::ParameterError("There is something wrong with the format of phi!".to_string()),
    })?;
    let summary = phi.modpow(&e, &n);

    Ok(summary.modpow(&d, &n).to_string())
}

pub fn gen_chall(n: u64) -> Vec<QElement> {
    //select 4.6% block to challenge
    let mut rng = rand::thread_rng();
    let per: f64 = 4.6 / (100 as f64);
    let mut l = ((n as f64) * per) as u64;
    if l == 0 {
        l = 1;
    }
    let mut challenge = vec![QElement::new(); l as usize];
    let mut unique_set: HashSet<u64> = HashSet::new();
    while unique_set.len() < l as usize {
        let index = rng.gen_range(0..n);
        unique_set.insert(index);
    }
    let mut index = 0;
    for block in unique_set.iter() {
        let mut q = QElement::new();
        q.i = *block;
        loop {
            let mut q_bytes = vec![0u8; 20];
            rng.fill_bytes(&mut q_bytes);
            let v = num_bigint::BigUint::from_bytes_be(&q_bytes);

            if v > BigUint::from(0_u64) {
                q.v = v.to_bytes_be();
                challenge[index] = q;
                index += 1;
                break;
            }
        }
    }
    challenge
}

#[cfg(test)]
mod tests {
    use crypto::sha2::Sha256;

    use super::*;

    pub struct PdpTest {
        alg: Sha256,
    }

    impl HashSelf for PdpTest {
        fn new() -> Self {
            PdpTest { alg: Sha256::new() }
        }

        fn load_field(&mut self, d: &[u8]) {
            self.alg.input(d);
        }
        fn c_hash(&mut self) -> Vec<u8> {
            let mut hash_result = vec![0u8; self.alg.output_bytes()];
            self.alg.result(&mut hash_result);
            hash_result
        }
    }

    #[test]
    fn it_works() {
        let result = 2 + 2;
        assert_eq!(result, 4);
    }

    #[test]
    fn test_gen_keypair() {
        let _ = gen_keypair(2048);
    }

    #[test]
    fn test_sig_gen() {
        let keys = gen_keypair(2048);
        let thread_num = 8_usize;
        let file_path = "./test.txt".to_string();
        let n_blocks = 2_u64;
        let name = "TestFile".to_string();
        let custom_data = "hello_test".to_string();
        let mut h = PdpTest::new();
        h.load_field(custom_data.as_bytes());
        let pool = ThreadPool::new(thread_num);
        let result = match keys.sig_gen_with_path(&file_path, n_blocks, &name, h, pool) {
            Ok(r) => r,
            Err(e) => {
                panic!("{:?}", e)
            },
        };
        dbg!(result.t);
        dbg!(result.attest);
        dbg!(result.phi_hash);
    }

    #[test]
    fn test_gen_chall() {
        let n = 100;
        gen_chall(n);
    }

    #[test]
    fn test_gen_proof() {
        //1st:gen key
        let keys = gen_keypair(2048);

        //2nd:get file tag
        let thread_num = 8_usize;
        let file_path = "./test.txt".to_string();
        let n_blocks = 2_u64;
        let name = "TestFile".to_string();
        let custom_data = "hello_test".to_string();
        let mut h = PdpTest::new();
        h.load_field(custom_data.as_bytes());
        let pool = ThreadPool::new(thread_num);
        let result = match keys.sig_gen_with_path(&file_path, n_blocks, &name, h, pool) {
            Ok(r) => r,
            Err(e) => {
                panic!("{:?}", e)
            },
        };

        //3rd:get challenge set
        let q_slice = gen_chall(n_blocks);

        //4th:compute proof
        let proof = match keys.proof_gen(file_path, q_slice, result) {
            Ok(proof) => proof,
            Err(e) => {
                panic!("{:?}", e)
            },
        };

        dbg!(proof.mu);
        dbg!(proof.sigma);
    }

    #[test]
    fn test_verify() {
        //1st:gen key
        println!("start run gen_keypair");
        let keys = gen_keypair(2048);

        //2nd:get file tag
        println!("start run sig_gen_with_path");
        let thread_num = 8_usize;
        let file_path = "./test1.txt".to_string();
        let n_blocks = 2_u64;
        let name = "TestFile1".to_string();
        let custom_data = "hello_test".to_string();
        let mut h = PdpTest::new();
        h.load_field(custom_data.as_bytes());
        let pool = ThreadPool::new(thread_num);
        let result = match keys.sig_gen_with_path(&file_path, n_blocks, &name, h, pool) {
            Ok(r) => r,
            Err(e) => {
                panic!("{:?}", e)
            },
        };

        //3rd:get challenge set
        println!("start run gen_chall");
        let q_slice = gen_chall(n_blocks);

        println!("start run proof_gen");
        //4th:compute proof
        let proof = match keys.proof_gen(file_path, q_slice.clone(), result.clone()) {
            Ok(proof) => proof,
            Err(e) => {
                panic!("{:?}", e)
            },
        };

        //5th:verify proof
        println!("start run verify");
        let result = match keys.verify(result.t.u, result.t.name, q_slice, proof.sigma, proof.mu, thread_num) {
            Ok(r) => r,
            Err(e) => {
                panic!("{:?}", e)
            },
        };
        assert_eq!(result, true);
    }

    #[test]
    fn test_batch_verify() {
        println!("start run gen_keypair");
        let keys = gen_keypair(2048);

        //test.txt tag
        println!("start run sig_gen_with_path for test.txt");
        let thread_num = 8_usize;
        let file_path = "./test.txt".to_string();
        let n_blocks = 2_u64;
        let name = "TestFile".to_string();
        let custom_data = "hello_test".to_string();
        let mut h = PdpTest::new();
        h.load_field(custom_data.as_bytes());
        let pool = ThreadPool::new(thread_num);
        let tag = match keys.sig_gen_with_path(&file_path, n_blocks, &name, h, pool) {
            Ok(r) => r,
            Err(e) => {
                panic!("{:?}", e)
            },
        };

        //test1.txt tag
        println!("start run sig_gen_with_path for test1.txt");
        let thread_num = 8_usize;
        let file_path1 = "./test1.txt".to_string();
        let n_blocks = 2_u64;
        let name1 = "TestFile1".to_string();
        let custom_data = "hello_test".to_string();
        let mut h1 = PdpTest::new();
        h1.load_field(custom_data.as_bytes());
        let pool = ThreadPool::new(thread_num);
        let tag1 = match keys.sig_gen_with_path(&file_path1, n_blocks, &name1, h1, pool.clone()) {
            Ok(r) => r,
            Err(e) => {
                panic!("{:?}", e)
            },
        };

        println!("start run gen_chall");
        let q_slice = gen_chall(n_blocks);

        //test.txt proof
        println!("start generate test.txt proof");
        let proof0 = match keys.proof_gen(file_path.clone(), q_slice.clone(), tag.clone()) {
            Ok(proof) => proof,
            Err(e) => {
                panic!("{:?}", e)
            },
        };

        //test.txt verify
        println!("start verify test.txt proof");
        let ok0 = match keys.verify(
            tag.t.u.clone(),
            tag.t.name.clone(),
            q_slice.clone(),
            proof0.sigma.clone(),
            proof0.mu.clone(),
            thread_num,
        ) {
            Ok(r) => r,
            Err(e) => {
                panic!("{:?}", e)
            },
        };

        //test1.txt proof
        println!("start generate test1.txt proof");
        let proof1 = match keys.proof_gen(file_path1.clone(), q_slice.clone(), tag1.clone()) {
            Ok(proof) => proof,
            Err(e) => {
                panic!("{:?}", e)
            },
        };

        //test1.txt verify
        println!("start verify test1.txt proof");
        let ok1 = match keys.verify(
            tag1.t.u.clone(),
            tag1.t.name.clone(),
            q_slice.clone(),
            proof1.sigma.clone(),
            proof1.mu.clone(),
            thread_num,
        ) {
            Ok(r) => r,
            Err(e) => {
                panic!("{:?}", e)
            },
        };

        assert_eq!((ok0, ok1), (true, true));

        //generate aggregate proof
        println!("start generate aggregate proof");
        let tags = vec![tag.clone(), tag1.clone()];
        let sigma = match keys.aggr_proof_gen(q_slice.clone(), tags.clone()) {
            Ok(proof) => proof,
            Err(e) => {
                panic!("{:?}", e)
            },
        };

        println!("start verify aggregate proof");
        let us = vec![tag.t.u, tag1.t.u];
        let names = vec![tag.t.name, tag1.t.name];
        let mus = vec![proof0.mu, proof1.mu];
        let r = match keys.batch_verify(us, names, q_slice, sigma, mus, pool) {
            Ok(r) => r,
            Err(e) => {
                panic!("{:?}", e)
            },
        };
        assert_eq!(r, true);
    }

    #[test]
    fn test_read_file() {
        let mut f1 = fs::File::open("./test.txt").unwrap();
        let mut f2 = fs::File::open("test1.txt").unwrap();

        let mut data1 = vec![0u8; f1.metadata().unwrap().len() as usize];
        let mut data2 = vec![0u8; f2.metadata().unwrap().len() as usize];

        let _ = f1.read(&mut data1);
        let _ = f2.read(&mut data2);

        println!("data1 {:?}", data1);
        println!("data2 {:?}", data2);
    }
}<|MERGE_RESOLUTION|>--- conflicted
+++ resolved
@@ -423,11 +423,7 @@
         Ok(sigma.to_string())
     }
 
-<<<<<<< HEAD
-    pub fn aggr_append_proof(&self, mut aggr_sigma: String, _sub_sigma: String) -> Result<String, PDPError> {
-=======
     pub fn aggr_append_proof(&self, mut aggr_sigma: String, sub_sigma: String) -> Result<String, PDPError> {
->>>>>>> 49e240f4
         let n = num_bigint::BigUint::from_bytes_be(&self.pkey.n().to_bytes_be());
         if aggr_sigma == "".to_string() {
             aggr_sigma = "1".to_string()
@@ -435,11 +431,7 @@
         let mut sigma = num_bigint::BigUint::from_str(&aggr_sigma)
             .map_err(|e| PDPError { error_code: FailCode::InternalError(e.to_string()) })?;
 
-<<<<<<< HEAD
-        let sub_sigma = num_bigint::BigUint::from_str(&aggr_sigma)
-=======
         let sub_sigma = num_bigint::BigUint::from_str(&sub_sigma)
->>>>>>> 49e240f4
             .map_err(|e| PDPError { error_code: FailCode::InternalError(e.to_string()) })?;
         sigma = sigma * sub_sigma;
         sigma = sigma.mod_floor(&n);
