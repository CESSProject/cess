<<<<<<< HEAD
use cess_node_runtime::{
	AccountId, AuthorityDiscoveryConfig, BabeConfig, BalancesConfig, Balance, CouncilConfig,
	GenesisConfig, GrandpaConfig, Block, IndicesConfig,
	ImOnlineConfig, SessionConfig, Signature, StakingConfig, opaque::SessionKeys, SudoConfig, StakerStatus,
	SystemConfig, TechnicalCommitteeConfig, wasm_binary_unwrap, MaxNominations, DOLLARS
};
use sc_service::ChainType;
use pallet_im_online::sr25519::AuthorityId as ImOnlineId;
use sp_authority_discovery::AuthorityId as AuthorityDiscoveryId;
use sp_consensus_babe::AuthorityId as BabeId;
use sp_core::{crypto::UncheckedInto, sr25519, Pair, Public, H160, U256};
use grandpa_primitives::AuthorityId as GrandpaId;
use sp_runtime::{
	traits::{IdentifyAccount, Verify},
	Perbill,
};
use hex_literal::hex;
use serde::{Deserialize, Serialize};
use sc_chain_spec::ChainSpecExtension;
use sc_telemetry::TelemetryEndpoints;
use std::{collections::BTreeMap, str::FromStr};


// The URL for the telemetry server.
// const STAGING_TELEMETRY_URL: &str = "wss://telemetry.polkadot.io/submit/";

/// Specialized `ChainSpec`. This is a specialization of the general Substrate ChainSpec type.


/// Generate a crypto pair from seed.
pub fn get_from_seed<TPublic: Public>(seed: &str) -> <TPublic::Pair as Pair>::Public {
	TPublic::Pair::from_string(&format!("//{}", seed), None)
		.expect("static values are valid; qed")
		.public()
}

#[derive(Default, Clone, Serialize, Deserialize, ChainSpecExtension)]
#[serde(rename_all = "camelCase")]
pub struct Extensions {
	/// Block numbers with known hashes.
	pub fork_blocks: sc_client_api::ForkBlocks<Block>,
	/// Known bad block hashes.
	pub bad_blocks: sc_client_api::BadBlocks<Block>,
	/// The light sync state extension used by the sync-state rpc.
	pub light_sync_state: sc_sync_state_rpc::LightSyncStateExtension,
}

/// Specialized `ChainSpec`.
pub type ChainSpec = sc_service::GenericChainSpec<GenesisConfig, Extensions>;

type AccountPublic = <Signature as Verify>::Signer;

fn session_keys(
	grandpa: GrandpaId,
	babe: BabeId,
	im_online: ImOnlineId,
	authority_discovery: AuthorityDiscoveryId,
) -> SessionKeys {
	SessionKeys { grandpa, babe, im_online, authority_discovery }
}

/// Generate an account ID from seed.
pub fn get_account_id_from_seed<TPublic: Public>(seed: &str) -> AccountId
where
	AccountPublic: From<<TPublic::Pair as Pair>::Public>,
{
	AccountPublic::from(get_from_seed::<TPublic>(seed)).into_account()
}

/// Helper function to generate stash, controller and session key from seed
pub fn authority_keys_from_seed(seed: &str) -> (AccountId, AccountId, GrandpaId, BabeId, ImOnlineId, AuthorityDiscoveryId) {
	(
		get_account_id_from_seed::<sr25519::Public>(&format!("{}//stash", seed)),
		get_account_id_from_seed::<sr25519::Public>(seed),
		get_from_seed::<GrandpaId>(seed),
		get_from_seed::<BabeId>(seed),
		get_from_seed::<ImOnlineId>(seed),
		get_from_seed::<AuthorityDiscoveryId>(seed),
	)
}

fn cess_testnet_config_genesis() -> GenesisConfig {
	#[rustfmt::skip]
	// stash, controller, session-key
	// generated with secret:
	// for i in 1 2 3 4 ; do for j in stash controller; do subkey inspect "$secret"/fir/$j/$i; done; done
	//
	// and
	//
	// for i in 1 2 3 4 ; do for j in session; do subkey --ed25519 inspect "$secret"//fir//$j//$i; done; done

	let initial_authorities: Vec<(
		AccountId,
		AccountId,
		GrandpaId,
		BabeId,
		ImOnlineId,
		AuthorityDiscoveryId,
	)> = vec![
		(
			// cXfg2SYcq85nyZ1U4ccx6QnAgSeLQB8aXZ2jstbw9CPGSmhXY
			hex!["1ec940be673d3613e94c4d44e3f4621422c1a0778a53a34b2b45f3118f823c03"].into(),
			// cXffK7BmstE5rXcK8pxKLufkffp9iASMntxUm6ctpR6xS3icV
			hex!["1e3e1c69dfbd27d398e92da4844a9abdc2786ac01588d87a2e1f5ec06ea2a936"].into(),
			// cXiHP2jLVk4iUrJdQVjBc2txoKjHANpomxcfHeCkKcxpesfDy
			hex!["92389e795eef50e9af11c997f82d7bb809b0bb9a76f96b6fb29bd60b7a2cbef7"]
				.unchecked_into(),
			// cXfw8G7ThY48EqDMnQdZbwjmu69yELy3dMcuWyacG9snCMdPx
			hex!["2a4d86b50b2d98c3bfb02c00f9731753b01f8151774544f4e78e11ef4bb1eb79"]
				.unchecked_into(),
			// cXfw8G7ThY48EqDMnQdZbwjmu69yELy3dMcuWyacG9snCMdPx
			hex!["2a4d86b50b2d98c3bfb02c00f9731753b01f8151774544f4e78e11ef4bb1eb79"]
				.unchecked_into(),
			// cXfw8G7ThY48EqDMnQdZbwjmu69yELy3dMcuWyacG9snCMdPx
			hex!["2a4d86b50b2d98c3bfb02c00f9731753b01f8151774544f4e78e11ef4bb1eb79"]
				.unchecked_into(),
		),
		(
			// cXiHpiCFn6xkypa2Q8SroghuME1hBtDDrJYEEAXLwkfy6y277
			hex!["928f11288d2ba2a6c625fbf34366ea533566e6f6b85661d2ea6df4fb6158b14b"].into(),
			// cXiKthh2dyY1taTydtdxiqQwXY1HKZcXvYGmjS2UmuPi2qNDS
			hex!["9422fe68db986721051c6cd9841a6afc2c3edc6de3cd74c7b0e45f50b3d6c671"].into(),
			// cXhWdqfECn1yMd9E6eKT6MD3NqyWGve8F1gLAvM9CAH4RH6LR
			hex!["70186d841754d9f4225f922976682d580e58fce0cfd07696cb6d4324b1ede379"]
				.unchecked_into(),
			// cXfvtwoYtMD1Z8nZrK5JptFSdBAVyjQ1t2i6scvMLYK75ChrP
			hex!["2a20b3a025722789f18ca7e459ec21d4f232b1a1d245272f14248d3cfa8b412a"]
				.unchecked_into(),
			// cXfvtwoYtMD1Z8nZrK5JptFSdBAVyjQ1t2i6scvMLYK75ChrP
			hex!["2a20b3a025722789f18ca7e459ec21d4f232b1a1d245272f14248d3cfa8b412a"]
				.unchecked_into(),
			// cXfvtwoYtMD1Z8nZrK5JptFSdBAVyjQ1t2i6scvMLYK75ChrP
			hex!["2a20b3a025722789f18ca7e459ec21d4f232b1a1d245272f14248d3cfa8b412a"]
				.unchecked_into(),
		),
		(
			// cXic3WhctsJ9cExmjE9vog49xaLuVbDLcFi2odeEnvV5Sbq4f
			hex!["a0749440bc4322cc700bc3678d986f50d2fe91d9322a4a1b3046c3f1bd944940"].into(),
			// cXj4Z6VmYHkD64xEadQCNgFUDaV4F4ibeupuU4ELJa8uWH7mw
			hex!["b4ac8b37a20935b0b390c61cd849ea533b060bb97e32b68801ec3b6220a8e131"].into(),
			// cXjQgQVu9Zuitzkb8oiTYTKt7QUm9jupKbzqVNVwPELwz26rT
			hex!["c4060f93e5bb97ed21491e90ff78268caa67ec84a5d3663ffd65332509fe0dd9"]
				.unchecked_into(),
			// cXfwFY2GaMueyyaSrjMRSQM48mLU7Z5JRmdB4FJE7weicJ7pu
			hex!["2a66038471e6a62a2df2195efef9d25263858711337cf8dc31804f196bdb7840"]
				.unchecked_into(),
			// cXfwFY2GaMueyyaSrjMRSQM48mLU7Z5JRmdB4FJE7weicJ7pu
			hex!["2a66038471e6a62a2df2195efef9d25263858711337cf8dc31804f196bdb7840"]
				.unchecked_into(),
			// cXfwFY2GaMueyyaSrjMRSQM48mLU7Z5JRmdB4FJE7weicJ7pu
			hex!["2a66038471e6a62a2df2195efef9d25263858711337cf8dc31804f196bdb7840"]
				.unchecked_into(),
		),
	];

	// generated with secret: subkey inspect "$secret"/fir
	let root_key: AccountId = hex![
		// cXffK7BmstE5rXcK8pxKLufkffp9iASMntxUm6ctpR6xS3icV
		"1e3e1c69dfbd27d398e92da4844a9abdc2786ac01588d87a2e1f5ec06ea2a936"
	]
	.into();

	let endowed_accounts: Vec<AccountId> = vec![
		root_key.clone(),
		hex!["1ec940be673d3613e94c4d44e3f4621422c1a0778a53a34b2b45f3118f823c03"].into(),
		hex!["92389e795eef50e9af11c997f82d7bb809b0bb9a76f96b6fb29bd60b7a2cbef7"].into(),
		hex!["2a4d86b50b2d98c3bfb02c00f9731753b01f8151774544f4e78e11ef4bb1eb79"].into(),
		hex!["928f11288d2ba2a6c625fbf34366ea533566e6f6b85661d2ea6df4fb6158b14b"].into(),
		hex!["9422fe68db986721051c6cd9841a6afc2c3edc6de3cd74c7b0e45f50b3d6c671"].into(),
		hex!["70186d841754d9f4225f922976682d580e58fce0cfd07696cb6d4324b1ede379"].into(),
		hex!["2a20b3a025722789f18ca7e459ec21d4f232b1a1d245272f14248d3cfa8b412a"].into(),
		hex!["a0749440bc4322cc700bc3678d986f50d2fe91d9322a4a1b3046c3f1bd944940"].into(),
		hex!["b4ac8b37a20935b0b390c61cd849ea533b060bb97e32b68801ec3b6220a8e131"].into(),
		hex!["c4060f93e5bb97ed21491e90ff78268caa67ec84a5d3663ffd65332509fe0dd9"].into(),
		hex!["2a66038471e6a62a2df2195efef9d25263858711337cf8dc31804f196bdb7840"].into(),
		hex!["2ed4a2c67291bf3eaa4de538ab120ba21b302db5704551864226d2fae8f87937"].into(),
		hex!["d0a9eef85d7762e89280b8fdfd4ce031530b95421214fcc28c554dbb4d9fe927"].into(),
		hex!["5ce2722592557b41c2359fec3367f782703706784f193abc735b937abae71e30"].into(),
	];

	testnet_genesis(initial_authorities, vec![], root_key, Some(endowed_accounts))
}

pub fn cess_testnet_config() -> ChainSpec {
	ChainSpec::from_json_bytes(&include_bytes!("../ccg/cess-testnet-spec-raw.json")[..]).unwrap()
}

pub fn cess_testnet_generate_config() -> ChainSpec {
	let boot_nodes = vec![];
	ChainSpec::from_genesis(
		"cess-testnet",
		"cess-testnet",
		ChainType::Live,
		cess_testnet_config_genesis,
		boot_nodes,
		None,
		Some("TCESS"),
		None,
		Some(
			serde_json::from_str(
				"{\"tokenDecimals\": 12, \"tokenSymbol\": \"TCESS\", \"SS58Prefix\": 11330}",
			)
			.expect("Provided valid json map"),
		),
		Default::default(),
	)
}

fn development_config_genesis() -> GenesisConfig {
	testnet_genesis(
		vec![authority_keys_from_seed("Alice")],
		vec![],
		get_account_id_from_seed::<sr25519::Public>("Alice"),
		None,
	)
}

pub fn development_config() -> ChainSpec {
	ChainSpec::from_genesis(
		// Name
		"Development",
		// ID
		"dev",
		ChainType::Development,
		development_config_genesis,
		// Bootnodes
		vec![],
		// Telemetry
		None,
		// Protocol ID
		None,
		// Properties
		None,

		None,
		// Extensions
		Default::default(),
	)
}


fn local_testnet_genesis() -> GenesisConfig {
	testnet_genesis(
		vec![authority_keys_from_seed("Alice"), authority_keys_from_seed("Bob")],
		vec![],
		get_account_id_from_seed::<sr25519::Public>("Alice"),
		None,
	)
}

pub fn local_testnet_config() -> ChainSpec {
	ChainSpec::from_genesis(
		// Name
		"Local Testnet",
		// ID
		"local_testnet",
		ChainType::Local,
		local_testnet_genesis,
		// Bootnodes
		vec![],
		// Telemetry
		None,
		// Protocol ID
		None,
		// Properties
		None,

		None,
		// Extensions
		Default::default(),
	)
}

/// Configure initial storage state for FRAME modules.
fn testnet_genesis(
	initial_authorities: Vec<(
		AccountId,
		AccountId,
		GrandpaId,
		BabeId,
		ImOnlineId,
		AuthorityDiscoveryId,
	)>,
	initial_nominators: Vec<AccountId>,
	root_key: AccountId,
	endowed_accounts: Option<Vec<AccountId>>,
) -> GenesisConfig {

	let mut endowed_accounts: Vec<AccountId> = endowed_accounts.unwrap_or_else(|| {
		vec![
			get_account_id_from_seed::<sr25519::Public>("Alice"),
			get_account_id_from_seed::<sr25519::Public>("Bob"),
			get_account_id_from_seed::<sr25519::Public>("Charlie"),
			get_account_id_from_seed::<sr25519::Public>("Dave"),
			get_account_id_from_seed::<sr25519::Public>("Eve"),
			get_account_id_from_seed::<sr25519::Public>("Ferdie"),
			get_account_id_from_seed::<sr25519::Public>("Alice//stash"),
			get_account_id_from_seed::<sr25519::Public>("Bob//stash"),
			get_account_id_from_seed::<sr25519::Public>("Charlie//stash"),
			get_account_id_from_seed::<sr25519::Public>("Dave//stash"),
			get_account_id_from_seed::<sr25519::Public>("Eve//stash"),
			get_account_id_from_seed::<sr25519::Public>("Ferdie//stash"),
		]
	});

	// endow all authorities and nominators.
	initial_authorities
		.iter()
		.map(|x| &x.0)
		.chain(initial_nominators.iter())
		.for_each(|x| {
			if !endowed_accounts.contains(&x) {
				endowed_accounts.push(x.clone())
			}
		});

	// stakers: all validators and nominators.
	let mut rng = rand::thread_rng();
	let stakers = initial_authorities
		.iter()
		.map(|x| (x.0.clone(), x.1.clone(), STASH, StakerStatus::Validator))
		.chain(initial_nominators.iter().map(|x| {
			use rand::{seq::SliceRandom, Rng};
			let limit = (MaxNominations::get() as usize).min(initial_authorities.len());
			let count = rng.gen::<usize>() % limit;
			let nominations = initial_authorities
				.as_slice()
				.choose_multiple(&mut rng, count)
				.into_iter()
				.map(|choice| choice.0.clone())
				.collect::<Vec<_>>();
			(x.clone(), x.clone(), STASH, StakerStatus::Nominator(nominations))
		}))
		.collect::<Vec<_>>();

	let num_endowed_accounts = endowed_accounts.len();

	const ENDOWMENT: Balance = 10_000_000 * DOLLARS;
	const STASH: Balance = ENDOWMENT / 10;

	GenesisConfig {
		system: SystemConfig { code: wasm_binary_unwrap().to_vec() },
		balances: BalancesConfig {
			// Configure endowed accounts with initial balance of 1 << 60.
			balances: endowed_accounts.iter().cloned().map(|k| (k, 1 << 65)).collect(),
		},
		indices: IndicesConfig { indices: vec![] },
		session: SessionConfig {
			keys: initial_authorities
				.iter()
				.map(|x| {
					(
						x.0.clone(),
						x.0.clone(),
						session_keys(x.2.clone(), x.3.clone(), x.4.clone(), x.5.clone()),
					)
				})
				.collect::<Vec<_>>(),
		},
		staking: StakingConfig {
			validator_count: initial_authorities.len() as u32,
			minimum_validator_count: 1,
			invulnerables: initial_authorities.iter().map(|x| x.0.clone()).collect(),
			slash_reward_fraction: Perbill::from_percent(10),
			stakers,
			..Default::default()
		},
		council: CouncilConfig::default(),
		technical_committee: TechnicalCommitteeConfig {
			members: endowed_accounts
				.iter()
				.take((num_endowed_accounts + 1) / 2)
				.cloned()
				.collect(),
			phantom: Default::default(),
		},
		babe: BabeConfig {
			authorities: vec![],
			epoch_config: Some(cess_node_runtime::BABE_GENESIS_EPOCH_CONFIG),
		},	
		im_online: ImOnlineConfig { keys: vec![] },
		authority_discovery: AuthorityDiscoveryConfig { keys: vec![] },
		grandpa: GrandpaConfig { authorities: vec![] },
		technical_membership: Default::default(),
		treasury: Default::default(),
		sudo: SudoConfig {
			// Assign network admin rights.
			key: Some(root_key),
		},
		assets: Default::default(),
		transaction_payment: Default::default(),
		evm: Default::default(),
		ethereum: Default::default(),
		dynamic_fee: Default::default(),
		base_fee: Default::default(),
	}
}
=======
use cess_node_runtime::{
	wasm_binary_unwrap, AccountId, AuthorityDiscoveryConfig, BabeConfig, Balance, BalancesConfig,
	Block, CouncilConfig, GenesisConfig, GrandpaConfig, ImOnlineConfig, IndicesConfig,
	MaxNominations, SessionConfig, SessionKeys, Signature, StakerStatus, StakingConfig, SudoConfig,
	SystemConfig, TechnicalCommitteeConfig, DOLLARS,
};
use grandpa_primitives::AuthorityId as GrandpaId;
use hex_literal::hex;
use pallet_im_online::sr25519::AuthorityId as ImOnlineId;
use sc_chain_spec::ChainSpecExtension;
use sc_service::ChainType;
use serde::{Deserialize, Serialize};
use sp_authority_discovery::AuthorityId as AuthorityDiscoveryId;
use sp_consensus_babe::AuthorityId as BabeId;
use sp_core::{crypto::UncheckedInto, sr25519, Pair, Public};
use sp_runtime::{
	traits::{IdentifyAccount, Verify},
	Perbill,
};

// The URL for the telemetry server.
// const STAGING_TELEMETRY_URL: &str = "wss://telemetry.polkadot.io/submit/";

/// Specialized `ChainSpec`. This is a specialization of the general Substrate ChainSpec type.

/// Generate a crypto pair from seed.
pub fn get_from_seed<TPublic: Public>(seed: &str) -> <TPublic::Pair as Pair>::Public {
	TPublic::Pair::from_string(&format!("//{}", seed), None)
		.expect("static values are valid; qed")
		.public()
}

#[derive(Default, Clone, Serialize, Deserialize, ChainSpecExtension)]
#[serde(rename_all = "camelCase")]
pub struct Extensions {
	/// Block numbers with known hashes.
	pub fork_blocks: sc_client_api::ForkBlocks<Block>,
	/// Known bad block hashes.
	pub bad_blocks: sc_client_api::BadBlocks<Block>,
	/// The light sync state extension used by the sync-state rpc.
	pub light_sync_state: sc_sync_state_rpc::LightSyncStateExtension,
}

/// Specialized `ChainSpec`.
pub type ChainSpec = sc_service::GenericChainSpec<GenesisConfig, Extensions>;

type AccountPublic = <Signature as Verify>::Signer;

fn session_keys(
	grandpa: GrandpaId,
	babe: BabeId,
	im_online: ImOnlineId,
	authority_discovery: AuthorityDiscoveryId,
) -> SessionKeys {
	SessionKeys { grandpa, babe, im_online, authority_discovery }
}

/// Generate an account ID from seed.
pub fn get_account_id_from_seed<TPublic: Public>(seed: &str) -> AccountId
where
	AccountPublic: From<<TPublic::Pair as Pair>::Public>,
{
	AccountPublic::from(get_from_seed::<TPublic>(seed)).into_account()
}

/// Helper function to generate stash, controller and session key from seed
pub fn authority_keys_from_seed(
	seed: &str,
) -> (AccountId, AccountId, GrandpaId, BabeId, ImOnlineId, AuthorityDiscoveryId) {
	(
		get_account_id_from_seed::<sr25519::Public>(&format!("{}//stash", seed)),
		get_account_id_from_seed::<sr25519::Public>(seed),
		get_from_seed::<GrandpaId>(seed),
		get_from_seed::<BabeId>(seed),
		get_from_seed::<ImOnlineId>(seed),
		get_from_seed::<AuthorityDiscoveryId>(seed),
	)
}

fn cess_testnet_config_genesis() -> GenesisConfig {
	#[rustfmt::skip]
	// stash, controller, session-key
	// generated with secret:
	// for i in 1 2 3 4 ; do for j in stash controller; do subkey inspect "$secret"/fir/$j/$i; done; done
	//
	// and
	//
	// for i in 1 2 3 4 ; do for j in session; do subkey --ed25519 inspect "$secret"//fir//$j//$i; done; done

	let initial_authorities: Vec<(
		AccountId,
		AccountId,
		GrandpaId,
		BabeId,
		ImOnlineId,
		AuthorityDiscoveryId,
	)> = vec![
		(
			// cXfg2SYcq85nyZ1U4ccx6QnAgSeLQB8aXZ2jstbw9CPGSmhXY
			hex!["1ec940be673d3613e94c4d44e3f4621422c1a0778a53a34b2b45f3118f823c03"].into(),
			// cXffK7BmstE5rXcK8pxKLufkffp9iASMntxUm6ctpR6xS3icV
			hex!["1e3e1c69dfbd27d398e92da4844a9abdc2786ac01588d87a2e1f5ec06ea2a936"].into(),
			// cXiHP2jLVk4iUrJdQVjBc2txoKjHANpomxcfHeCkKcxpesfDy
			hex!["92389e795eef50e9af11c997f82d7bb809b0bb9a76f96b6fb29bd60b7a2cbef7"]
				.unchecked_into(),
			// cXfw8G7ThY48EqDMnQdZbwjmu69yELy3dMcuWyacG9snCMdPx
			hex!["2a4d86b50b2d98c3bfb02c00f9731753b01f8151774544f4e78e11ef4bb1eb79"]
				.unchecked_into(),
			// cXfw8G7ThY48EqDMnQdZbwjmu69yELy3dMcuWyacG9snCMdPx
			hex!["2a4d86b50b2d98c3bfb02c00f9731753b01f8151774544f4e78e11ef4bb1eb79"]
				.unchecked_into(),
			// cXfw8G7ThY48EqDMnQdZbwjmu69yELy3dMcuWyacG9snCMdPx
			hex!["2a4d86b50b2d98c3bfb02c00f9731753b01f8151774544f4e78e11ef4bb1eb79"]
				.unchecked_into(),
		),
		(
			// cXiHpiCFn6xkypa2Q8SroghuME1hBtDDrJYEEAXLwkfy6y277
			hex!["928f11288d2ba2a6c625fbf34366ea533566e6f6b85661d2ea6df4fb6158b14b"].into(),
			// cXiKthh2dyY1taTydtdxiqQwXY1HKZcXvYGmjS2UmuPi2qNDS
			hex!["9422fe68db986721051c6cd9841a6afc2c3edc6de3cd74c7b0e45f50b3d6c671"].into(),
			// cXhWdqfECn1yMd9E6eKT6MD3NqyWGve8F1gLAvM9CAH4RH6LR
			hex!["70186d841754d9f4225f922976682d580e58fce0cfd07696cb6d4324b1ede379"]
				.unchecked_into(),
			// cXfvtwoYtMD1Z8nZrK5JptFSdBAVyjQ1t2i6scvMLYK75ChrP
			hex!["2a20b3a025722789f18ca7e459ec21d4f232b1a1d245272f14248d3cfa8b412a"]
				.unchecked_into(),
			// cXfvtwoYtMD1Z8nZrK5JptFSdBAVyjQ1t2i6scvMLYK75ChrP
			hex!["2a20b3a025722789f18ca7e459ec21d4f232b1a1d245272f14248d3cfa8b412a"]
				.unchecked_into(),
			// cXfvtwoYtMD1Z8nZrK5JptFSdBAVyjQ1t2i6scvMLYK75ChrP
			hex!["2a20b3a025722789f18ca7e459ec21d4f232b1a1d245272f14248d3cfa8b412a"]
				.unchecked_into(),
		),
		(
			// cXic3WhctsJ9cExmjE9vog49xaLuVbDLcFi2odeEnvV5Sbq4f
			hex!["a0749440bc4322cc700bc3678d986f50d2fe91d9322a4a1b3046c3f1bd944940"].into(),
			// cXj4Z6VmYHkD64xEadQCNgFUDaV4F4ibeupuU4ELJa8uWH7mw
			hex!["b4ac8b37a20935b0b390c61cd849ea533b060bb97e32b68801ec3b6220a8e131"].into(),
			// cXjQgQVu9Zuitzkb8oiTYTKt7QUm9jupKbzqVNVwPELwz26rT
			hex!["c4060f93e5bb97ed21491e90ff78268caa67ec84a5d3663ffd65332509fe0dd9"]
				.unchecked_into(),
			// cXfwFY2GaMueyyaSrjMRSQM48mLU7Z5JRmdB4FJE7weicJ7pu
			hex!["2a66038471e6a62a2df2195efef9d25263858711337cf8dc31804f196bdb7840"]
				.unchecked_into(),
			// cXfwFY2GaMueyyaSrjMRSQM48mLU7Z5JRmdB4FJE7weicJ7pu
			hex!["2a66038471e6a62a2df2195efef9d25263858711337cf8dc31804f196bdb7840"]
				.unchecked_into(),
			// cXfwFY2GaMueyyaSrjMRSQM48mLU7Z5JRmdB4FJE7weicJ7pu
			hex!["2a66038471e6a62a2df2195efef9d25263858711337cf8dc31804f196bdb7840"]
				.unchecked_into(),
		),
	];

	// generated with secret: subkey inspect "$secret"/fir
	let root_key: AccountId = hex![
		// cXffK7BmstE5rXcK8pxKLufkffp9iASMntxUm6ctpR6xS3icV
		"1e3e1c69dfbd27d398e92da4844a9abdc2786ac01588d87a2e1f5ec06ea2a936"
	]
	.into();

	let endowed_accounts: Vec<AccountId> = vec![
		root_key.clone(),
		hex!["1ec940be673d3613e94c4d44e3f4621422c1a0778a53a34b2b45f3118f823c03"].into(),
		hex!["92389e795eef50e9af11c997f82d7bb809b0bb9a76f96b6fb29bd60b7a2cbef7"].into(),
		hex!["2a4d86b50b2d98c3bfb02c00f9731753b01f8151774544f4e78e11ef4bb1eb79"].into(),
		hex!["928f11288d2ba2a6c625fbf34366ea533566e6f6b85661d2ea6df4fb6158b14b"].into(),
		hex!["9422fe68db986721051c6cd9841a6afc2c3edc6de3cd74c7b0e45f50b3d6c671"].into(),
		hex!["70186d841754d9f4225f922976682d580e58fce0cfd07696cb6d4324b1ede379"].into(),
		hex!["2a20b3a025722789f18ca7e459ec21d4f232b1a1d245272f14248d3cfa8b412a"].into(),
		hex!["a0749440bc4322cc700bc3678d986f50d2fe91d9322a4a1b3046c3f1bd944940"].into(),
		hex!["b4ac8b37a20935b0b390c61cd849ea533b060bb97e32b68801ec3b6220a8e131"].into(),
		hex!["c4060f93e5bb97ed21491e90ff78268caa67ec84a5d3663ffd65332509fe0dd9"].into(),
		hex!["2a66038471e6a62a2df2195efef9d25263858711337cf8dc31804f196bdb7840"].into(),
		hex!["2ed4a2c67291bf3eaa4de538ab120ba21b302db5704551864226d2fae8f87937"].into(),
		hex!["d0a9eef85d7762e89280b8fdfd4ce031530b95421214fcc28c554dbb4d9fe927"].into(),
		hex!["5ce2722592557b41c2359fec3367f782703706784f193abc735b937abae71e30"].into(),
	];

	testnet_genesis(initial_authorities, vec![], root_key, Some(endowed_accounts))
}

pub fn cess_testnet_config() -> ChainSpec {
	ChainSpec::from_json_bytes(&include_bytes!("../ccg/cess-testnet-spec-raw.json")[..]).unwrap()
}

pub fn cess_testnet_generate_config() -> ChainSpec {
	let boot_nodes = vec![];
	ChainSpec::from_genesis(
		"cess-testnet",
		"cess-testnet",
		ChainType::Live,
		cess_testnet_config_genesis,
		boot_nodes,
		None,
		Some("TCESS"),
		None,
		Some(
			serde_json::from_str(
				"{\"tokenDecimals\": 12, \"tokenSymbol\": \"TCESS\", \"SS58Prefix\": 11330}",
			)
			.expect("Provided valid json map"),
		),
		Default::default(),
	)
}

fn development_config_genesis() -> GenesisConfig {
	testnet_genesis(
		vec![authority_keys_from_seed("Alice")],
		vec![],
		get_account_id_from_seed::<sr25519::Public>("Alice"),
		None,
	)
}

pub fn development_config() -> ChainSpec {
	ChainSpec::from_genesis(
		// Name
		"Development",
		// ID
		"dev",
		ChainType::Development,
		development_config_genesis,
		// Bootnodes
		vec![],
		// Telemetry
		None,
		// Protocol ID
		None,
		// Properties
		None,
		None,
		// Extensions
		Default::default(),
	)
}

fn local_testnet_genesis() -> GenesisConfig {
	testnet_genesis(
		vec![authority_keys_from_seed("Alice"), authority_keys_from_seed("Bob")],
		vec![],
		get_account_id_from_seed::<sr25519::Public>("Alice"),
		None,
	)
}

pub fn local_testnet_config() -> ChainSpec {
	ChainSpec::from_genesis(
		// Name
		"Local Testnet",
		// ID
		"local_testnet",
		ChainType::Local,
		local_testnet_genesis,
		// Bootnodes
		vec![],
		// Telemetry
		None,
		// Protocol ID
		None,
		// Properties
		None,
		None,
		// Extensions
		Default::default(),
	)
}

/// Configure initial storage state for FRAME modules.
fn testnet_genesis(
	initial_authorities: Vec<(
		AccountId,
		AccountId,
		GrandpaId,
		BabeId,
		ImOnlineId,
		AuthorityDiscoveryId,
	)>,
	initial_nominators: Vec<AccountId>,
	root_key: AccountId,
	endowed_accounts: Option<Vec<AccountId>>,
) -> GenesisConfig {
	let mut endowed_accounts: Vec<AccountId> = endowed_accounts.unwrap_or_else(|| {
		vec![
			get_account_id_from_seed::<sr25519::Public>("Alice"),
			get_account_id_from_seed::<sr25519::Public>("Bob"),
			get_account_id_from_seed::<sr25519::Public>("Charlie"),
			get_account_id_from_seed::<sr25519::Public>("Dave"),
			get_account_id_from_seed::<sr25519::Public>("Eve"),
			get_account_id_from_seed::<sr25519::Public>("Ferdie"),
			get_account_id_from_seed::<sr25519::Public>("Alice//stash"),
			get_account_id_from_seed::<sr25519::Public>("Bob//stash"),
			get_account_id_from_seed::<sr25519::Public>("Charlie//stash"),
			get_account_id_from_seed::<sr25519::Public>("Dave//stash"),
			get_account_id_from_seed::<sr25519::Public>("Eve//stash"),
			get_account_id_from_seed::<sr25519::Public>("Ferdie//stash"),
		]
	});

	// endow all authorities and nominators.
	initial_authorities
		.iter()
		.map(|x| &x.0)
		.chain(initial_nominators.iter())
		.for_each(|x| {
			if !endowed_accounts.contains(&x) {
				endowed_accounts.push(x.clone())
			}
		});

	// stakers: all validators and nominators.
	let mut rng = rand::thread_rng();
	let stakers = initial_authorities
		.iter()
		.map(|x| (x.0.clone(), x.1.clone(), STASH, StakerStatus::Validator))
		.chain(initial_nominators.iter().map(|x| {
			use rand::{seq::SliceRandom, Rng};
			let limit = (MaxNominations::get() as usize).min(initial_authorities.len());
			let count = rng.gen::<usize>() % limit;
			let nominations = initial_authorities
				.as_slice()
				.choose_multiple(&mut rng, count)
				.into_iter()
				.map(|choice| choice.0.clone())
				.collect::<Vec<_>>();
			(x.clone(), x.clone(), STASH, StakerStatus::Nominator(nominations))
		}))
		.collect::<Vec<_>>();

	let num_endowed_accounts = endowed_accounts.len();

	const ENDOWMENT: Balance = 10_000_000 * DOLLARS;
	const STASH: Balance = ENDOWMENT / 10;

	GenesisConfig {
		system: SystemConfig { code: wasm_binary_unwrap().to_vec() },
		balances: BalancesConfig {
			// Configure endowed accounts with initial balance of 1 << 60.
			balances: endowed_accounts.iter().cloned().map(|k| (k, 1 << 65)).collect(),
		},
		indices: IndicesConfig { indices: vec![] },
		session: SessionConfig {
			keys: initial_authorities
				.iter()
				.map(|x| {
					(
						x.0.clone(),
						x.0.clone(),
						session_keys(x.2.clone(), x.3.clone(), x.4.clone(), x.5.clone()),
					)
				})
				.collect::<Vec<_>>(),
		},
		staking: StakingConfig {
			validator_count: initial_authorities.len() as u32,
			minimum_validator_count: 1,
			invulnerables: initial_authorities.iter().map(|x| x.0.clone()).collect(),
			slash_reward_fraction: Perbill::from_percent(10),
			stakers,
			..Default::default()
		},
		council: CouncilConfig::default(),
		technical_committee: TechnicalCommitteeConfig {
			members: endowed_accounts
				.iter()
				.take((num_endowed_accounts + 1) / 2)
				.cloned()
				.collect(),
			phantom: Default::default(),
		},
		babe: BabeConfig {
			authorities: vec![],
			epoch_config: Some(cess_node_runtime::BABE_GENESIS_EPOCH_CONFIG),
		},
		im_online: ImOnlineConfig { keys: vec![] },
		authority_discovery: AuthorityDiscoveryConfig { keys: vec![] },
		grandpa: GrandpaConfig { authorities: vec![] },
		technical_membership: Default::default(),
		treasury: Default::default(),
		sudo: SudoConfig {
			// Assign network admin rights.
			key: Some(root_key),
		},
		assets: Default::default(),
		transaction_payment: Default::default(),
	}
}
>>>>>>> b52cebce
<|MERGE_RESOLUTION|>--- conflicted
+++ resolved
@@ -1,421 +1,24 @@
-<<<<<<< HEAD
 use cess_node_runtime::{
-	AccountId, AuthorityDiscoveryConfig, BabeConfig, BalancesConfig, Balance, CouncilConfig,
-	GenesisConfig, GrandpaConfig, Block, IndicesConfig,
-	ImOnlineConfig, SessionConfig, Signature, StakingConfig, opaque::SessionKeys, SudoConfig, StakerStatus,
-	SystemConfig, TechnicalCommitteeConfig, wasm_binary_unwrap, MaxNominations, DOLLARS
-};
-use sc_service::ChainType;
-use pallet_im_online::sr25519::AuthorityId as ImOnlineId;
-use sp_authority_discovery::AuthorityId as AuthorityDiscoveryId;
-use sp_consensus_babe::AuthorityId as BabeId;
-use sp_core::{crypto::UncheckedInto, sr25519, Pair, Public, H160, U256};
-use grandpa_primitives::AuthorityId as GrandpaId;
-use sp_runtime::{
-	traits::{IdentifyAccount, Verify},
-	Perbill,
-};
-use hex_literal::hex;
-use serde::{Deserialize, Serialize};
-use sc_chain_spec::ChainSpecExtension;
-use sc_telemetry::TelemetryEndpoints;
-use std::{collections::BTreeMap, str::FromStr};
-
-
-// The URL for the telemetry server.
-// const STAGING_TELEMETRY_URL: &str = "wss://telemetry.polkadot.io/submit/";
-
-/// Specialized `ChainSpec`. This is a specialization of the general Substrate ChainSpec type.
-
-
-/// Generate a crypto pair from seed.
-pub fn get_from_seed<TPublic: Public>(seed: &str) -> <TPublic::Pair as Pair>::Public {
-	TPublic::Pair::from_string(&format!("//{}", seed), None)
-		.expect("static values are valid; qed")
-		.public()
-}
-
-#[derive(Default, Clone, Serialize, Deserialize, ChainSpecExtension)]
-#[serde(rename_all = "camelCase")]
-pub struct Extensions {
-	/// Block numbers with known hashes.
-	pub fork_blocks: sc_client_api::ForkBlocks<Block>,
-	/// Known bad block hashes.
-	pub bad_blocks: sc_client_api::BadBlocks<Block>,
-	/// The light sync state extension used by the sync-state rpc.
-	pub light_sync_state: sc_sync_state_rpc::LightSyncStateExtension,
-}
-
-/// Specialized `ChainSpec`.
-pub type ChainSpec = sc_service::GenericChainSpec<GenesisConfig, Extensions>;
-
-type AccountPublic = <Signature as Verify>::Signer;
-
-fn session_keys(
-	grandpa: GrandpaId,
-	babe: BabeId,
-	im_online: ImOnlineId,
-	authority_discovery: AuthorityDiscoveryId,
-) -> SessionKeys {
-	SessionKeys { grandpa, babe, im_online, authority_discovery }
-}
-
-/// Generate an account ID from seed.
-pub fn get_account_id_from_seed<TPublic: Public>(seed: &str) -> AccountId
-where
-	AccountPublic: From<<TPublic::Pair as Pair>::Public>,
-{
-	AccountPublic::from(get_from_seed::<TPublic>(seed)).into_account()
-}
-
-/// Helper function to generate stash, controller and session key from seed
-pub fn authority_keys_from_seed(seed: &str) -> (AccountId, AccountId, GrandpaId, BabeId, ImOnlineId, AuthorityDiscoveryId) {
-	(
-		get_account_id_from_seed::<sr25519::Public>(&format!("{}//stash", seed)),
-		get_account_id_from_seed::<sr25519::Public>(seed),
-		get_from_seed::<GrandpaId>(seed),
-		get_from_seed::<BabeId>(seed),
-		get_from_seed::<ImOnlineId>(seed),
-		get_from_seed::<AuthorityDiscoveryId>(seed),
-	)
-}
-
-fn cess_testnet_config_genesis() -> GenesisConfig {
-	#[rustfmt::skip]
-	// stash, controller, session-key
-	// generated with secret:
-	// for i in 1 2 3 4 ; do for j in stash controller; do subkey inspect "$secret"/fir/$j/$i; done; done
-	//
-	// and
-	//
-	// for i in 1 2 3 4 ; do for j in session; do subkey --ed25519 inspect "$secret"//fir//$j//$i; done; done
-
-	let initial_authorities: Vec<(
-		AccountId,
-		AccountId,
-		GrandpaId,
-		BabeId,
-		ImOnlineId,
-		AuthorityDiscoveryId,
-	)> = vec![
-		(
-			// cXfg2SYcq85nyZ1U4ccx6QnAgSeLQB8aXZ2jstbw9CPGSmhXY
-			hex!["1ec940be673d3613e94c4d44e3f4621422c1a0778a53a34b2b45f3118f823c03"].into(),
-			// cXffK7BmstE5rXcK8pxKLufkffp9iASMntxUm6ctpR6xS3icV
-			hex!["1e3e1c69dfbd27d398e92da4844a9abdc2786ac01588d87a2e1f5ec06ea2a936"].into(),
-			// cXiHP2jLVk4iUrJdQVjBc2txoKjHANpomxcfHeCkKcxpesfDy
-			hex!["92389e795eef50e9af11c997f82d7bb809b0bb9a76f96b6fb29bd60b7a2cbef7"]
-				.unchecked_into(),
-			// cXfw8G7ThY48EqDMnQdZbwjmu69yELy3dMcuWyacG9snCMdPx
-			hex!["2a4d86b50b2d98c3bfb02c00f9731753b01f8151774544f4e78e11ef4bb1eb79"]
-				.unchecked_into(),
-			// cXfw8G7ThY48EqDMnQdZbwjmu69yELy3dMcuWyacG9snCMdPx
-			hex!["2a4d86b50b2d98c3bfb02c00f9731753b01f8151774544f4e78e11ef4bb1eb79"]
-				.unchecked_into(),
-			// cXfw8G7ThY48EqDMnQdZbwjmu69yELy3dMcuWyacG9snCMdPx
-			hex!["2a4d86b50b2d98c3bfb02c00f9731753b01f8151774544f4e78e11ef4bb1eb79"]
-				.unchecked_into(),
-		),
-		(
-			// cXiHpiCFn6xkypa2Q8SroghuME1hBtDDrJYEEAXLwkfy6y277
-			hex!["928f11288d2ba2a6c625fbf34366ea533566e6f6b85661d2ea6df4fb6158b14b"].into(),
-			// cXiKthh2dyY1taTydtdxiqQwXY1HKZcXvYGmjS2UmuPi2qNDS
-			hex!["9422fe68db986721051c6cd9841a6afc2c3edc6de3cd74c7b0e45f50b3d6c671"].into(),
-			// cXhWdqfECn1yMd9E6eKT6MD3NqyWGve8F1gLAvM9CAH4RH6LR
-			hex!["70186d841754d9f4225f922976682d580e58fce0cfd07696cb6d4324b1ede379"]
-				.unchecked_into(),
-			// cXfvtwoYtMD1Z8nZrK5JptFSdBAVyjQ1t2i6scvMLYK75ChrP
-			hex!["2a20b3a025722789f18ca7e459ec21d4f232b1a1d245272f14248d3cfa8b412a"]
-				.unchecked_into(),
-			// cXfvtwoYtMD1Z8nZrK5JptFSdBAVyjQ1t2i6scvMLYK75ChrP
-			hex!["2a20b3a025722789f18ca7e459ec21d4f232b1a1d245272f14248d3cfa8b412a"]
-				.unchecked_into(),
-			// cXfvtwoYtMD1Z8nZrK5JptFSdBAVyjQ1t2i6scvMLYK75ChrP
-			hex!["2a20b3a025722789f18ca7e459ec21d4f232b1a1d245272f14248d3cfa8b412a"]
-				.unchecked_into(),
-		),
-		(
-			// cXic3WhctsJ9cExmjE9vog49xaLuVbDLcFi2odeEnvV5Sbq4f
-			hex!["a0749440bc4322cc700bc3678d986f50d2fe91d9322a4a1b3046c3f1bd944940"].into(),
-			// cXj4Z6VmYHkD64xEadQCNgFUDaV4F4ibeupuU4ELJa8uWH7mw
-			hex!["b4ac8b37a20935b0b390c61cd849ea533b060bb97e32b68801ec3b6220a8e131"].into(),
-			// cXjQgQVu9Zuitzkb8oiTYTKt7QUm9jupKbzqVNVwPELwz26rT
-			hex!["c4060f93e5bb97ed21491e90ff78268caa67ec84a5d3663ffd65332509fe0dd9"]
-				.unchecked_into(),
-			// cXfwFY2GaMueyyaSrjMRSQM48mLU7Z5JRmdB4FJE7weicJ7pu
-			hex!["2a66038471e6a62a2df2195efef9d25263858711337cf8dc31804f196bdb7840"]
-				.unchecked_into(),
-			// cXfwFY2GaMueyyaSrjMRSQM48mLU7Z5JRmdB4FJE7weicJ7pu
-			hex!["2a66038471e6a62a2df2195efef9d25263858711337cf8dc31804f196bdb7840"]
-				.unchecked_into(),
-			// cXfwFY2GaMueyyaSrjMRSQM48mLU7Z5JRmdB4FJE7weicJ7pu
-			hex!["2a66038471e6a62a2df2195efef9d25263858711337cf8dc31804f196bdb7840"]
-				.unchecked_into(),
-		),
-	];
-
-	// generated with secret: subkey inspect "$secret"/fir
-	let root_key: AccountId = hex![
-		// cXffK7BmstE5rXcK8pxKLufkffp9iASMntxUm6ctpR6xS3icV
-		"1e3e1c69dfbd27d398e92da4844a9abdc2786ac01588d87a2e1f5ec06ea2a936"
-	]
-	.into();
-
-	let endowed_accounts: Vec<AccountId> = vec![
-		root_key.clone(),
-		hex!["1ec940be673d3613e94c4d44e3f4621422c1a0778a53a34b2b45f3118f823c03"].into(),
-		hex!["92389e795eef50e9af11c997f82d7bb809b0bb9a76f96b6fb29bd60b7a2cbef7"].into(),
-		hex!["2a4d86b50b2d98c3bfb02c00f9731753b01f8151774544f4e78e11ef4bb1eb79"].into(),
-		hex!["928f11288d2ba2a6c625fbf34366ea533566e6f6b85661d2ea6df4fb6158b14b"].into(),
-		hex!["9422fe68db986721051c6cd9841a6afc2c3edc6de3cd74c7b0e45f50b3d6c671"].into(),
-		hex!["70186d841754d9f4225f922976682d580e58fce0cfd07696cb6d4324b1ede379"].into(),
-		hex!["2a20b3a025722789f18ca7e459ec21d4f232b1a1d245272f14248d3cfa8b412a"].into(),
-		hex!["a0749440bc4322cc700bc3678d986f50d2fe91d9322a4a1b3046c3f1bd944940"].into(),
-		hex!["b4ac8b37a20935b0b390c61cd849ea533b060bb97e32b68801ec3b6220a8e131"].into(),
-		hex!["c4060f93e5bb97ed21491e90ff78268caa67ec84a5d3663ffd65332509fe0dd9"].into(),
-		hex!["2a66038471e6a62a2df2195efef9d25263858711337cf8dc31804f196bdb7840"].into(),
-		hex!["2ed4a2c67291bf3eaa4de538ab120ba21b302db5704551864226d2fae8f87937"].into(),
-		hex!["d0a9eef85d7762e89280b8fdfd4ce031530b95421214fcc28c554dbb4d9fe927"].into(),
-		hex!["5ce2722592557b41c2359fec3367f782703706784f193abc735b937abae71e30"].into(),
-	];
-
-	testnet_genesis(initial_authorities, vec![], root_key, Some(endowed_accounts))
-}
-
-pub fn cess_testnet_config() -> ChainSpec {
-	ChainSpec::from_json_bytes(&include_bytes!("../ccg/cess-testnet-spec-raw.json")[..]).unwrap()
-}
-
-pub fn cess_testnet_generate_config() -> ChainSpec {
-	let boot_nodes = vec![];
-	ChainSpec::from_genesis(
-		"cess-testnet",
-		"cess-testnet",
-		ChainType::Live,
-		cess_testnet_config_genesis,
-		boot_nodes,
-		None,
-		Some("TCESS"),
-		None,
-		Some(
-			serde_json::from_str(
-				"{\"tokenDecimals\": 12, \"tokenSymbol\": \"TCESS\", \"SS58Prefix\": 11330}",
-			)
-			.expect("Provided valid json map"),
-		),
-		Default::default(),
-	)
-}
-
-fn development_config_genesis() -> GenesisConfig {
-	testnet_genesis(
-		vec![authority_keys_from_seed("Alice")],
-		vec![],
-		get_account_id_from_seed::<sr25519::Public>("Alice"),
-		None,
-	)
-}
-
-pub fn development_config() -> ChainSpec {
-	ChainSpec::from_genesis(
-		// Name
-		"Development",
-		// ID
-		"dev",
-		ChainType::Development,
-		development_config_genesis,
-		// Bootnodes
-		vec![],
-		// Telemetry
-		None,
-		// Protocol ID
-		None,
-		// Properties
-		None,
-
-		None,
-		// Extensions
-		Default::default(),
-	)
-}
-
-
-fn local_testnet_genesis() -> GenesisConfig {
-	testnet_genesis(
-		vec![authority_keys_from_seed("Alice"), authority_keys_from_seed("Bob")],
-		vec![],
-		get_account_id_from_seed::<sr25519::Public>("Alice"),
-		None,
-	)
-}
-
-pub fn local_testnet_config() -> ChainSpec {
-	ChainSpec::from_genesis(
-		// Name
-		"Local Testnet",
-		// ID
-		"local_testnet",
-		ChainType::Local,
-		local_testnet_genesis,
-		// Bootnodes
-		vec![],
-		// Telemetry
-		None,
-		// Protocol ID
-		None,
-		// Properties
-		None,
-
-		None,
-		// Extensions
-		Default::default(),
-	)
-}
-
-/// Configure initial storage state for FRAME modules.
-fn testnet_genesis(
-	initial_authorities: Vec<(
-		AccountId,
-		AccountId,
-		GrandpaId,
-		BabeId,
-		ImOnlineId,
-		AuthorityDiscoveryId,
-	)>,
-	initial_nominators: Vec<AccountId>,
-	root_key: AccountId,
-	endowed_accounts: Option<Vec<AccountId>>,
-) -> GenesisConfig {
-
-	let mut endowed_accounts: Vec<AccountId> = endowed_accounts.unwrap_or_else(|| {
-		vec![
-			get_account_id_from_seed::<sr25519::Public>("Alice"),
-			get_account_id_from_seed::<sr25519::Public>("Bob"),
-			get_account_id_from_seed::<sr25519::Public>("Charlie"),
-			get_account_id_from_seed::<sr25519::Public>("Dave"),
-			get_account_id_from_seed::<sr25519::Public>("Eve"),
-			get_account_id_from_seed::<sr25519::Public>("Ferdie"),
-			get_account_id_from_seed::<sr25519::Public>("Alice//stash"),
-			get_account_id_from_seed::<sr25519::Public>("Bob//stash"),
-			get_account_id_from_seed::<sr25519::Public>("Charlie//stash"),
-			get_account_id_from_seed::<sr25519::Public>("Dave//stash"),
-			get_account_id_from_seed::<sr25519::Public>("Eve//stash"),
-			get_account_id_from_seed::<sr25519::Public>("Ferdie//stash"),
-		]
-	});
-
-	// endow all authorities and nominators.
-	initial_authorities
-		.iter()
-		.map(|x| &x.0)
-		.chain(initial_nominators.iter())
-		.for_each(|x| {
-			if !endowed_accounts.contains(&x) {
-				endowed_accounts.push(x.clone())
-			}
-		});
-
-	// stakers: all validators and nominators.
-	let mut rng = rand::thread_rng();
-	let stakers = initial_authorities
-		.iter()
-		.map(|x| (x.0.clone(), x.1.clone(), STASH, StakerStatus::Validator))
-		.chain(initial_nominators.iter().map(|x| {
-			use rand::{seq::SliceRandom, Rng};
-			let limit = (MaxNominations::get() as usize).min(initial_authorities.len());
-			let count = rng.gen::<usize>() % limit;
-			let nominations = initial_authorities
-				.as_slice()
-				.choose_multiple(&mut rng, count)
-				.into_iter()
-				.map(|choice| choice.0.clone())
-				.collect::<Vec<_>>();
-			(x.clone(), x.clone(), STASH, StakerStatus::Nominator(nominations))
-		}))
-		.collect::<Vec<_>>();
-
-	let num_endowed_accounts = endowed_accounts.len();
-
-	const ENDOWMENT: Balance = 10_000_000 * DOLLARS;
-	const STASH: Balance = ENDOWMENT / 10;
-
-	GenesisConfig {
-		system: SystemConfig { code: wasm_binary_unwrap().to_vec() },
-		balances: BalancesConfig {
-			// Configure endowed accounts with initial balance of 1 << 60.
-			balances: endowed_accounts.iter().cloned().map(|k| (k, 1 << 65)).collect(),
-		},
-		indices: IndicesConfig { indices: vec![] },
-		session: SessionConfig {
-			keys: initial_authorities
-				.iter()
-				.map(|x| {
-					(
-						x.0.clone(),
-						x.0.clone(),
-						session_keys(x.2.clone(), x.3.clone(), x.4.clone(), x.5.clone()),
-					)
-				})
-				.collect::<Vec<_>>(),
-		},
-		staking: StakingConfig {
-			validator_count: initial_authorities.len() as u32,
-			minimum_validator_count: 1,
-			invulnerables: initial_authorities.iter().map(|x| x.0.clone()).collect(),
-			slash_reward_fraction: Perbill::from_percent(10),
-			stakers,
-			..Default::default()
-		},
-		council: CouncilConfig::default(),
-		technical_committee: TechnicalCommitteeConfig {
-			members: endowed_accounts
-				.iter()
-				.take((num_endowed_accounts + 1) / 2)
-				.cloned()
-				.collect(),
-			phantom: Default::default(),
-		},
-		babe: BabeConfig {
-			authorities: vec![],
-			epoch_config: Some(cess_node_runtime::BABE_GENESIS_EPOCH_CONFIG),
-		},	
-		im_online: ImOnlineConfig { keys: vec![] },
-		authority_discovery: AuthorityDiscoveryConfig { keys: vec![] },
-		grandpa: GrandpaConfig { authorities: vec![] },
-		technical_membership: Default::default(),
-		treasury: Default::default(),
-		sudo: SudoConfig {
-			// Assign network admin rights.
-			key: Some(root_key),
-		},
-		assets: Default::default(),
-		transaction_payment: Default::default(),
-		evm: Default::default(),
-		ethereum: Default::default(),
-		dynamic_fee: Default::default(),
-		base_fee: Default::default(),
-	}
-}
-=======
-use cess_node_runtime::{
-	wasm_binary_unwrap, AccountId, AuthorityDiscoveryConfig, BabeConfig, Balance, BalancesConfig,
-	Block, CouncilConfig, GenesisConfig, GrandpaConfig, ImOnlineConfig, IndicesConfig,
-	MaxNominations, SessionConfig, SessionKeys, Signature, StakerStatus, StakingConfig, SudoConfig,
-	SystemConfig, TechnicalCommitteeConfig, DOLLARS,
+	opaque::SessionKeys, wasm_binary_unwrap, AccountId, AuthorityDiscoveryConfig, BabeConfig,
+	Balance, BalancesConfig, Block, CouncilConfig, GenesisConfig, GrandpaConfig, ImOnlineConfig,
+	IndicesConfig, MaxNominations, SessionConfig, Signature, StakerStatus, StakingConfig,
+	SudoConfig, SystemConfig, TechnicalCommitteeConfig, DOLLARS,
 };
 use grandpa_primitives::AuthorityId as GrandpaId;
 use hex_literal::hex;
 use pallet_im_online::sr25519::AuthorityId as ImOnlineId;
 use sc_chain_spec::ChainSpecExtension;
 use sc_service::ChainType;
+use sc_telemetry::TelemetryEndpoints;
 use serde::{Deserialize, Serialize};
 use sp_authority_discovery::AuthorityId as AuthorityDiscoveryId;
 use sp_consensus_babe::AuthorityId as BabeId;
-use sp_core::{crypto::UncheckedInto, sr25519, Pair, Public};
+use sp_core::{crypto::UncheckedInto, sr25519, Pair, Public, H160, U256};
 use sp_runtime::{
 	traits::{IdentifyAccount, Verify},
 	Perbill,
 };
+use std::{collections::BTreeMap, str::FromStr};
 
 // The URL for the telemetry server.
 // const STAGING_TELEMETRY_URL: &str = "wss://telemetry.polkadot.io/submit/";
@@ -782,6 +385,9 @@
 		},
 		assets: Default::default(),
 		transaction_payment: Default::default(),
+		evm: Default::default(),
+		ethereum: Default::default(),
+		dynamic_fee: Default::default(),
+		base_fee: Default::default(),
 	}
-}
->>>>>>> b52cebce
+}