use crate::eth::EthConfiguration;
use polkadot_sdk::*;

/// An overarching CLI command definition.
#[derive(Debug, clap::Parser)]
pub struct Cli {
	/// Possible subcommand with parameters.
	#[command(subcommand)]
	pub subcommand: Option<Subcommand>,

	#[allow(missing_docs)]
	#[clap(flatten)]
	pub run: sc_cli::RunCmd,

	#[command(flatten)]
	pub eth: EthConfiguration,
	/// Disable automatic hardware benchmarks.
	///
	/// By default these benchmarks are automatically ran at startup and measure
	/// the CPU speed, the memory bandwidth and the disk speed.
	///
	/// The results are then printed out in the logs, and also sent as part of
	/// telemetry, if telemetry is enabled.
	#[arg(long)]
	pub no_hardware_benchmarks: bool,

	#[allow(missing_docs)]
	#[clap(flatten)]
	pub storage_monitor: sc_storage_monitor::StorageMonitorParams,
}

/// Possible subcommands of the main binary.
#[derive(Debug, clap::Subcommand)]
pub enum Subcommand {
<<<<<<< HEAD
	TryRuntime,
=======
	/// The custom inspect subcommand for decoding blocks and extrinsics.
	#[command(
		name = "inspect",
		about = "Decode given block or extrinsic using current native runtime."
	)]
	Inspect(staging_node_inspect::cli::InspectCmd),

	/// Sub-commands concerned with benchmarking.
	/// The pallet benchmarking moved to the `pallet` sub-command.
	#[command(subcommand)]
	Benchmark(frame_benchmarking_cli::BenchmarkCmd),
>>>>>>> 75540185

	/// Key management cli utilities
	#[command(subcommand)]
	Key(sc_cli::KeySubcommand),

	/// Verify a signature for a message, provided on STDIN, with a given (public or secret) key.
	Verify(sc_cli::VerifyCmd),

	/// Generate a seed that provides a vanity address.
	Vanity(sc_cli::VanityCmd),

	/// Sign a message, with a given (secret) key.
	Sign(sc_cli::SignCmd),

	/// Build a chain specification.
	BuildSpec(sc_cli::BuildSpecCmd),

	/// Validate blocks.
	CheckBlock(sc_cli::CheckBlockCmd),

	/// Export blocks.
	ExportBlocks(sc_cli::ExportBlocksCmd),

	/// Export the state of a given block into a chain spec.
	ExportState(sc_cli::ExportStateCmd),

	/// Import blocks.
	ImportBlocks(sc_cli::ImportBlocksCmd),

	/// Remove the whole chain.
	PurgeChain(sc_cli::PurgeChainCmd),

	/// Revert the chain to a previous state.
	Revert(sc_cli::RevertCmd),

	/// Db meta columns information.
	ChainInfo(sc_cli::ChainInfoCmd),

	/// Db meta columns information.
	FrontierDb(fc_cli::FrontierDbCmd),
}<|MERGE_RESOLUTION|>--- conflicted
+++ resolved
@@ -32,9 +32,6 @@
 /// Possible subcommands of the main binary.
 #[derive(Debug, clap::Subcommand)]
 pub enum Subcommand {
-<<<<<<< HEAD
-	TryRuntime,
-=======
 	/// The custom inspect subcommand for decoding blocks and extrinsics.
 	#[command(
 		name = "inspect",
@@ -46,7 +43,6 @@
 	/// The pallet benchmarking moved to the `pallet` sub-command.
 	#[command(subcommand)]
 	Benchmark(frame_benchmarking_cli::BenchmarkCmd),
->>>>>>> 75540185
 
 	/// Key management cli utilities
 	#[command(subcommand)]
