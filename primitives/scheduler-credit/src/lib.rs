--- conflicted
+++ resolved
@@ -5,18 +5,10 @@
 use frame_support::dispatch::DispatchResult;
 /// API necessary for Scheduler record ops about credit.
 pub trait SchedulerCreditCounter<SchedulerCtrlAccountId> {
-
-<<<<<<< HEAD
-	/// Records the number of file bytes processed by the scheduler
-	fn record_proceed_block_size(scheduler_id: &SchedulerCtrlAccountId, block_size: u64);
-
-	/// Record the number of times the scheduler has been punished
-	fn record_punishment(scheduler_id: &SchedulerCtrlAccountId);
-=======
+  /// Records the number of file bytes processed by the scheduler
 	fn record_proceed_block_size(scheduler_id: &SchedulerCtrlAccountId, block_size: u64) -> DispatchResult;
-
+  /// Record the number of times the scheduler has been punished
 	fn record_punishment(scheduler_id: &SchedulerCtrlAccountId) -> DispatchResult;
->>>>>>> b46a198c
 }
 
 /// Stash account finder, used to find the corresponding Stash account according to the Controller account
