--- conflicted
+++ resolved
@@ -18,17 +18,10 @@
     pkcs8::DecodePublicKey,
 };
 
-<<<<<<< HEAD
-// use ic_verify_bls_signature::{
-//     Signature as BLSSignature, 
-//     PublicKey as BLSPubilc,
-// };
-=======
 use ic_verify_bls_signature::{
     Signature as BLSSignature,
     PublicKey as BLSPubilc,
 };
->>>>>>> 5fc90a61
 
 #[test]
 use rand::RngCore;
@@ -234,26 +227,12 @@
     };
 }
 
-<<<<<<< HEAD
-// pub fn verify_bls(key: &[u8], msg: &[u8], sig: &[u8]) -> Result<(), ()> {
-//     let puk = BLSPubilc::deserialize(key).unwrap();
-
-//     log::info!("bls puk: {:?}", puk);
-
-//     let sig = BLSSignature::deserialize(sig).unwrap();
-
-//     let r = puk.verify(&msg, &sig);
-
-//     r
-// }
-=======
 pub fn verify_bls(key: &[u8], msg: &[u8], sig: &[u8]) -> Result<(), ()> {
     let puk = BLSPubilc::deserialize(key).unwrap();
     log::info!("bls puk: {:?}", puk);
     let sig = BLSSignature::deserialize(sig).unwrap();
     puk.verify(&msg, &sig)
 }
->>>>>>> 5fc90a61
 
 // pub fn sig_rsa(key: &[u8], msg: &[u8]) -> &[u8] {
 
