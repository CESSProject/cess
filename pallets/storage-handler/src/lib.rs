--- conflicted
+++ resolved
@@ -108,11 +108,7 @@
         BugInvalid,
         /// Convert bounded vec error 
         BoundedVecError,
-<<<<<<< HEAD
-        /// Space not enough
-=======
         /// Insufficient available space on the network, unable to purchase
->>>>>>> b888be50
         InsufficientAvailableSpace,
         /// Balance not enough
         InsufficientBalance,
@@ -126,11 +122,7 @@
         PurchasedSpace,
         /// Space not purchased, please purchase space first before calling this transaction
         NotPurchasedSpace,
-<<<<<<< HEAD
         /// storage space frozen
-=======
-        /// Storage space frozen
->>>>>>> b888be50
         LeaseFreeze,
         /// Space has expired
         LeaseExpired,
