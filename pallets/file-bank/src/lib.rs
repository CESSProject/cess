--- conflicted
+++ resolved
@@ -598,7 +598,6 @@
 				let now = <frame_system::Pallet<T>>::block_number();
 				let mut fcount: u128 = 0;
 				let mut hash_list: Vec<Box<[u8; 256]>> = Default::default();
-<<<<<<< HEAD
 				let mut fragment_counter: BTreeMap<Hash, u8> = Default::default();
 				for segment in file_info.segment_list.iter_mut() {
 					for fragment in segment.fragment_list.iter_mut() {
@@ -629,26 +628,6 @@
 				}
 
 				let unlock_space = FRAGMENT_SIZE.checked_mul(fcount as u128).ok_or(Error::<T>::Overflow)?;
-=======
-				let mut flag = false;
-				for segment in file_info.segment_list.iter_mut() {
-					for fragment in segment.fragment_list.iter_mut() {
-						if fragment.miner == sender {
-							if fragment.tag.is_none() {
-								fragment.tag = Some(now);
-								count = count + 1;
-								let hash_temp = fragment.hash.binary().map_err(|_| Error::<T>::BugInvalid)?;
-								hash_list.push(hash_temp);
-								flag = true;
-							}
-						}
-					}
-				}
-
-				ensure!(flag, Error::<T>::NonExistent);
-
-				let unlock_space = FRAGMENT_SIZE.checked_mul(count as u128).ok_or(Error::<T>::Overflow)?;
->>>>>>> 65dbe5b4
 				T::MinerControl::unlock_space_to_service(&sender, unlock_space)?;
 				T::MinerControl::insert_service_bloom(&sender, hash_list)?;
 
@@ -683,14 +662,9 @@
 		pub fn replace_idle_space(
 			origin: OriginFor<T>,
 			idle_sig_info: SpaceProofInfo<AccountOf<T>>,
-<<<<<<< HEAD
+			tee_sig_need_verify: BoundedVec<u8, ConstU32<64>>,
 			tee_sig: BoundedVec<u8, ConstU32<64>>,
 			tee_puk: WorkerPublicKey,
-=======
-			tee_sig_need_verify: TeeRsaSignature,
-			tee_sig: TeeRsaSignature,
-			tee_acc: AccountOf<T>,
->>>>>>> 65dbe5b4
 		) -> DispatchResult {
 			let sender = ensure_signed(origin)?;
 
@@ -706,17 +680,16 @@
 			let original = sp_io::hashing::sha2_256(&original);
 			let master_puk = T::TeeWorkerHandler::get_master_publickey()?;
 
-<<<<<<< HEAD
 			let sig = 
-				sp_core::sr25519::Signature::try_from(tee_sig.as_slice()).or(Err(Error::<T>::MalformedSignature))?;
+				sp_core::sr25519::Signature::try_from(tee_sig_need_verify.as_slice()).or(Err(Error::<T>::MalformedSignature))?;
 
 			ensure!(
 				sp_io::crypto::sr25519_verify(&sig, &original, &master_puk),
 				Error::<T>::VerifyTeeSigFailed
 			);
-=======
-			ensure!(verify_rsa(&tee_puk, &original, &tee_sig_need_verify), Error::<T>::VerifyTeeSigFailed);
->>>>>>> 65dbe5b4
+
+			let sig = 
+				sp_core::sr25519::Signature::try_from(tee_sig.as_slice()).or(Err(Error::<T>::MalformedSignature))?;
 
 			let count = T::MinerControl::delete_idle_update_accu(
 				&sender, 
@@ -782,14 +755,9 @@
 		pub fn cert_idle_space(
 			origin: OriginFor<T>,
 			idle_sig_info: SpaceProofInfo<AccountOf<T>>,
-<<<<<<< HEAD
+			tee_sig_need_verify: BoundedVec<u8, ConstU32<64>>,
 			tee_sig: BoundedVec<u8, ConstU32<64>>,
 			tee_puk: WorkerPublicKey,
-=======
-			tee_sig_need_verify: TeeRsaSignature,
-			tee_sig: TeeRsaSignature,
-			tee_acc: AccountOf<T>,
->>>>>>> 65dbe5b4
 		) -> DispatchResult {
 			let sender = ensure_signed(origin)?;
 
@@ -807,18 +775,15 @@
 			let master_puk = T::TeeWorkerHandler::get_master_publickey()?;
 
 			let sig = 
-				sp_core::sr25519::Signature::try_from(tee_sig.as_slice()).or(Err(Error::<T>::MalformedSignature))?;
+				sp_core::sr25519::Signature::try_from(tee_sig_need_verify.as_slice()).or(Err(Error::<T>::MalformedSignature))?;
 
 			ensure!(
 				sp_io::crypto::sr25519_verify(&sig, &original, &master_puk),
 				Error::<T>::VerifyTeeSigFailed
 			);
 
-<<<<<<< HEAD
-			ensure!(verify_rsa(&master_puk, &original, &tee_sig), Error::<T>::VerifyTeeSigFailed);
-=======
-			ensure!(verify_rsa(&tee_puk, &original, &tee_sig_need_verify), Error::<T>::VerifyTeeSigFailed);
->>>>>>> 65dbe5b4
+			let sig = 
+				sp_core::sr25519::Signature::try_from(tee_sig.as_slice()).or(Err(Error::<T>::MalformedSignature))?;
 
 			let idle_space = T::MinerControl::add_miner_idle_space(
 				&sender, 
