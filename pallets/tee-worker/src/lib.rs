--- conflicted
+++ resolved
@@ -456,7 +456,6 @@
 
 			match &ceseal_info.operator {
 				Some(acc) => {
-<<<<<<< HEAD
 					let result = <pallet_cess_staking::Pallet<T>>::bonded(acc).ok_or(Error::<T>::NotBond);
 					if result.is_err() {
 						Self::deposit_event(Event::<T>::NotBond);
@@ -476,13 +475,6 @@
 						return Err(Error::<T>::WrongTeeType)?;
 					}
 					// ensure!(ceseal_info.role == WorkerRole::Marker, Error::<T>::WrongTeeType)
-=======
-					let _ = <pallet_cess_staking::Pallet<T>>::bonded(acc).ok_or(Error::<T>::NotBond)?;
-					ensure!(
-						ceseal_info.role == WorkerRole::Verifier || ceseal_info.role == WorkerRole::Full,
-						Error::<T>::WrongTeeType
-					);
->>>>>>> 4e72b0d0
 				},
 			};
 
@@ -504,13 +496,9 @@
 
 			if ceseal_info.role == WorkerRole::Full || ceseal_info.role == WorkerRole::Verifier {
 				ValidationTypeList::<T>::mutate(|puk_list| -> DispatchResult {
-<<<<<<< HEAD
 					puk_list
 						.try_push(pubkey)
 						.map_err(|_| {Self::deposit_event(Event::<T>::BoundedVecError); Error::<T>::BoundedVecError})?;
-=======
-					puk_list.try_push(pubkey).map_err(|_| Error::<T>::BoundedVecError)?;
->>>>>>> 4e72b0d0
 					Ok(())
 				})?;
 			}
@@ -565,7 +553,6 @@
 
 			match &ceseal_info.operator {
 				Some(acc) => {
-<<<<<<< HEAD
 					let result = <pallet_cess_staking::Pallet<T>>::bonded(acc).ok_or(Error::<T>::NotBond);
 					if result.is_err() {
 						Self::deposit_event(Event::<T>::NotBond);
@@ -585,13 +572,6 @@
 						return Err(Error::<T>::WrongTeeType)?;
 					}
 					// ensure!(ceseal_info.role == WorkerRole::Marker, Error::<T>::WrongTeeType)
-=======
-					let _ = <pallet_cess_staking::Pallet<T>>::bonded(acc).ok_or(Error::<T>::NotBond)?;
-					ensure!(
-						ceseal_info.role == WorkerRole::Verifier || ceseal_info.role == WorkerRole::Full,
-						Error::<T>::WrongTeeType
-					);
->>>>>>> 4e72b0d0
 				},
 			};
 
@@ -613,13 +593,9 @@
 
 			if ceseal_info.role == WorkerRole::Full || ceseal_info.role == WorkerRole::Verifier {
 				ValidationTypeList::<T>::mutate(|puk_list| -> DispatchResult {
-<<<<<<< HEAD
 					puk_list
 						.try_push(pubkey)
 						.map_err(|_| {Self::deposit_event(Event::<T>::BoundedVecError); Error::<T>::BoundedVecError})?;
-=======
-					puk_list.try_push(pubkey).map_err(|_| Error::<T>::BoundedVecError)?;
->>>>>>> 4e72b0d0
 					Ok(())
 				})?;
 			}
