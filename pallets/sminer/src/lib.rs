--- conflicted
+++ resolved
@@ -577,54 +577,8 @@
 					miner.state == STATE_POSITIVE.as_bytes().to_vec() || miner.state == STATE_EXIT.as_bytes().to_vec(),
 					Error::<T>::NotpositiveState
 				);
-<<<<<<< HEAD
-
-				<RewardMap<T>>::try_mutate(&sender, |opt_reward| -> DispatchResult {
-					let reward = opt_reward.as_mut().ok_or(Error::<T>::Unexpected)?;
-					let one_day = T::OneDayBlock::get();
-					let now = <frame_system::Pallet<T>>::block_number();
-					let mut avail_reward: BalanceOf<T> = BalanceOf::<T>::zero(); 
-
-					for order in reward.order_list.iter_mut() {
-						let diff = now.checked_sub(&order.last_receive_block).ok_or(Error::<T>::Overflow)?;
-						if diff >= one_day {
-							let count = diff.checked_div(&one_day).ok_or(Error::<T>::Overflow)?;
-
-							let avail_count: u8;
-							if order.receive_count.saturating_add(count.saturated_into()) > order.max_count {
-								avail_count = order.max_count.checked_sub(order.receive_count).ok_or(Error::<T>::Unexpected)?;
-							} else {
-								avail_count = count.saturated_into();
-							}
-
-							if avail_count > 0 {
-								let order_avail_reward = order.each_amount.checked_mul(&avail_count.into()).ok_or(Error::<T>::Overflow)?;
-								avail_reward = avail_reward.checked_add(&order_avail_reward).ok_or(Error::<T>::Overflow)?;
-								order.receive_count = order.receive_count.checked_add(avail_count).ok_or(Error::<T>::Overflow)?;
-								order.last_receive_block = now;
-							}
-						}
-
-						if !order.atonce {
-							avail_reward = avail_reward.checked_add(
-								&(AOIR_PERCENT.mul_floor(order.order_reward))
-							).ok_or(Error::<T>::Overflow)?;
-							order.atonce = true;
-						}
-					}
-
-					reward.order_list.retain(|order| order.max_count != order.receive_count);
-
-					reward.reward_issued = reward.reward_issued.checked_add(&avail_reward).ok_or(Error::<T>::Overflow)?;
-
-					T::RewardPool::send_reward_to_miner(miner.beneficiary, avail_reward)?;
-
-					Ok(())
-				})?;
-=======
 				Self::calculate_miner_reward(&sender)?;
 				Self::distribute_rewards(&sender, miner.beneficiary)?;
->>>>>>> 3ffc4028
 			}
 
 			Ok(())
